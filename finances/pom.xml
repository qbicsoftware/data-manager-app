--- conflicted
+++ resolved
@@ -5,11 +5,7 @@
   <parent>
     <artifactId>datamanager</artifactId>
     <groupId>life.qbic</groupId>
-<<<<<<< HEAD
-    <version>1.10.12</version>
-=======
     <version>1.10.13</version>
->>>>>>> 8bd798b1
   </parent>
   <modelVersion>4.0.0</modelVersion>
   <artifactId>finances</artifactId>
@@ -42,11 +38,7 @@
     <dependency>
       <groupId>life.qbic.finances</groupId>
       <artifactId>finances-api</artifactId>
-<<<<<<< HEAD
-      <version>1.10.12</version>
-=======
       <version>1.10.13</version>
->>>>>>> 8bd798b1
       <scope>compile</scope>
     </dependency>
   </dependencies>
