--- conflicted
+++ resolved
@@ -88,10 +88,6 @@
       throws MessagingException {
     var message = this.mailServerConfiguration.mimeMessage();
     message.setFrom(new InternetAddress(NO_REPLY_ADDRESS));
-<<<<<<< HEAD
-=======
-    message.setContent(combineMessageWithRegards(content).content(), "text/plain");
->>>>>>> 04d305ca
     message.setRecipient(RecipientType.TO, new InternetAddress(recipient.address()));
     message.setSubject(subject.content());
     return message;
@@ -100,7 +96,7 @@
   private MimeMessage setupMessage(Subject subject, Recipient recipient, Content content)
       throws MessagingException {
     var message = setupMessageWithoutContent(subject, recipient);
-    message.setContent(combineMessageWithRegards(content), "text/plain");
+    message.setContent(combineMessageWithRegards(content).content(), "text/plain");
     return message;
   }
 
@@ -111,7 +107,7 @@
     var message = setupMessageWithoutContent(subject, recipient);
 
     BodyPart messageBodyPart = new MimeBodyPart();
-    messageBodyPart.setContent(combineMessageWithRegards(content), "text/plain");
+    messageBodyPart.setContent(combineMessageWithRegards(content).content(), "text/plain");
 
     Multipart multipart = new MimeMultipart();
     multipart.addBodyPart(messageBodyPart);
