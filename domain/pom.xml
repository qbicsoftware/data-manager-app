--- conflicted
+++ resolved
@@ -26,7 +26,6 @@
         <type>pom</type>
         <scope>import</scope>
       </dependency>
-<<<<<<< HEAD
       <dependency>
         <groupId>javax.persistence</groupId>
         <artifactId>javax.persistence-api</artifactId>
@@ -40,11 +39,6 @@
       <groupId>javax.persistence</groupId>
       <artifactId>javax.persistence-api</artifactId>
     </dependency>
-=======
-    </dependencies>
-  </dependencyManagement>
-  <dependencies>
->>>>>>> 46562f5a
     <dependency>
       <groupId>org.spockframework</groupId>
       <artifactId>spock-core</artifactId>
@@ -52,51 +46,60 @@
     </dependency>
   </dependencies>
   <build>
-  <plugins>
-    <plugin>
-      <groupId>org.codehaus.gmavenplus</groupId>
-      <artifactId>gmavenplus-plugin</artifactId>
-      <version>1.13.1</version>
-      <executions>
-        <execution>
-          <id>default</id>
-          <goals>
-            <goal>addSources</goal>
-            <goal>addTestSources</goal>
-            <goal>generateStubs</goal>
-            <goal>compile</goal>
-            <goal>generateTestStubs</goal>
-            <goal>compileTests</goal>
-            <goal>removeStubs</goal>
-            <goal>removeTestStubs</goal>
-          </goals>
-        </execution>
-        <execution>
-          <id>site</id>
-          <phase>site</phase>
-          <goals>
-            <goal>generateStubs</goal>
-            <goal>generateTestStubs</goal>
-            <goal>groovydoc</goal>
-            <goal>groovydocTests</goal>
-          </goals>
-        </execution>
-      </executions>
-      <configuration>
-        <groovyDocOutputDirectory>${project.build.directory}/site/gapidocs</groovyDocOutputDirectory>
-        <testGroovyDocOutputDirectory>${project.build.directory}/site/testgapidocs</testGroovyDocOutputDirectory>
-      </configuration>
-    </plugin>
-    <plugin>
-      <artifactId>maven-surefire-plugin</artifactId>
-      <version>3.0.0-M5</version>
-      <configuration>
-        <includes>
-          <include>**/*Spec</include>
-        </includes>
-      </configuration>
-    </plugin>
-  </plugins>
+    <plugins>
+      <plugin>
+        <groupId>org.codehaus.gmavenplus</groupId>
+        <artifactId>gmavenplus-plugin</artifactId>
+        <version>1.13.1</version>
+        <executions>
+          <execution>
+            <id>default</id>
+            <goals>
+              <goal>addSources</goal>
+              <goal>addTestSources</goal>
+              <goal>generateStubs</goal>
+              <goal>compile</goal>
+              <goal>generateTestStubs</goal>
+              <goal>compileTests</goal>
+              <goal>removeStubs</goal>
+              <goal>removeTestStubs</goal>
+            </goals>
+          </execution>
+          <execution>
+            <id>site</id>
+            <phase>site</phase>
+            <goals>
+              <goal>generateStubs</goal>
+              <goal>generateTestStubs</goal>
+              <goal>groovydoc</goal>
+              <goal>groovydocTests</goal>
+            </goals>
+          </execution>
+        </executions>
+        <configuration>
+          <groovyDocOutputDirectory>${project.build.directory}/site/gapidocs
+          </groovyDocOutputDirectory>
+          <testGroovyDocOutputDirectory>${project.build.directory}/site/testgapidocs
+          </testGroovyDocOutputDirectory>
+        </configuration>
+      </plugin>
+      <plugin>
+        <artifactId>maven-surefire-plugin</artifactId>
+        <version>3.0.0-M5</version>
+        <configuration>
+          <includes>
+            <include>**/*Spec</include>
+          </includes>
+        </configuration>
+      </plugin>
+      <plugin>
+        <groupId>org.apache.maven.plugins</groupId>
+        <artifactId>maven-compiler-plugin</artifactId>
+        <configuration>
+          <source>16</source>
+          <target>16</target>
+        </configuration>
+      </plugin>
+    </plugins>
   </build>
-
 </project>