--- conflicted
+++ resolved
@@ -45,12 +45,8 @@
     def "Given a repository that contains no user with a given email, return an empty result"() {
         given:
         UserDataStorage storage = Mock(UserDataStorage.class)
-<<<<<<< HEAD
         def user = createDummyUser()
         storage.findUsersByEmailAddress(_ as EmailAddress) >> []
-=======
-        storage.findUsersByEmail(_ as String) >> []
->>>>>>> 6222b4d8
         UserRepository repository = new UserRepository(storage)
 
         when:
