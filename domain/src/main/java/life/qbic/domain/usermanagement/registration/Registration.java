package life.qbic.domain.usermanagement.registration;

import life.qbic.apps.datamanager.services.UserRegistrationException;
import life.qbic.apps.datamanager.services.UserRegistrationService;
import life.qbic.apps.datamanager.services.UserRegistrationService.RegistrationResponse;
import life.qbic.domain.user.EmailAddress.EmailValidationException;
import life.qbic.domain.user.EncryptedPassword.PasswordValidationException;
import life.qbic.domain.user.FullName.FullNameValidationException;

/**
 * <b>User Registration use case</b>
 *
 * <p>Tries to register a new user and create a user account.
 *
 * <p>In case a user with the provided email already exists, the registration will fail and calls
 * the failure output method.
 *
 * @since 1.0.0
 */
public class Registration implements RegisterUserInput {

  private static final org.slf4j.Logger log = org.slf4j.LoggerFactory.getLogger(Registration.class);

  private RegisterUserOutput registerUserOutput;

  private final UserRegistrationService userRegistrationService;

  /**
   * Creates the registration use case.
   *
   * <p>Upon construction, a dummy output interface is created, that needs to be overridden by
   * explicitly setting it via {@link Registration#setRegisterUserOutput(RegisterUserOutput)}.
   *
   * <p>The default output implementation just prints to std out on success and std err on failure,
   * after the use case has been executed via
   * {@link Registration#register(String, String, char[])}.
   *
   * @param userRegistrationService the user registration service to save the new user to.
   * @since 1.0.0
   */
  public Registration(UserRegistrationService userRegistrationService) {
    this.userRegistrationService = userRegistrationService;
    // Init a dummy output, until one is set by the client.
    this.registerUserOutput = new RegisterUserOutput() {
      @Override
      public void onUserRegistrationSucceeded() {
        System.out.println("Called dummy register success output.");
      }

      @Override
      public void onUnexpectedFailure(UserRegistrationException e) {
        System.err.println("Called dummy register failure output.");
      }

      @Override
      public void onUnexpectedFailure(String reason) {

      }
    };
  }

  /**
   * Sets and overrides the use case output.
   *
   * @param registerUserOutput an output interface implementation, so the use case can trigger the
   *                           callback methods after its execution
   * @since 1.0.0
   */
  public void setRegisterUserOutput(RegisterUserOutput registerUserOutput) {
    this.registerUserOutput = registerUserOutput;
  }

  /**
   * @inheritDocs
   */
  @Override
  public void register(String fullName, String email, char[] rawPassword) {
    try {
<<<<<<< HEAD
      RegistrationResponse registrationResponse = userRegistrationService.registerUser(fullName,
          email, rawPassword);
      if (registrationResponse.hasFailures()) {
        registerUserOutput.onUnexpectedFailure(build(registrationResponse));
        return;
      }
      registerUserOutput.onUserRegistrationSucceeded();
    } catch (Exception e) {
      registerUserOutput.onUnexpectedFailure("Unexpected error occurred.");
    }
  }

  private UserRegistrationException build(RegistrationResponse registrationResponse) {
    var builder = UserRegistrationException.builder();

    for (RuntimeException e : registrationResponse.failures()) {
      if (e instanceof EmailValidationException) {
        builder.withEmailFormatException((EmailValidationException) e);
      }
      if (e instanceof PasswordValidationException) {
        builder.withInvalidPasswordException((PasswordValidationException) e);
      }
      if (e instanceof FullNameValidationException) {
        builder.withFullNameException((FullNameValidationException) e);
      } else {
        builder.withUnexpectedException(e);
      }
=======
      userRegistrationService.registerUser(fullName, email, rawPassword);
      registerUserOutput.onSuccess();
    } catch (UserException e) {
      log.error(e.getMessage(), e);
      registerUserOutput.onFailure("Could not create a new account, please try again.");
    } catch (Exception e) {
      log.error(e.getMessage(), e);
      registerUserOutput.onFailure("Unexpected error occurred.");
>>>>>>> 6222b4d8
    }
    return builder.build();
  }

  /**
   * @inheritDocs
   */
  @Override
  public void setOutput(RegisterUserOutput output) {
    registerUserOutput = output;
  }
}<|MERGE_RESOLUTION|>--- conflicted
+++ resolved
@@ -76,7 +76,6 @@
   @Override
   public void register(String fullName, String email, char[] rawPassword) {
     try {
-<<<<<<< HEAD
       RegistrationResponse registrationResponse = userRegistrationService.registerUser(fullName,
           email, rawPassword);
       if (registrationResponse.hasFailures()) {
@@ -104,16 +103,6 @@
       } else {
         builder.withUnexpectedException(e);
       }
-=======
-      userRegistrationService.registerUser(fullName, email, rawPassword);
-      registerUserOutput.onSuccess();
-    } catch (UserException e) {
-      log.error(e.getMessage(), e);
-      registerUserOutput.onFailure("Could not create a new account, please try again.");
-    } catch (Exception e) {
-      log.error(e.getMessage(), e);
-      registerUserOutput.onFailure("Unexpected error occurred.");
->>>>>>> 6222b4d8
     }
     return builder.build();
   }
