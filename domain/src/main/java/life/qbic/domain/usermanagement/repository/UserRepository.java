--- conflicted
+++ resolved
@@ -3,12 +3,8 @@
 import java.io.Serial;
 import java.io.Serializable;
 import java.util.Optional;
-<<<<<<< HEAD
 import life.qbic.domain.user.EmailAddress;
 import life.qbic.domain.user.User;
-=======
-import life.qbic.domain.usermanagement.User;
->>>>>>> 6222b4d8
 
 /**
  * <b> Provides stateless access and storage functionality for {@link User} entities. </b>
@@ -17,8 +13,7 @@
  */
 public class UserRepository implements Serializable {
 
-  @Serial
-  private static final long serialVersionUID = 5576670098610784078L;
+  @Serial private static final long serialVersionUID = 5576670098610784078L;
 
   private static UserRepository INSTANCE;
 
@@ -48,21 +43,15 @@
    * Searches for a user with the provided email address
    *
    * <p>Note: A runtime exception is thrown, when there is more than one user found. We want the
-   * emailAddress addresses to be unique in the user context, but they might change over time. So emails
+   * email addresses to be unique in the user context, but they might change over time. So emails
    * are not suitable as entity identifiers but still need to be unique in the user management
    * context at any given time.
    *
    * <p>
    *
-<<<<<<< HEAD
-   * @param emailAddress the email address to find a matching user entry for
-   * @return the user object wrapped in an {@link Optional} if found, otherwise returns {@link
-   *     Optional#empty()}
-=======
    * @param email the email to find a matching user entry for
    * @return the user object wrapped in an {@link Optional} if found, otherwise returns
    * {@link Optional#empty()}
->>>>>>> 6222b4d8
    * @throws RuntimeException if there is more than one user matching the email address
    * @since 1.0.0
    */
@@ -135,10 +124,6 @@
     return findById(id).isPresent();
   }
 
-<<<<<<< HEAD
-  public void updateUser(User user) {
-    dataStorage.save(user);
-=======
   public static class UserStorageException extends RuntimeException {
 
 
@@ -148,6 +133,5 @@
     public UserStorageException(Throwable cause) {
       super(cause);
     }
->>>>>>> 6222b4d8
   }
 }