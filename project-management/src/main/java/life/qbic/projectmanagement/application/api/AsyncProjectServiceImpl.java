package life.qbic.projectmanagement.application.api;

import static life.qbic.projectmanagement.application.authorization.ReactiveSecurityContextUtils.applySecurityContext;
import static life.qbic.projectmanagement.application.authorization.ReactiveSecurityContextUtils.writeSecurityContext;

import java.util.Objects;
<<<<<<< HEAD
=======
import life.qbic.logging.api.Logger;
import life.qbic.logging.service.LoggerFactory;
>>>>>>> 503bfff0
import life.qbic.projectmanagement.application.ProjectInformationService;
import life.qbic.projectmanagement.domain.model.project.ProjectId;
import org.springframework.beans.factory.annotation.Autowired;
import org.springframework.lang.NonNull;
import org.springframework.security.core.context.SecurityContext;
import org.springframework.security.core.context.SecurityContextHolder;
import org.springframework.stereotype.Service;
import reactor.core.publisher.Mono;
import reactor.core.scheduler.Scheduler;
<<<<<<< HEAD
import reactor.core.scheduler.Schedulers;
=======
import reactor.util.retry.Retry;
>>>>>>> 503bfff0

/**
 * <b><class short description - 1 Line!></b>
 *
 * <p><More detailed description - When to use, what it solves, etc.></p>
 *
 * @since <version tag>
 */
@Service
public class AsyncProjectServiceImpl implements AsyncProjectService {

  private final ProjectInformationService projectService;
  private final Scheduler scheduler;
  private static final Logger log = LoggerFactory.logger(AsyncProjectServiceImpl.class);

  public AsyncProjectServiceImpl(@Autowired ProjectInformationService projectService,
      @Autowired Scheduler scheduler) {
    this.projectService = Objects.requireNonNull(projectService);
    this.scheduler = Objects.requireNonNull(scheduler);
  }

  @Override
  public Mono<ProjectUpdateResponse> update(@NonNull ProjectUpdateRequest request)
      throws UnknownRequestException, RequestFailedException, AccessDeniedException {
    var projectId = request.projectId();
<<<<<<< HEAD
    final var securityContext = SecurityContextHolder.getContext();
    return switch (request.requestBody()) {
      case ProjectDesign design ->
          Mono.defer(() -> updateProjectDesign(projectId, design, request.requestId()))
              .transform(original -> withSecurityContext(securityContext, original));
      case FundingInformation fundingInformation -> unknownRequest();
      case ProjectContacts projectContacts -> unknownRequest();
    };
  }

  private <T> Mono<T> unknownRequest() {
    return Mono.error(() -> new UnknownRequestException("Invalid request body"));
  }

  private <T> Mono<T> withSecurityContext(final SecurityContext securityContext, Mono<T> original) {
    return original.contextWrite(
        ReactiveSecurityContextHolder.withSecurityContext(Mono.just(securityContext)));
  }

  @Override
  public Mono<ExperimentUpdateResponse> update(
      ExperimentUpdateRequest request) {
    return Mono.fromSupplier(() -> switch (request.body()) {
      case ExperimentalVariables experimentalVariables ->
          updateExperimentalVariables(request.projectId(), request.experimentId(),
              experimentalVariables);
      case ExperimentDescription experimentDescription ->
          updateExperimentDescription(request.projectId(), request.experimentId(),
              experimentDescription);

      case ConfoundingVariables confoundingVariables ->
          updateConfoundingVariables(request.projectId(), request.experimentId(),
              confoundingVariables);
    }).subscribeOn(Schedulers.boundedElastic());
  }

  private ExperimentUpdateResponse updateConfoundingVariables(String projectId, String experimentId,
      ConfoundingVariables confoundingVariables) {
    //TODO implement
    throw new RuntimeException("Not implemented");
  }

  private ExperimentUpdateResponse updateExperimentDescription(String projectId,
      String experimentId,
      ExperimentDescription experimentDescription) {
    //TODO implement
    throw new RuntimeException("Not implemented");
  }

  private ExperimentUpdateResponse updateExperimentalVariables(String projectId,
      String experimentId, ExperimentalVariables experimentalVariables) {
    //TODO implement
    throw new RuntimeException("Not implemented");
=======
    Mono<ProjectUpdateResponse> response = switch (request.requestBody()) {
      case FundingInformation fundingInformation -> unknownRequest();
      case ProjectContacts projectContacts -> unknownRequest();
      case ProjectDesign projectDesign ->
          updateProjectDesign(projectId, projectDesign, request.requestId());
    };
    SecurityContext securityContext = SecurityContextHolder.getContext();
    return response
        .transform(original -> writeSecurityContext(original, securityContext))
        .retryWhen(Retry.maxInARow(5)
            .doBeforeRetry(retrySignal -> log.warn("Update failed (" + retrySignal + ")")));
>>>>>>> 503bfff0
  }

  @Override
  public Mono<ProjectCreationResponse> create(ProjectCreationRequest request)
      throws UnknownRequestException, RequestFailedException, AccessDeniedException {
    //TODO
    throw new RuntimeException("not implemented");
  }

<<<<<<< HEAD
=======
  private <T> Mono<T> unknownRequest() {
    return Mono.error(() -> new UnknownRequestException("Invalid request body"));
  }

>>>>>>> 503bfff0
  private Mono<ProjectUpdateResponse> updateProjectDesign(String projectId, ProjectDesign design, String requestId) {
    return applySecurityContext(
        Mono.<ProjectUpdateResponse>create(sink -> {
          try {
            var id = ProjectId.parse(projectId);
            projectService.updateTitle(id, design.title());
            projectService.updateObjective(id, design.objective());
            sink.success(new ProjectUpdateResponse(projectId, design, requestId));
          } catch (IllegalArgumentException e) {
            sink.error(new RequestFailedException("Invalid project id: " + projectId));
          } catch (org.springframework.security.access.AccessDeniedException e) {
            sink.error(new AccessDeniedException("Access denied"));
          } catch (RuntimeException e) {
            sink.error(new RequestFailedException("Update project design failed", e));
          }
        })
    ).subscribeOn(
        scheduler); //we must not expose the blocking behaviour outside of this method, thus we use a non-blocking scheduler
  }
<<<<<<< HEAD
=======

>>>>>>> 503bfff0
}<|MERGE_RESOLUTION|>--- conflicted
+++ resolved
@@ -4,11 +4,8 @@
 import static life.qbic.projectmanagement.application.authorization.ReactiveSecurityContextUtils.writeSecurityContext;
 
 import java.util.Objects;
-<<<<<<< HEAD
-=======
 import life.qbic.logging.api.Logger;
 import life.qbic.logging.service.LoggerFactory;
->>>>>>> 503bfff0
 import life.qbic.projectmanagement.application.ProjectInformationService;
 import life.qbic.projectmanagement.domain.model.project.ProjectId;
 import org.springframework.beans.factory.annotation.Autowired;
@@ -18,11 +15,8 @@
 import org.springframework.stereotype.Service;
 import reactor.core.publisher.Mono;
 import reactor.core.scheduler.Scheduler;
-<<<<<<< HEAD
+import reactor.util.retry.Retry;
 import reactor.core.scheduler.Schedulers;
-=======
-import reactor.util.retry.Retry;
->>>>>>> 503bfff0
 
 /**
  * <b><class short description - 1 Line!></b>
@@ -48,25 +42,26 @@
   public Mono<ProjectUpdateResponse> update(@NonNull ProjectUpdateRequest request)
       throws UnknownRequestException, RequestFailedException, AccessDeniedException {
     var projectId = request.projectId();
-<<<<<<< HEAD
-    final var securityContext = SecurityContextHolder.getContext();
-    return switch (request.requestBody()) {
-      case ProjectDesign design ->
-          Mono.defer(() -> updateProjectDesign(projectId, design, request.requestId()))
-              .transform(original -> withSecurityContext(securityContext, original));
+    Mono<ProjectUpdateResponse> response = switch (request.requestBody()) {
       case FundingInformation fundingInformation -> unknownRequest();
       case ProjectContacts projectContacts -> unknownRequest();
+      case ProjectDesign projectDesign ->
+          updateProjectDesign(projectId, projectDesign, request.requestId());
     };
+    SecurityContext securityContext = SecurityContextHolder.getContext();
+    return response
+        .transform(original -> writeSecurityContext(original, securityContext))
+        .retryWhen(Retry.maxInARow(5)
+            .doBeforeRetry(retrySignal -> log.warn("Update failed (" + retrySignal + ")")));
   }
 
-  private <T> Mono<T> unknownRequest() {
-    return Mono.error(() -> new UnknownRequestException("Invalid request body"));
+  @Override
+  public Mono<ProjectCreationResponse> create(ProjectCreationRequest request)
+      throws UnknownRequestException, RequestFailedException, AccessDeniedException {
+    //TODO
+    throw new RuntimeException("not implemented");
   }
 
-  private <T> Mono<T> withSecurityContext(final SecurityContext securityContext, Mono<T> original) {
-    return original.contextWrite(
-        ReactiveSecurityContextHolder.withSecurityContext(Mono.just(securityContext)));
-  }
 
   @Override
   public Mono<ExperimentUpdateResponse> update(
@@ -102,35 +97,12 @@
       String experimentId, ExperimentalVariables experimentalVariables) {
     //TODO implement
     throw new RuntimeException("Not implemented");
-=======
-    Mono<ProjectUpdateResponse> response = switch (request.requestBody()) {
-      case FundingInformation fundingInformation -> unknownRequest();
-      case ProjectContacts projectContacts -> unknownRequest();
-      case ProjectDesign projectDesign ->
-          updateProjectDesign(projectId, projectDesign, request.requestId());
-    };
-    SecurityContext securityContext = SecurityContextHolder.getContext();
-    return response
-        .transform(original -> writeSecurityContext(original, securityContext))
-        .retryWhen(Retry.maxInARow(5)
-            .doBeforeRetry(retrySignal -> log.warn("Update failed (" + retrySignal + ")")));
->>>>>>> 503bfff0
   }
 
-  @Override
-  public Mono<ProjectCreationResponse> create(ProjectCreationRequest request)
-      throws UnknownRequestException, RequestFailedException, AccessDeniedException {
-    //TODO
-    throw new RuntimeException("not implemented");
-  }
-
-<<<<<<< HEAD
-=======
   private <T> Mono<T> unknownRequest() {
     return Mono.error(() -> new UnknownRequestException("Invalid request body"));
   }
 
->>>>>>> 503bfff0
   private Mono<ProjectUpdateResponse> updateProjectDesign(String projectId, ProjectDesign design, String requestId) {
     return applySecurityContext(
         Mono.<ProjectUpdateResponse>create(sink -> {
@@ -150,8 +122,5 @@
     ).subscribeOn(
         scheduler); //we must not expose the blocking behaviour outside of this method, thus we use a non-blocking scheduler
   }
-<<<<<<< HEAD
-=======
 
->>>>>>> 503bfff0
 }