package life.qbic.projectmanagement.application.api;

import static life.qbic.projectmanagement.application.authorization.ReactiveSecurityContextUtils.applySecurityContext;
import static life.qbic.projectmanagement.application.authorization.ReactiveSecurityContextUtils.applySecurityContextMany;
import static life.qbic.projectmanagement.application.authorization.ReactiveSecurityContextUtils.writeSecurityContext;
import static life.qbic.projectmanagement.application.authorization.ReactiveSecurityContextUtils.writeSecurityContextMany;

import java.io.IOException;
import java.io.InputStream;
import java.nio.ByteBuffer;
import java.util.ArrayList;
import java.util.List;
import java.util.Objects;
import java.util.concurrent.Callable;
import java.util.function.Function;
import java.util.function.UnaryOperator;
import life.qbic.application.commons.SortOrder;
import life.qbic.logging.api.Logger;
import life.qbic.logging.service.LoggerFactory;
import life.qbic.projectmanagement.application.ProjectInformationService;
import life.qbic.projectmanagement.application.ValidationResult;
import life.qbic.projectmanagement.application.VirtualThreadScheduler;
import life.qbic.projectmanagement.application.api.fair.ContactPoint;
import life.qbic.projectmanagement.application.api.fair.DigitalObject;
import life.qbic.projectmanagement.application.api.fair.DigitalObjectFactory;
import life.qbic.projectmanagement.application.api.fair.ResearchProject;
import life.qbic.projectmanagement.application.authorization.ReactiveSecurityContextUtils;
<<<<<<< HEAD
import life.qbic.projectmanagement.application.measurement.validation.MeasurementValidationService;
=======
import life.qbic.projectmanagement.application.api.template.TemplateService;
import life.qbic.projectmanagement.application.authorization.ReactiveSecurityContextUtils;
>>>>>>> d523019d
import life.qbic.projectmanagement.application.sample.SampleInformationService;
import life.qbic.projectmanagement.application.sample.SamplePreview;
import life.qbic.projectmanagement.application.sample.SampleValidationService;
import life.qbic.projectmanagement.domain.model.experiment.ExperimentId;
import life.qbic.projectmanagement.domain.model.project.Contact;
import life.qbic.projectmanagement.domain.model.project.Project;
import life.qbic.projectmanagement.domain.model.project.ProjectId;
import life.qbic.projectmanagement.domain.model.sample.Sample;
import life.qbic.projectmanagement.domain.model.sample.SampleId;
import org.reactivestreams.Publisher;
import org.springframework.beans.factory.annotation.Autowired;
import org.springframework.lang.NonNull;
import org.springframework.security.core.context.SecurityContext;
import org.springframework.security.core.context.SecurityContextHolder;
import org.springframework.stereotype.Service;
import org.springframework.util.MimeType;
import reactor.core.publisher.Flux;
import reactor.core.publisher.FluxSink;
import reactor.core.publisher.FluxSink.OverflowStrategy;
import reactor.core.publisher.Mono;
import reactor.core.scheduler.Scheduler;
import reactor.util.retry.Retry;

/**
 * Implementation of the {@link AsyncProjectService} interface.
 * <p>
 * This is the class that should make the actual individual service orchestration and gets all
 * services injected.
 *
 * @since 1.9.0
 */
@Service
public class AsyncProjectServiceImpl implements AsyncProjectService {

  private static final String ACCESS_DENIED = "Access denied";
  private static final Logger log = LoggerFactory.logger(AsyncProjectServiceImpl.class);
  private final ProjectInformationService projectService;
  private final Scheduler scheduler;
  private final SampleInformationService sampleInfoService;
  private final DigitalObjectFactory digitalObjectFactory;
<<<<<<< HEAD
  private final SampleValidationService sampleValidationService;
  private final MeasurementValidationService measurementValidationService;

  public AsyncProjectServiceImpl(@Autowired ProjectInformationService projectService,
      @Autowired SampleInformationService sampleInfoService, @Autowired Scheduler scheduler,
      @Autowired DigitalObjectFactory digitalObjectFactory,
      @Autowired SampleValidationService sampleValidationService,
      @Autowired MeasurementValidationService measurementValidationService) {
=======
  private final TemplateService templateService;

  public AsyncProjectServiceImpl(
      @Autowired ProjectInformationService projectService,
      @Autowired SampleInformationService sampleInfoService,
      @Autowired Scheduler scheduler,
      @Autowired DigitalObjectFactory digitalObjectFactory,
      @Autowired TemplateService templateService
  ) {
>>>>>>> d523019d
    this.projectService = Objects.requireNonNull(projectService);
    this.sampleInfoService = Objects.requireNonNull(sampleInfoService);
    this.scheduler = Objects.requireNonNull(scheduler);
    this.digitalObjectFactory = Objects.requireNonNull(digitalObjectFactory);
<<<<<<< HEAD
    this.sampleValidationService = Objects.requireNonNull(sampleValidationService);
    this.measurementValidationService = Objects.requireNonNull(measurementValidationService);
=======
    this.templateService = Objects.requireNonNull(templateService);
>>>>>>> d523019d
  }

  private static Retry defaultRetryStrategy() {
    return Retry.maxInARow(5)
        .doBeforeRetry(retrySignal -> log.warn("Operation failed (" + retrySignal + ")"));
  }

  @Override
  public Mono<ProjectUpdateResponse> update(@NonNull ProjectUpdateRequest request)
      throws UnknownRequestException, RequestFailedException, AccessDeniedException {
    var projectId = ProjectId.parse(request.projectId());
    var requestId = request.requestId();
    Mono<ProjectUpdateResponse> response = switch (request.requestBody()) {
      case FundingInformation fundingInformation ->
          update(projectId, requestId, fundingInformation);
      case ProjectManager manager -> update(projectId, requestId, manager);
      case ProjectResponsible responsible -> update(projectId, requestId, responsible);
      case PrincipalInvestigator investigator -> update(projectId, requestId, investigator);
      case ProjectDesign projectDesign -> update(projectId, requestId, projectDesign);
    };
    SecurityContext securityContext = SecurityContextHolder.getContext();
<<<<<<< HEAD
    return response.transform(original -> writeSecurityContext(original, securityContext))
=======
    return ReactiveSecurityContextUtils.applySecurityContext(response)
        .subscribeOn(scheduler)
        .transform(original -> writeSecurityContext(original, securityContext))
>>>>>>> d523019d
        .retryWhen(defaultRetryStrategy());
  }

  private Mono<ProjectUpdateResponse> update(ProjectId projectId, String requestId,
      PrincipalInvestigator investigator) {
    return Mono.fromCallable(() -> {
      projectService.investigateProject(projectId, investigator.contact());
      return new ProjectUpdateResponse(projectId.value(), investigator, requestId);
    });
  }

  private Mono<ProjectUpdateResponse> update(ProjectId projectId, String requestId,
      ProjectResponsible responsible) {
    return Mono.fromCallable(() -> {
      projectService.setResponsibility(projectId, responsible.contact());
      return new ProjectUpdateResponse(projectId.value(), responsible, requestId);
    });
  }

  private Mono<ProjectUpdateResponse> update(ProjectId projectId, String requestId,
      ProjectManager manager) {
    return Mono.fromCallable(() -> {
      projectService.manageProject(projectId, manager.contact());
      return new ProjectUpdateResponse(projectId.value(), manager, requestId);
    });
  }

  private Mono<ProjectUpdateResponse> update(ProjectId projectId, String requestId,
      FundingInformation fundingInformation) {
    return Mono.fromCallable(() -> {
      projectService.setFunding(projectId, fundingInformation.grant(),
          fundingInformation.grantId());
      return new ProjectUpdateResponse(projectId.value(), fundingInformation, requestId);
    });
  }

  @Override
  public Mono<ProjectCreationResponse> create(ProjectCreationRequest request)
      throws UnknownRequestException, RequestFailedException, AccessDeniedException {
    //TODO
    throw new RuntimeException("not implemented");
  }

  @Override
  public Flux<ByteBuffer> roCrateSummary(String projectId) {
    var securityContext = SecurityContextHolder.getContext();
    return applySecurityContextMany(Flux.defer(() -> getByteBufferFlux(projectId))).transform(
        original -> writeSecurityContextMany(original, securityContext));
  }

  // Requires the SecurityContext to work
  private Flux<ByteBuffer> getByteBufferFlux(String projectId) {
    var search = projectService.find(projectId);
    if (search.isEmpty()) {
      return Flux.empty();
    }
    var project = search.get();
    var digitalObject = digitalObjectFactory.summary(convertToResearchProject(project));
    return Flux.create(
        (FluxSink<ByteBuffer> emitter) -> emitByteBufferFromObject(emitter, digitalObject),
        OverflowStrategy.BUFFER).subscribeOn(VirtualThreadScheduler.getScheduler());
  }

  /**
   * Emits 0..N {@link ByteBuffer} for the content of a {@link DigitalObject}.
   * <p>
   * All bytes are read from the {@link DigitalObject#content()} input stream and converted to byte
   * buffers. The used byte array cache size is 1024 bytes and fixed.
   * <p>
   * After the input stream has been consumed {@link FluxSink#complete()} is called.
   * <p>
   * <p>
   * In case of {@link IOException}: is forwarded via {@link FluxSink#error(Throwable)}.
   *
   * @param emitter the emitter for the byte buffers
   * @param object  the digital object
   */
  private void emitByteBufferFromObject(FluxSink<ByteBuffer> emitter, DigitalObject object) {
    byte[] buffer = new byte[1024];

    try (InputStream content = object.content()) {
      int bytesRead;
      while ((bytesRead = content.read(buffer)) != -1) {
        emitter.next(ByteBuffer.wrap(buffer.clone(), 0, bytesRead));
      }
      emitter.complete();
    } catch (IOException e) {
      emitter.error(e);
    }
  }

  private ContactPoint toContactPoint(Contact contact, String contactType) {
    return ContactPoint.from(contact.fullName(), contact.emailAddress(), contactType);
  }

  private ResearchProject convertToResearchProject(Project project) {
    var contactPoints = new ArrayList<ContactPoint>();
    contactPoints.add(toContactPoint(project.getPrincipalInvestigator(), "Principal Investigator"));
    contactPoints.add(toContactPoint(project.getProjectManager(), "Project Manager"));
    if (project.getResponsiblePerson().isPresent()) {
      contactPoints.add(
          toContactPoint(project.getResponsiblePerson().orElseThrow(), "Responsible Person"));
    }
    return ResearchProject.from(project.getProjectIntent().projectTitle().title(),
        project.getProjectCode().value(), project.getProjectIntent().objective().objective(),
        contactPoints);
  }


  @Override
  public Flux<SamplePreview> getSamplePreviews(String projectId, String experimentId, int offset,
      int limit, List<SortOrder> sortOrders, String filter) {
    SecurityContext securityContext = SecurityContextHolder.getContext();
    return applySecurityContextMany(Flux.defer(
        () -> fetchSamplePreviews(projectId, experimentId, offset, limit, sortOrders,
            filter))).subscribeOn(scheduler)
        .transform(original -> writeSecurityContextMany(original, securityContext))
        .retryWhen(defaultRetryStrategy());
  }

  private Flux<SamplePreview> fetchSamplePreviews(String projectId, String experimentId, int offset,
      int limit, List<SortOrder> sortOrders, String filter) {
    try {
      return Flux.fromIterable(sampleInfoService.queryPreview(ProjectId.parse(projectId),
          ExperimentId.parse(experimentId), offset, limit, sortOrders, filter));
    } catch (Exception e) {
      log.error("Error getting sample previews", e);
      return Flux.error(new RequestFailedException("Error getting sample previews"));
    }
  }

  @Override
  public Flux<Sample> getSamples(String projectId, String experimentId)
      throws RequestFailedException {
    SecurityContext securityContext = SecurityContextHolder.getContext();
    return applySecurityContextMany(
        Flux.defer(() -> fetchSamples(projectId, experimentId))).subscribeOn(scheduler)
        .transform(original -> writeSecurityContextMany(original, securityContext))
        .retryWhen(defaultRetryStrategy());
  }

  // disclaimer: no security context, no scheduler applied
  private Flux<Sample> fetchSamples(String projectId, String experimentId) {
    try {
      return Flux.fromIterable(
          sampleInfoService.retrieveSamplesForExperiment(ProjectId.parse(projectId), experimentId));
    } catch (org.springframework.security.access.AccessDeniedException e) {
      log.error("Error getting samples", e);
      return Flux.error(new AccessDeniedException(ACCESS_DENIED));
    } catch (Exception e) {
      log.error("Unexpected exception getting samples", e);
      return Flux.error(
          new RequestFailedException("Error getting samples for experiment " + experimentId));
    }
  }

  @Override
  public Flux<Sample> getSamplesForBatch(String projectId, String batchId)
      throws RequestFailedException {
    throw new RuntimeException("not implemented");
  }

  @Override
  public Mono<Sample> findSample(String projectId, String sampleId) {
    return Mono.defer(() -> {
      try {
        return Mono.justOrEmpty(
            sampleInfoService.findSample(ProjectId.parse(projectId), SampleId.parse(sampleId)));
      } catch (org.springframework.security.access.AccessDeniedException e) {
        log.error(ACCESS_DENIED, e);
        return Mono.error(new AccessDeniedException(ACCESS_DENIED));
      } catch (Exception e) {
        log.error("Error getting sample for sample " + sampleId, e);
        return Mono.error(
            new RequestFailedException("Error getting sample for sample " + sampleId));
      }
    }).subscribeOn(scheduler);
  }

  @Override
  public Mono<DigitalObject> sampleRegistrationTemplate(String projectId, String experimentId,
      MimeType mimeType) {
    SecurityContext securityContext = SecurityContextHolder.getContext();
    return ReactiveSecurityContextUtils.applySecurityContext(Mono.fromCallable(
            () -> templateService.sampleRegistrationTemplate(projectId, experimentId, mimeType)))
        .subscribeOn(scheduler)
        .transform(original -> ReactiveSecurityContextUtils.writeSecurityContext(original,
            securityContext));
  }

  @Override
  public Mono<DigitalObject> sampleUpdateTemplate(String projectId, String experimentId, String batchId,
      MimeType mimeType) {
    SecurityContext securityContext = SecurityContextHolder.getContext();
    return ReactiveSecurityContextUtils.applySecurityContext(Mono.fromCallable(
            () -> templateService.sampleUpdateTemplate(projectId, experimentId, batchId, mimeType)))
        .subscribeOn(scheduler)
        .transform(original -> ReactiveSecurityContextUtils.writeSecurityContext(original,
            securityContext));
  }

  @Override
  public Mono<DigitalObject> sampleInformationTemplate(String projectId, String experimentId,
      MimeType mimeType) {
    SecurityContext securityContext = SecurityContextHolder.getContext();
    return ReactiveSecurityContextUtils.applySecurityContext(Mono.fromCallable(
            () -> templateService.sampleInformationTemplate(projectId, experimentId, mimeType)))
        .subscribeOn(scheduler)
        .transform(original -> ReactiveSecurityContextUtils.writeSecurityContext(original,
            securityContext));
  }

  @Override
  public Flux<ValidationResponse> validate(Flux<ValidationRequest> requests)
      throws RequestFailedException {
    return requests.flatMap(this::validateRequest);
  }

  private Mono<ValidationResponse> validateRequest(ValidationRequest request) {
    return switch (request.requestBody()) {
      // Sample Registration
      case SampleRegistrationInformation req ->
          validateSampleMetadata(req, request.requestId(), request.projectId());
      // Sample Update
      case SampleUpdateInformation req ->
          validateSampleMetadataUpdate(req, request.requestId(), request.projectId());
      // Measurement Registration - NGS
      case MeasurementRegistrationInformationNGS req ->
          validateMeasurementMetadataNGS(req, request.requestId(), request.projectId());
      // Measurement Update - NGS
      case MeasurementUpdateInformationNGS req ->
          validateMeasurementMetadataNGSUpdate(req, request.requestId(), request.projectId());
      // Measurement Registration - Proteomics
      case MeasurementRegistrationInformationPxP req ->
          validateMeasurementMetadataPxP(req, request.requestId(), request.projectId());
      // Measurement Update - Proteomics
      case MeasurementUpdateInformationPxP req ->
          validateMeasurementMetadataPxPUpdate(req, request.requestId(), request.projectId());
      default -> Mono.error(new RequestFailedException("Invalid request"));
    };
  }


  /**
   * Ensures that the security context is applied in the correct order and written when it is
   * required.
   * <p>
   * Also ensures that the {@link Callable} is executed on the {@link VirtualThreadScheduler} with
   * {@link Mono#subscribeOn(Scheduler)}.
   *
   * @param securityApplicant
   * @param serviceCallable
   * @param converter
   * @param transformer
   * @return a {@link Mono} containing the
   * {@link life.qbic.projectmanagement.application.api.AsyncProjectService.ValidationResponse}
   */
  private Mono<ValidationResponse> validateMetadata(
      UnaryOperator<Mono<ValidationResponse>> securityApplicant,
      Callable<ValidationResult> serviceCallable,
      Function<ValidationResult, ValidationResponse> converter,
      Function<Mono<ValidationResponse>, Publisher<ValidationResponse>> transformer) {
    return securityApplicant.apply(Mono.fromCallable(serviceCallable).map(converter))
        .transform(transformer).subscribeOn(scheduler);
  }

  private Mono<ValidationResponse> validateMeasurementMetadataPxP(
      MeasurementRegistrationInformationPxP registration, String requestId,
      String projectId) {
    var securityContext = SecurityContextHolder.getContext();
    return ReactiveSecurityContextUtils.applySecurityContext(Mono.fromCallable(
                () -> measurementValidationService.validatePxp(registration, ProjectId.parse(projectId)))
            .map(validationResult -> new ValidationResponse(requestId, validationResult)))
        .transform(
            original -> ReactiveSecurityContextUtils.writeSecurityContext(original,
                securityContext))
        .subscribeOn(scheduler);
  }

  private Mono<ValidationResponse> validateMeasurementMetadataPxPUpdate(
      MeasurementUpdateInformationPxP update, String requestId,
      String projectId) {
    var securityContext = SecurityContextHolder.getContext();
    return ReactiveSecurityContextUtils.applySecurityContext(Mono.fromCallable(
                () -> measurementValidationService.validatePxp(update, ProjectId.parse(projectId)))
            .map(validationResult -> new ValidationResponse(requestId, validationResult)))
        .transform(
            original -> ReactiveSecurityContextUtils.writeSecurityContext(original,
                securityContext))
        .subscribeOn(scheduler);
  }

  private Mono<ValidationResponse> validateMeasurementMetadataNGS(
      MeasurementRegistrationInformationNGS registration, String requestId, String projectId) {
    var securityContext = SecurityContextHolder.getContext();
    return ReactiveSecurityContextUtils.applySecurityContext(Mono.fromCallable(
                () -> measurementValidationService.validateNGS(registration, ProjectId.parse(projectId)))
            .map(validationResult -> new ValidationResponse(requestId, validationResult)))
        .transform(
            original -> ReactiveSecurityContextUtils.writeSecurityContext(original,
                securityContext))
        .subscribeOn(scheduler);
  }

  private Mono<ValidationResponse> validateMeasurementMetadataNGSUpdate(
      MeasurementUpdateInformationNGS update, String requestId, String projectId) {
    var securityContext = SecurityContextHolder.getContext();
    return ReactiveSecurityContextUtils.applySecurityContext(Mono.fromCallable(
                () -> measurementValidationService.validateNGS(update, ProjectId.parse(projectId)))
            .map(validationResult -> new ValidationResponse(requestId, validationResult)))
        .transform(
            original -> ReactiveSecurityContextUtils.writeSecurityContext(original,
                securityContext))
        .subscribeOn(scheduler);
  }

  private Mono<ValidationResponse> validateSampleMetadataUpdate(SampleUpdateInformation update,
      String requestId, String projectId) {
    var securityContext = SecurityContextHolder.getContext();
    return validateMetadata(ReactiveSecurityContextUtils::applySecurityContext,
        () -> sampleValidationService.validateExistingSample(update, ProjectId.parse(projectId))
            .validationResult(),
        result -> new ValidationResponse(requestId, result),
        original -> ReactiveSecurityContextUtils.writeSecurityContext(original, securityContext)
    );
  }

  private Mono<ValidationResponse> validateSampleMetadata(
      SampleRegistrationInformation registration, String requestId, String projectId) {
    var securityContext = SecurityContextHolder.getContext();
    return validateMetadata(ReactiveSecurityContextUtils::applySecurityContext,
        () -> sampleValidationService.validateNewSample(registration, ProjectId.parse(projectId))
            .validationResult(),
        result -> new ValidationResponse(requestId, result),
        original -> ReactiveSecurityContextUtils.writeSecurityContext(original, securityContext));
  }

  @Override
  public Mono<ExperimentUpdateResponse> update(ExperimentUpdateRequest request) {
    Mono<ExperimentUpdateResponse> response = switch (request.body()) {

      case ExperimentDescription experimentDescription ->
          updateExperimentDescription(request.projectId(), request.experimentId(),
              experimentDescription);

      case ExperimentalGroups experimentalGroups -> unknownRequest();
      case ConfoundingVariableAdditions confoundingVariableAdditions -> unknownRequest();
      case ConfoundingVariableDeletions confoundingVariableDeletions -> unknownRequest();
      case ConfoundingVariableUpdates confoundingVariableUpdates -> unknownRequest();
      case ExperimentalVariableAdditions experimentalVariableAdditions -> unknownRequest();
      case ExperimentalVariableDeletions experimentalVariableDeletions -> unknownRequest();
    };

    SecurityContext securityContext = SecurityContextHolder.getContext();
    return response.transform(original -> writeSecurityContext(original, securityContext))
        .retryWhen(defaultRetryStrategy());
  }

  @Override
  public Mono<ProjectDeletionResponse> delete(ProjectDeletionRequest request) {
    Mono<ProjectDeletionResponse> responseMono = switch (request.body()) {
      case ProjectResponsibleDeletion target ->
          delete(request.projectId(), request.requestId(), target);
      case FundingDeletion target -> delete(request.projectId(), request.requestId(), target);
    };
    SecurityContext securityContext = SecurityContextHolder.getContext();
    return ReactiveSecurityContextUtils.applySecurityContext(responseMono)
        .transform(original -> writeSecurityContext(original, securityContext))
        .retryWhen(defaultRetryStrategy())
        .subscribeOn(scheduler);
  }

  private Mono<ProjectDeletionResponse> delete(String projectId, String requestId,
      FundingDeletion target) {
    return Mono.defer(() -> {
      try {
        projectService.removeFunding(ProjectId.parse(projectId));
        return Mono.just(new ProjectDeletionResponse(projectId, requestId));
      } catch (org.springframework.security.access.AccessDeniedException e) {
        log.error("Access was denied during deletion of funding information", e);
        return Mono.error(new AccessDeniedException(ACCESS_DENIED));
      } catch (Exception e) {
        log.error("Unexpected exception deleting funding information", e);
        return Mono.error(new RequestFailedException("Unexpected exception deleting funding information"));
      }
    });
  }

  private Mono<ProjectDeletionResponse> delete(String projectId, String requestId,
      ProjectResponsibleDeletion request) {
    return Mono.defer(() -> {
      try {
        projectService.removeResponsibility(ProjectId.parse(projectId));
        return Mono.just(new ProjectDeletionResponse(projectId, requestId));
      } catch (org.springframework.security.access.AccessDeniedException e) {
        log.error("Access was denied during deletion of a project responsible", e);
        return Mono.error(new AccessDeniedException(ACCESS_DENIED));
      } catch (Exception e) {
        log.error("Unexpected exception during deletion of a project responsible in request: "
            + requestId, e);
        return Mono.error(new RequestFailedException("Unexpected exception during deletion"));
      }
    });
  }

  private <T> Mono<T> unknownRequest() {
    return Mono.error(() -> new UnknownRequestException("Invalid request body"));
  }

  private Mono<ExperimentUpdateResponse> updateExperimentDescription(String projectId,
      String experimentId, ExperimentDescription experimentDescription) {
    //TODO implement
    throw new RuntimeException("Not implemented");
  }


<<<<<<< HEAD
  private Mono<ProjectUpdateResponse> updateProjectDesign(String projectId, ProjectDesign design,
      String requestId) {
    return applySecurityContext(Mono.<ProjectUpdateResponse>create(sink -> {
      try {
        var id = ProjectId.parse(projectId);
        projectService.updateTitle(id, design.title());
        projectService.updateObjective(id, design.objective());
        sink.success(new ProjectUpdateResponse(projectId, design, requestId));
      } catch (IllegalArgumentException e) {
        sink.error(new RequestFailedException("Invalid project id: " + projectId));
      } catch (org.springframework.security.access.AccessDeniedException e) {
        sink.error(new AccessDeniedException(ACCESS_DENIED));
      } catch (RuntimeException e) {
        sink.error(new RequestFailedException("Update project design failed", e));
      }
    })).subscribeOn(
        scheduler); //we must not expose the blocking behaviour outside of this method, thus we use a non-blocking scheduler
=======
  private Mono<ProjectUpdateResponse> update(ProjectId projectId, String requestId,
      ProjectDesign design) {
    return
       Mono.<ProjectUpdateResponse>create(sink -> {
          try {
            projectService.updateTitle(projectId, design.title());
            projectService.updateObjective(projectId, design.objective());
            sink.success(new ProjectUpdateResponse(projectId.value(), design, requestId));
          } catch (IllegalArgumentException e) {
            sink.error(new RequestFailedException("Invalid project id: " + projectId));
          } catch (org.springframework.security.access.AccessDeniedException e) {
            sink.error(new AccessDeniedException(ACCESS_DENIED));
          } catch (RuntimeException e) {
            sink.error(new RequestFailedException("Update project design failed", e));
          }
        }
    );
>>>>>>> d523019d
  }

}<|MERGE_RESOLUTION|>--- conflicted
+++ resolved
@@ -25,12 +25,10 @@
 import life.qbic.projectmanagement.application.api.fair.DigitalObjectFactory;
 import life.qbic.projectmanagement.application.api.fair.ResearchProject;
 import life.qbic.projectmanagement.application.authorization.ReactiveSecurityContextUtils;
-<<<<<<< HEAD
 import life.qbic.projectmanagement.application.measurement.validation.MeasurementValidationService;
-=======
+import life.qbic.projectmanagement.application.authorization.ReactiveSecurityContextUtils;
 import life.qbic.projectmanagement.application.api.template.TemplateService;
 import life.qbic.projectmanagement.application.authorization.ReactiveSecurityContextUtils;
->>>>>>> d523019d
 import life.qbic.projectmanagement.application.sample.SampleInformationService;
 import life.qbic.projectmanagement.application.sample.SamplePreview;
 import life.qbic.projectmanagement.application.sample.SampleValidationService;
@@ -71,36 +69,26 @@
   private final Scheduler scheduler;
   private final SampleInformationService sampleInfoService;
   private final DigitalObjectFactory digitalObjectFactory;
-<<<<<<< HEAD
+  private final TemplateService templateService;
   private final SampleValidationService sampleValidationService;
   private final MeasurementValidationService measurementValidationService;
-
-  public AsyncProjectServiceImpl(@Autowired ProjectInformationService projectService,
-      @Autowired SampleInformationService sampleInfoService, @Autowired Scheduler scheduler,
-      @Autowired DigitalObjectFactory digitalObjectFactory,
-      @Autowired SampleValidationService sampleValidationService,
-      @Autowired MeasurementValidationService measurementValidationService) {
-=======
-  private final TemplateService templateService;
 
   public AsyncProjectServiceImpl(
       @Autowired ProjectInformationService projectService,
       @Autowired SampleInformationService sampleInfoService,
       @Autowired Scheduler scheduler,
       @Autowired DigitalObjectFactory digitalObjectFactory,
-      @Autowired TemplateService templateService
+      @Autowired TemplateService templateService,
+      @Autowired SampleValidationService sampleValidationService,
+      @Autowired MeasurementValidationService measurementValidationService
   ) {
->>>>>>> d523019d
     this.projectService = Objects.requireNonNull(projectService);
     this.sampleInfoService = Objects.requireNonNull(sampleInfoService);
     this.scheduler = Objects.requireNonNull(scheduler);
     this.digitalObjectFactory = Objects.requireNonNull(digitalObjectFactory);
-<<<<<<< HEAD
+    this.templateService = Objects.requireNonNull(templateService);
     this.sampleValidationService = Objects.requireNonNull(sampleValidationService);
     this.measurementValidationService = Objects.requireNonNull(measurementValidationService);
-=======
-    this.templateService = Objects.requireNonNull(templateService);
->>>>>>> d523019d
   }
 
   private static Retry defaultRetryStrategy() {
@@ -122,13 +110,9 @@
       case ProjectDesign projectDesign -> update(projectId, requestId, projectDesign);
     };
     SecurityContext securityContext = SecurityContextHolder.getContext();
-<<<<<<< HEAD
-    return response.transform(original -> writeSecurityContext(original, securityContext))
-=======
     return ReactiveSecurityContextUtils.applySecurityContext(response)
         .subscribeOn(scheduler)
         .transform(original -> writeSecurityContext(original, securityContext))
->>>>>>> d523019d
         .retryWhen(defaultRetryStrategy());
   }
 
@@ -242,9 +226,9 @@
   public Flux<SamplePreview> getSamplePreviews(String projectId, String experimentId, int offset,
       int limit, List<SortOrder> sortOrders, String filter) {
     SecurityContext securityContext = SecurityContextHolder.getContext();
-    return applySecurityContextMany(Flux.defer(
-        () -> fetchSamplePreviews(projectId, experimentId, offset, limit, sortOrders,
-            filter))).subscribeOn(scheduler)
+    return applySecurityContextMany(Flux.defer(() ->
+        fetchSamplePreviews(projectId, experimentId, offset, limit, sortOrders, filter)))
+        .subscribeOn(scheduler)
         .transform(original -> writeSecurityContextMany(original, securityContext))
         .retryWhen(defaultRetryStrategy());
   }
@@ -252,8 +236,10 @@
   private Flux<SamplePreview> fetchSamplePreviews(String projectId, String experimentId, int offset,
       int limit, List<SortOrder> sortOrders, String filter) {
     try {
-      return Flux.fromIterable(sampleInfoService.queryPreview(ProjectId.parse(projectId),
-          ExperimentId.parse(experimentId), offset, limit, sortOrders, filter));
+      return Flux.fromIterable(
+          sampleInfoService.queryPreview(ProjectId.parse(projectId),
+              ExperimentId.parse(experimentId), offset, limit,
+              sortOrders, filter));
     } catch (Exception e) {
       log.error("Error getting sample previews", e);
       return Flux.error(new RequestFailedException("Error getting sample previews"));
@@ -264,8 +250,8 @@
   public Flux<Sample> getSamples(String projectId, String experimentId)
       throws RequestFailedException {
     SecurityContext securityContext = SecurityContextHolder.getContext();
-    return applySecurityContextMany(
-        Flux.defer(() -> fetchSamples(projectId, experimentId))).subscribeOn(scheduler)
+    return applySecurityContextMany(Flux.defer(() -> fetchSamples(projectId, experimentId)))
+        .subscribeOn(scheduler)
         .transform(original -> writeSecurityContextMany(original, securityContext))
         .retryWhen(defaultRetryStrategy());
   }
@@ -274,7 +260,8 @@
   private Flux<Sample> fetchSamples(String projectId, String experimentId) {
     try {
       return Flux.fromIterable(
-          sampleInfoService.retrieveSamplesForExperiment(ProjectId.parse(projectId), experimentId));
+          sampleInfoService.retrieveSamplesForExperiment(ProjectId.parse(projectId),
+              experimentId));
     } catch (org.springframework.security.access.AccessDeniedException e) {
       log.error("Error getting samples", e);
       return Flux.error(new AccessDeniedException(ACCESS_DENIED));
@@ -467,7 +454,8 @@
   }
 
   @Override
-  public Mono<ExperimentUpdateResponse> update(ExperimentUpdateRequest request) {
+  public Mono<ExperimentUpdateResponse> update(
+      ExperimentUpdateRequest request) {
     Mono<ExperimentUpdateResponse> response = switch (request.body()) {
 
       case ExperimentDescription experimentDescription ->
@@ -483,7 +471,8 @@
     };
 
     SecurityContext securityContext = SecurityContextHolder.getContext();
-    return response.transform(original -> writeSecurityContext(original, securityContext))
+    return response
+        .transform(original -> writeSecurityContext(original, securityContext))
         .retryWhen(defaultRetryStrategy());
   }
 
@@ -539,31 +528,13 @@
   }
 
   private Mono<ExperimentUpdateResponse> updateExperimentDescription(String projectId,
-      String experimentId, ExperimentDescription experimentDescription) {
+      String experimentId,
+      ExperimentDescription experimentDescription) {
     //TODO implement
     throw new RuntimeException("Not implemented");
   }
 
 
-<<<<<<< HEAD
-  private Mono<ProjectUpdateResponse> updateProjectDesign(String projectId, ProjectDesign design,
-      String requestId) {
-    return applySecurityContext(Mono.<ProjectUpdateResponse>create(sink -> {
-      try {
-        var id = ProjectId.parse(projectId);
-        projectService.updateTitle(id, design.title());
-        projectService.updateObjective(id, design.objective());
-        sink.success(new ProjectUpdateResponse(projectId, design, requestId));
-      } catch (IllegalArgumentException e) {
-        sink.error(new RequestFailedException("Invalid project id: " + projectId));
-      } catch (org.springframework.security.access.AccessDeniedException e) {
-        sink.error(new AccessDeniedException(ACCESS_DENIED));
-      } catch (RuntimeException e) {
-        sink.error(new RequestFailedException("Update project design failed", e));
-      }
-    })).subscribeOn(
-        scheduler); //we must not expose the blocking behaviour outside of this method, thus we use a non-blocking scheduler
-=======
   private Mono<ProjectUpdateResponse> update(ProjectId projectId, String requestId,
       ProjectDesign design) {
     return
@@ -581,7 +552,6 @@
           }
         }
     );
->>>>>>> d523019d
   }
 
 }