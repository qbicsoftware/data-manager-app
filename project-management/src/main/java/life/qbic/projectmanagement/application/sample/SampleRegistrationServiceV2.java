--- conflicted
+++ resolved
@@ -60,26 +60,15 @@
       throw new RegistrationException("Batch registration failed");
     }
     var batchId = result.getValue();
-    List<Sample> registeredSamples;
     try {
-<<<<<<< HEAD
       var sampleIds = registerSamples(sampleMetadata, batchId, projectId);
       batchRegistrationService.addSamplesToBatch(sampleIds, batchId, projectId);
-    } catch (Exception e) {
+    } catch (RuntimeException e) {
       rollbackSampleRegistration(batchId);
-      throw new RegistrationException("Sample batch registration failed");
-=======
-      registeredSamples = registerSamples(sampleMetadata, batchId, projectId);
-      for (Sample registeredSample : registeredSamples) {
-        batchRegistrationService.addSampleToBatch(registeredSample.sampleId(), batchId);
-      }
-    } catch (RuntimeException e) {
-      List<SampleId> sampleIds = sampleMetadata.stream().map(SampleMetadata::sampleId)
-          .map(SampleId::parse).toList();
-      deletionService.deleteSamples(projectId, batchId, sampleIds);
+      deletionService.deleteSamples(projectId, batchId,
+          sampleMetadata.stream().map(SampleMetadata::sampleId).map(SampleId::parse).toList());
       deletionService.deleteBatch(projectId, batchId);
       throw e;
->>>>>>> 3935ef03
     }
     return CompletableFuture.completedFuture(null);
   }
@@ -87,14 +76,16 @@
   @PreAuthorize("hasPermission(#projectId, 'life.qbic.projectmanagement.domain.model.project.Project', 'WRITE')")
   @Async
   public CompletableFuture<Void> updateSamples(
-      Collection<SampleMetadata> sampleRegistrationRequests, ProjectId projectId) throws RegistrationException {
+      Collection<SampleMetadata> sampleRegistrationRequests, ProjectId projectId)
+      throws RegistrationException {
     var samples = fetchSamples(
         sampleRegistrationRequests.stream().map(SampleMetadata::sampleCode).map(SampleCode::create)
             .toList());
-    var sampleBySampleCode = samples.stream().collect(Collectors.toMap(sample -> sample.sampleCode().code(), Function.identity()));
+    var sampleBySampleCode = samples.stream()
+        .collect(Collectors.toMap(sample -> sample.sampleCode().code(), Function.identity()));
     var updatedSamples = updateSamples(sampleBySampleCode, sampleRegistrationRequests);
     sampleRepository.updateAll(projectId, updatedSamples);
-    return CompletableFuture.completedFuture( null);
+    return CompletableFuture.completedFuture(null);
   }
 
   private List<Sample> updateSamples(Map<String, Sample> samples,
@@ -103,7 +94,8 @@
     for (SampleMetadata sampleMetadata : sampleRegistrationRequests) {
       var sampleForUpdate = samples.get(sampleMetadata.sampleCode());
       sampleForUpdate.setLabel(sampleMetadata.sampleName());
-      var sampleOrigin = SampleOrigin.create(sampleMetadata.species(), sampleMetadata.specimen(), sampleMetadata.analyte());
+      var sampleOrigin = SampleOrigin.create(sampleMetadata.species(), sampleMetadata.specimen(),
+          sampleMetadata.analyte());
       sampleForUpdate.setSampleOrigin(sampleOrigin);
       sampleForUpdate.setExperimentalGroupId(sampleMetadata.experimentalGroupId());
       sampleForUpdate.setAnalysisMethod(sampleMetadata.analysisToBePerformed());
@@ -126,11 +118,8 @@
     return sampleQuery.get();
   }
 
-<<<<<<< HEAD
-  private Collection<SampleId> registerSamples(Collection<SampleMetadata> sampleMetadata, BatchId batchId,
-=======
-  private List<Sample> registerSamples(Collection<SampleMetadata> sampleMetadata, BatchId batchId,
->>>>>>> 3935ef03
+  private Collection<SampleId> registerSamples(Collection<SampleMetadata> sampleMetadata,
+      BatchId batchId,
       ProjectId projectId)
       throws RegistrationException {
     var samplesToRegister = new ArrayList<Sample>();
@@ -138,14 +127,10 @@
     for (SampleMetadata sample : sampleMetadata) {
       samplesToRegister.add(buildSample(sample, batchId, sampleCodes.next()));
     }
-<<<<<<< HEAD
-    return sampleRepository.addAll(projectId, samplesToRegister).getValue().stream().map(Sample::sampleId).toList();
-=======
     return sampleRepository.addAll(projectId, samplesToRegister)
         .valueOrElseThrow(e -> new RegistrationException("Could not register samples: " + e.name()))
-        .stream()
+        .stream().map(Sample::sampleId)
         .toList();
->>>>>>> 3935ef03
   }
 
   private Sample buildSample(SampleMetadata sample, BatchId batchId, SampleCode sampleCode) {
@@ -164,6 +149,10 @@
     return codes;
   }
 
+  private void rollbackSampleRegistration(BatchId batchId) {
+    batchRegistrationService.deleteBatch(batchId);
+  }
+
   public static class RegistrationException extends RuntimeException {
 
     public RegistrationException(String message) {
