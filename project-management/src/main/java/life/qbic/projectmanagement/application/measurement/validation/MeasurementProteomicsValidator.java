package life.qbic.projectmanagement.application.measurement.validation;

import static life.qbic.logging.service.LoggerFactory.logger;

import java.util.Arrays;
import java.util.Collection;
import java.util.List;
import java.util.Objects;
import java.util.regex.Pattern;
import life.qbic.logging.api.Logger;
import life.qbic.projectmanagement.application.measurement.MeasurementService;
import life.qbic.projectmanagement.application.measurement.ProteomicsMeasurementMetadata;
import life.qbic.projectmanagement.application.ontology.OntologyLookupService;
import life.qbic.projectmanagement.application.sample.SampleInformationService;
import life.qbic.projectmanagement.domain.model.sample.SampleCode;
import org.springframework.beans.factory.annotation.Autowired;
import org.springframework.stereotype.Component;

/**
 * <b>Measurement Proteomics Validator</b>
 *
 * <p>Validator employed to check the provided user input for a measurement in the proteomics domain.
 *    The validator checks the for the provision of mandatory information, and will return a ValidationResult
 *    dependent on the presence or absence of data
 * </p>
 *
 */
@Component
public class MeasurementProteomicsValidator implements
    MeasurementValidator<ProteomicsMeasurementMetadata> {

  private static final Logger log = logger(MeasurementProteomicsValidator.class);

  protected final SampleInformationService sampleInformationService;

  protected final MeasurementService measurementService;

  protected final OntologyLookupService ontologyLookupService;

  @Autowired
  public MeasurementProteomicsValidator(SampleInformationService sampleInformationService,
      OntologyLookupService ontologyLookupService, MeasurementService measurementService) {
    this.sampleInformationService = Objects.requireNonNull(sampleInformationService);
    this.ontologyLookupService = Objects.requireNonNull(ontologyLookupService);
    this.measurementService = Objects.requireNonNull(measurementService);
  }

  /**
   * Given a collection of properties, the validator determines if they mach the expected properties
   * for a QBiC-defined proteomics measurement metadata object.
   *
   * @param properties
   * @return
   * @since 1.0.0
   */
  public static boolean isProteomics(Collection<String> properties) {
    if (properties.isEmpty()) {
      return false;
    }
    if (properties.size() < PROTEOMICS_PROPERTY.values().length) {
      return false;
    }
    for (PROTEOMICS_PROPERTY pxpProperty : PROTEOMICS_PROPERTY.values()) {
      var propertyFound = properties.stream()
          .filter(property -> Objects.equals(property.toLowerCase(), pxpProperty.label()))
          .findAny();
      if (propertyFound.isEmpty()) {
        log.debug("Missing property header: " + pxpProperty.label());
        return false;
      }
    }
    return true;
  }

  public static Collection<String> properties() {
    return Arrays.stream(PROTEOMICS_PROPERTY.values()).map(PROTEOMICS_PROPERTY::label).toList();
  }

  @Override
  public ValidationResult validate(ProteomicsMeasurementMetadata measurementMetadata) {
    var validationPolicy = new ValidationPolicy();
    //We want to fail early so we check first if all the mandatory fields were filled
    ValidationResult mandatoryValidationResult = validationPolicy.validateMandatoryDataProvided(
        measurementMetadata);
    if (mandatoryValidationResult.containsFailures()) {
      return mandatoryValidationResult;
    }
    //If all fields were filled then we can validate the entries individually
    return validationPolicy.validateSampleIds(measurementMetadata.sampleCodes())
        .combine(validationPolicy.validateMandatoryDataProvided(measurementMetadata))
        .combine(validationPolicy.validateOrganisation(measurementMetadata.organisationId())
            .combine(validationPolicy.validateInstrument(measurementMetadata.instrumentCURI())));
  }

  /**
   * Ignores sample ids but validates measurement ids.
   *
   * @param metadata
   * @return
   * @since
   */
  public ValidationResult validateUpdate(ProteomicsMeasurementMetadata metadata) {
    var validationPolicy = new ValidationPolicy();
    return validationPolicy.validateMeasurementId(metadata.measurementIdentifier().orElse(""))
        .combine(validationPolicy.validateMandatoryDataForUpdate(metadata));
  }

  public enum PROTEOMICS_PROPERTY {
    QBIC_SAMPLE_ID("qbic sample id"),
    SAMPLE_LABEL("sample label"),
    ORGANISATION_ID("organisation id"),
    FACILITY("facility"),
    INSTRUMENT("instrument"),
    SAMPLE_POOL_GROUP("sample pool group"),
    CYCLE_FRACTION_NAME("cycle/fraction name"),
    DIGESTION_METHOD("digestion method"),
    DIGESTION_ENZYME("digestion enzyme"),
    ENRICHMENT_METHOD("enrichment method"),
    INJECTION_VOLUME("injection volume (ul)"),
    LC_COLUMN("lc column"),
    LCMS_METHOD("lcms method"),

    LABELING_TYPE("labeling type"),

    LABEL("label"),
    COMMENT("comment");

    private final String label;


    PROTEOMICS_PROPERTY(String propertyLabel) {
      this.label = propertyLabel;
    }

    public String label() {
      return this.label;
    }

  }

  private class ValidationPolicy {

    private static final String UNKNOWN_SAMPLE_MESSAGE = "Unknown sample with sample id \"%s\"";

    private static final String UNKNOWN_ORGANISATION_ID_MESSAGE = "The organisation ID does not seem to be a ROR ID: \"%s\"";

    private static final String UNKNOWN_INSTRUMENT_ID = "Unknown instrument id: \"%s\"";

    // The unique ROR id part of the URL is described in the official documentation:
    // https://ror.readme.io/docs/ror-identifier-pattern
    private static final String ROR_ID_REGEX = "^https://ror.org/0[a-z|0-9]{6}[0-9]{2}$";

    ValidationResult validateSampleIds(Collection<SampleCode> sampleCodes) {
      if (sampleCodes.isEmpty()) {
        return ValidationResult.withFailures(1,
            List.of("A measurement must contain at least one sample reference. Provided: none"));
      }
      ValidationResult validationResult = ValidationResult.successful(
          0);
      for (SampleCode sample : sampleCodes) {
        validationResult = validationResult.combine(validateSampleId(sample));
      }
      return validationResult;
    }

    ValidationResult validateSampleId(SampleCode sampleCodes) {
      var queriedSampleEntry = sampleInformationService.findSampleId(sampleCodes);
      if (queriedSampleEntry.isPresent()) {
        return ValidationResult.successful(1);
      }
      return ValidationResult.withFailures(1,
          List.of(UNKNOWN_SAMPLE_MESSAGE.formatted(sampleCodes.code())));
    }

    ValidationResult validateOrganisation(String organisationId) {
      if (Pattern.compile(ROR_ID_REGEX).matcher(organisationId).find()) {
        return ValidationResult.successful(1);
      }
      return ValidationResult.withFailures(1,
          List.of(UNKNOWN_ORGANISATION_ID_MESSAGE.formatted(organisationId)));
    }

    ValidationResult validateMeasurementId(String measurementId) {
      var queryMeasurement = measurementService.findProteomicsMeasurement(measurementId);
      return queryMeasurement.map(measurement -> ValidationResult.successful(1)).orElse(
          ValidationResult.withFailures(1,
              List.of("Measurement ID: Unknown measurement for id '%s'".formatted(measurementId))));
    }

    ValidationResult validateInstrument(String instrument) {
      var result = ontologyLookupService.findByCURI(instrument);
      if (result.isPresent()) {
        return ValidationResult.successful(1);
      }
      return ValidationResult.withFailures(1,
          List.of(UNKNOWN_INSTRUMENT_ID.formatted(instrument)));
    }

    ValidationResult validateMandatoryDataForUpdate(ProteomicsMeasurementMetadata metadata) {
      var validation = ValidationResult.successful(1);
      if (metadata.measurementIdentifier().isEmpty()) {
        validation.combine(ValidationResult.withFailures(1,
            List.of("Measurement id: missing measurement id for update")));
      } else {
        validation.combine(ValidationResult.successful(1));
      }
      if (metadata.organisationId().isBlank()) {
        validation = validation.combine(
            ValidationResult.withFailures(1, List.of("Organisation: missing mandatory metadata")));
      } else {
        validation = validation.combine(ValidationResult.successful(1));
      }
      if (metadata.instrumentCURI().isBlank()) {
        validation = validation.combine(
            ValidationResult.withFailures(1, List.of("Instrument: missing mandatory metadata")));
      } else {
        validation = validation.combine(ValidationResult.successful(1));
      }
      if (metadata.facility().isBlank()) {
        validation = validation.combine(
            ValidationResult.withFailures(1, List.of("Facility: missing mandatory meta;data")));
      } else {
        validation = validation.combine(ValidationResult.successful(1));
      }
      if (metadata.digestionEnzyme().isBlank()) {
        validation = validation.combine(ValidationResult.withFailures(1,
            List.of("Digestion Enzyme: missing mandatory metadata")));
      } else {
        validation = validation.combine(ValidationResult.successful(1));
      }
      if (metadata.digestionMethod().isBlank()) {
        validation = validation.combine(ValidationResult.withFailures(1,
            List.of("Digestion Method: missing mandatory metadata")));
      } else {
        validation = validation.combine(ValidationResult.successful(1));
      }
      if (metadata.enrichmentMethod().isBlank()) {
        validation = validation.combine(ValidationResult.withFailures(1,
            List.of("Enrichment Method: missing mandatory metadata")));
      } else {
        validation = validation.combine(ValidationResult.successful(1));
      }
      if (metadata.injectionVolume().isBlank()) {
        validation = validation.combine(ValidationResult.withFailures(1,
            List.of("Injection Volume: missing mandatory metadata")));
      } else {
        validation = validation.combine(ValidationResult.successful(1));
      }
      if (metadata.lcColumn().isBlank()) {
        validation = validation.combine(
            ValidationResult.withFailures(1, List.of("LC Column: missing mandatory metadata")));
      } else {
        validation = validation.combine(ValidationResult.successful(1));
      }
      if (metadata.lcmsMethod().isBlank()) {
        validation = validation.combine(
            ValidationResult.withFailures(1, List.of("LCMS Method: missing mandatory metadata")));
      } else {
        validation = validation.combine(ValidationResult.successful(1));
      }
      return validation;
    }

    ValidationResult validateMandatoryDataProvided(
        ProteomicsMeasurementMetadata metadata) {
      var validation = ValidationResult.successful(0);
      if (metadata.sampleCodes().isEmpty()) {
        validation = validation.combine(
            ValidationResult.withFailures(1,
                List.of("Sample id: missing sample id reference")));
      } else {
        validation = validation.combine(ValidationResult.successful(1));
      }
      if (metadata.organisationId().isBlank()) {
        validation = validation.combine(
            ValidationResult.withFailures(1,
                List.of("Organisation: missing mandatory metadata")));
      } else {
        validation = validation.combine(ValidationResult.successful(1));
      }
      if (metadata.instrumentCURI().isBlank()) {
        validation = validation.combine(
            ValidationResult.withFailures(1,
                List.of("Instrument: missing mandatory metadata")));
      } else {
        validation = validation.combine(ValidationResult.successful(1));
      }
      if (metadata.facility().isBlank()) {
        validation = validation.combine(
            ValidationResult.withFailures(1,
                List.of("Facility: missing mandatory metadata")));
      } else {
        validation = validation.combine(ValidationResult.successful(1));
      }
      if (metadata.digestionEnzyme().isBlank()) {
        validation = validation.combine(ValidationResult.withFailures(1,
            List.of("Digestion Enzyme: missing mandatory metadata")));
      } else {
        validation = validation.combine(ValidationResult.successful(1));
      }
      if (metadata.digestionMethod().isBlank()) {
        validation = validation.combine(ValidationResult.withFailures(1,
            List.of("Digestion Method: missing mandatory metadata")));
      } else {
        validation = validation.combine(ValidationResult.successful(1));
      }
<<<<<<< HEAD
      if (metadata.enrichmentMethod().isBlank()) {
        validation = validation.combine(ValidationResult.withFailures(1,
            List.of("Enrichment Method: missing mandatory metadata")));
      } else {
        validation = validation.combine(ValidationResult.successful(1));
      }
      if (metadata.injectionVolume().isBlank()) {
=======
      if (measurementMetadata.injectionVolume().isBlank()) {
>>>>>>> 348485de
        validation = validation.combine(ValidationResult.withFailures(1,
            List.of("Injection Volume: missing mandatory metadata")));
      } else {
        validation = validation.combine(ValidationResult.successful(1));
      }
      if (metadata.lcColumn().isBlank()) {
        validation = validation.combine(
            ValidationResult.withFailures(1,
                List.of("LC Column: missing mandatory metadata")));
      } else {
        validation = validation.combine(ValidationResult.successful(1));
      }
      if (metadata.lcmsMethod().isBlank()) {
        validation = validation.combine(
            ValidationResult.withFailures(1,
                List.of("LCMS Method: missing mandatory metadata")));
      } else {
        validation = validation.combine(ValidationResult.successful(1));
      }
      return validation;
    }

  }
}<|MERGE_RESOLUTION|>--- conflicted
+++ resolved
@@ -304,17 +304,7 @@
       } else {
         validation = validation.combine(ValidationResult.successful(1));
       }
-<<<<<<< HEAD
-      if (metadata.enrichmentMethod().isBlank()) {
-        validation = validation.combine(ValidationResult.withFailures(1,
-            List.of("Enrichment Method: missing mandatory metadata")));
-      } else {
-        validation = validation.combine(ValidationResult.successful(1));
-      }
       if (metadata.injectionVolume().isBlank()) {
-=======
-      if (measurementMetadata.injectionVolume().isBlank()) {
->>>>>>> 348485de
         validation = validation.combine(ValidationResult.withFailures(1,
             List.of("Injection Volume: missing mandatory metadata")));
       } else {
