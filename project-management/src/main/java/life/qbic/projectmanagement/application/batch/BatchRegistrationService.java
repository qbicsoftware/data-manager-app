package life.qbic.projectmanagement.application.batch;

import static org.slf4j.LoggerFactory.getLogger;

import java.util.Collection;
import java.util.Objects;
import life.qbic.application.commons.Result;
import life.qbic.projectmanagement.application.DeletionService;
import life.qbic.projectmanagement.application.ProjectInformationService;
import life.qbic.projectmanagement.application.sample.SampleInformationService;
import life.qbic.projectmanagement.application.sample.SampleRegistrationService;
import life.qbic.projectmanagement.domain.model.batch.Batch;
import life.qbic.projectmanagement.domain.model.batch.BatchId;
import life.qbic.projectmanagement.domain.model.project.ProjectId;
import life.qbic.projectmanagement.domain.model.sample.Sample;
import life.qbic.projectmanagement.domain.model.sample.SampleId;
import life.qbic.projectmanagement.domain.model.sample.SampleRegistrationRequest;
import life.qbic.projectmanagement.domain.repository.BatchRepository;
import life.qbic.projectmanagement.domain.service.BatchDomainService;
import org.slf4j.Logger;
import org.springframework.beans.factory.annotation.Autowired;
import org.springframework.stereotype.Service;
import org.springframework.transaction.annotation.Transactional;

/**
 * <b>Batch Registration Service</b>
 * <p>
 * Service that handles {@link Batch} creation and deletion events, that need to dispatch domain
 * events.
 *
 * @since 1.0.0
 */
@Service
public class BatchRegistrationService {

  private final BatchRepository batchRepository;
  private final BatchDomainService batchDomainService;
  private final ProjectInformationService projectInformationService;
  private final SampleInformationService sampleInformationService;
  private final SampleRegistrationService sampleRegistrationService;
  private final DeletionService deletionService;
  private static final Logger log = getLogger(BatchRegistrationService.class);

  @Autowired
  public BatchRegistrationService(BatchRepository batchRepository,
      BatchDomainService batchDomainService, ProjectInformationService projectInformationService,
      SampleInformationService sampleInformationService,
      SampleRegistrationService sampleRegistrationService, DeletionService deletionService) {
    this.batchRepository = Objects.requireNonNull(batchRepository);
    this.batchDomainService = Objects.requireNonNull(batchDomainService);
    this.projectInformationService = Objects.requireNonNull(projectInformationService);
    this.sampleInformationService = Objects.requireNonNull(sampleInformationService);
    this.sampleRegistrationService = Objects.requireNonNull(sampleRegistrationService);
    this.deletionService = Objects.requireNonNull(deletionService);
  }

  /**
   * Registers a new batch of samples that serves as reference for sample processing in the lab for
   * measurement and analysis purposes.
   *
   * @param label     a human-readable semantic descriptor of the batch
   * @param isPilot   a flag that indicates the batch to describe as pilot submission batch. Pilots
   *                  are usually followed by a complete batch that represents the measurements of
   *                  the complete experiment.
   * @param projectId id of the project this batch is added to
   * @return a result object with the response. If the registration failed, a response code will be
   * provided.
   * @since 1.0.0
   */
  public Result<BatchId, ResponseCode> registerBatch(String label, boolean isPilot,
      ProjectId projectId) {
    //Todo move sample Registration logic in here to ensure transactional validity
    var project = projectInformationService.find(projectId);
    if (project.isEmpty()) {
      log.error(
          "Batch registration aborted. Reason: project with id:" + projectId + " was not found");
      return Result.fromError(ResponseCode.BATCH_CREATION_FAILED);
    }
    String projectTitle = project.get().getProjectIntent().projectTitle().title();
    var result = batchDomainService.register(label, isPilot, projectTitle, projectId);
    if (result.isError()) {
      return Result.fromError(ResponseCode.BATCH_REGISTRATION_FAILED);
    }
    return Result.fromValue(result.getValue());
  }

  public Result<BatchId, ResponseCode> addSampleToBatch(SampleId sampleId, BatchId batchId) {
    var searchResult = batchRepository.find(batchId);
    if (searchResult.isEmpty()) {
      return Result.fromError(ResponseCode.BATCHES_COULD_NOT_BE_RETRIEVED);
    } else {
      Batch batch = searchResult.get();
      batch.addSample(sampleId);
      var result = batchRepository.update(batch);
      if (result.isError()) {
        return Result.fromError(ResponseCode.BATCH_UPDATE_FAILED);
      }
      return Result.fromValue(batch.batchId());
    }
  }

<<<<<<< HEAD

  //Todo should this be a directive or done manually (maybe remove batch is enough?)
  public Result<BatchId, ResponseCode> removeSampleFromBatch(SampleId sampleId, BatchId batchId) {
    var searchResult = batchRepository.find(batchId);
    if (searchResult.isEmpty()) {
      return Result.fromError(ResponseCode.BATCH_NOT_FOUND);
    } else {
      Batch batch = searchResult.get();
      batch.removeSample(sampleId);
      var result = batchRepository.update(batch);
      if (result.isError()) {
        return Result.fromError(ResponseCode.BATCH_UPDATE_FAILED);
      }
      return Result.fromValue(batch.batchId());
    }
  }

  /**
   * Edits the information contained within a {@link Batch} and its corresponding registered
   * {@link Sample}
   *
   * @param batchId        a human-readable semantic descriptor of the batch
   * @param batchLabel     updated label of the batch
   * @param isPilot        updated flag that indicates the batch to describe as pilot submission
   *                       batch. Pilots are usually followed by a complete batch that represents
   *                       the measurements of the complete experiment.
   * @param createdSamples Collection of {@link SampleRegistrationRequest}, which do not exist and
   *                       the corresponding {@link Sample} should be created and associated with
   *                       the provided {@link Batch}
   * @param editedSamples  Collection of {@link Sample}, for which the information has changed and
   *                       should be updated within the provided {@link Batch}
   * @param deletedSamples Collection of {@link Sample} which are to be deleted and their
   *                       association with the provided {@link Batch} is to be deleted
   * @param projectId      id of the project the edited {@link Batch} belongs to
   * @return a result object with the response. If the editing failed, a response code will be
   * provided.
   */
  @Transactional
  public Result<BatchId, ResponseCode> editBatch(BatchId batchId, String batchLabel,
      boolean isPilot,
      Collection<SampleRegistrationRequest> createdSamples, Collection<Sample> editedSamples,
      Collection<Sample> deletedSamples, ProjectId projectId) {
    var searchResult = batchRepository.find(batchId);
    if (searchResult.isEmpty()) {
      return Result.fromError(ResponseCode.BATCH_NOT_FOUND);
    }
    Batch batch = searchResult.get();
    updateBatchInformation(batch, batchLabel, isPilot);
    createSamplesInBatch(projectId, batch, createdSamples);
    updateSamplesInBatch(batch, editedSamples);
    deleteSamplesInBatch(batch, deletedSamples);
    return Result.fromValue(batch.batchId());
  }

  private Result<BatchId, ResponseCode> updateBatchInformation(Batch batch,
      String updatedBatchLabel,
      boolean updatedIsPilot) {
    batch.setPilot(updatedIsPilot);
    batch.setLabel(updatedBatchLabel);
    var result = batchRepository.update(batch);
    if (result.isValue()) {
      return Result.fromValue(batch.batchId());
    } else {
      return Result.fromError(ResponseCode.BATCH_UPDATE_FAILED);
    }
  }

  private Result<BatchId, ResponseCode> createSamplesInBatch(ProjectId projectId, Batch batch,
      Collection<SampleRegistrationRequest> createdSamples) {
    if (createdSamples.isEmpty()) {
      return Result.fromValue(batch.batchId());
    }
    var result = sampleRegistrationService.registerSamples(createdSamples, projectId);
    if (result.isValue()) {
      return Result.fromValue(batch.batchId());
    } else {
      return Result.fromError(ResponseCode.BATCH_UPDATE_FAILED);
    }
  }

  private Result<BatchId, ResponseCode> updateSamplesInBatch(Batch batch,
      Collection<Sample> editedSamples) {
    if (editedSamples.isEmpty()) {
      return Result.fromValue(batch.batchId());
    }
    if (doSamplesBelongToBatch(batch.batchId(), editedSamples)) {
      var result = sampleRegistrationService.updateSamples(editedSamples);
      if (result.isValue()) {
        return Result.fromValue(batch.batchId());
      } else {
        return Result.fromError(ResponseCode.BATCH_UPDATE_FAILED);
      }
    } else {
      return Result.fromError(ResponseCode.SAMPLES_DONT_BELONG_TO_BATCH);
    }
  }

  private Result<BatchId, ResponseCode> deleteSamplesInBatch(Batch batch,
      Collection<Sample> deletedSamples) {
    if (deletedSamples.isEmpty()) {
      return Result.fromValue(batch.batchId());
    }
    if (doSamplesBelongToBatch(batch.batchId(), deletedSamples)) {
      var result = deletionService.deleteSamples(deletedSamples);
      if (result.isValue()) {
        return Result.fromValue(batch.batchId());
      } else {
        return Result.fromError(ResponseCode.BATCH_UPDATE_FAILED);
      }
    } else {
      return Result.fromError(ResponseCode.SAMPLES_DONT_BELONG_TO_BATCH);
    }
  }

  private boolean doSamplesBelongToBatch(BatchId batchId, Collection<Sample> samples) {
    /* an alternative would be to get the IDs from the batch object directly however
    this might not be updated to the current state */
    var queryResult = sampleInformationService.retrieveSamplesForBatch(batchId);
    if (queryResult.isValue()) {
      return queryResult.getValue().containsAll(samples);
    }
    return false;
  }


=======
>>>>>>> bbb743b9
  public enum ResponseCode {

    QUERY_FAILED,
    BATCH_UPDATE_FAILED,
    BATCHES_COULD_NOT_BE_RETRIEVED,
    BATCH_CREATION_FAILED,
    BATCH_REGISTRATION_FAILED,
    BATCH_DELETION_FAILED,
    SAMPLES_DONT_BELONG_TO_BATCH
  }

}<|MERGE_RESOLUTION|>--- conflicted
+++ resolved
@@ -98,14 +98,11 @@
       return Result.fromValue(batch.batchId());
     }
   }
-
-<<<<<<< HEAD
-
   //Todo should this be a directive or done manually (maybe remove batch is enough?)
   public Result<BatchId, ResponseCode> removeSampleFromBatch(SampleId sampleId, BatchId batchId) {
     var searchResult = batchRepository.find(batchId);
     if (searchResult.isEmpty()) {
-      return Result.fromError(ResponseCode.BATCH_NOT_FOUND);
+      return Result.fromError(ResponseCode.BATCHES_COULD_NOT_BE_RETRIEVED);
     } else {
       Batch batch = searchResult.get();
       batch.removeSample(sampleId);
@@ -144,13 +141,13 @@
       Collection<Sample> deletedSamples, ProjectId projectId) {
     var searchResult = batchRepository.find(batchId);
     if (searchResult.isEmpty()) {
-      return Result.fromError(ResponseCode.BATCH_NOT_FOUND);
+      return Result.fromError(ResponseCode.BATCHES_COULD_NOT_BE_RETRIEVED);
     }
     Batch batch = searchResult.get();
     updateBatchInformation(batch, batchLabel, isPilot);
     createSamplesInBatch(projectId, batch, createdSamples);
-    updateSamplesInBatch(batch, editedSamples);
-    deleteSamplesInBatch(batch, deletedSamples);
+    updateSamplesInBatch(projectId, batch, editedSamples);
+    deleteSamplesInBatch(projectId, batch, deletedSamples);
     return Result.fromValue(batch.batchId());
   }
 
@@ -180,13 +177,13 @@
     }
   }
 
-  private Result<BatchId, ResponseCode> updateSamplesInBatch(Batch batch,
+  private Result<BatchId, ResponseCode> updateSamplesInBatch(ProjectId projectId, Batch batch,
       Collection<Sample> editedSamples) {
     if (editedSamples.isEmpty()) {
       return Result.fromValue(batch.batchId());
     }
     if (doSamplesBelongToBatch(batch.batchId(), editedSamples)) {
-      var result = sampleRegistrationService.updateSamples(editedSamples);
+      var result = sampleRegistrationService.updateSamples(projectId, editedSamples);
       if (result.isValue()) {
         return Result.fromValue(batch.batchId());
       } else {
@@ -197,13 +194,13 @@
     }
   }
 
-  private Result<BatchId, ResponseCode> deleteSamplesInBatch(Batch batch,
+  private Result<BatchId, ResponseCode> deleteSamplesInBatch(ProjectId projectId, Batch batch,
       Collection<Sample> deletedSamples) {
     if (deletedSamples.isEmpty()) {
       return Result.fromValue(batch.batchId());
     }
     if (doSamplesBelongToBatch(batch.batchId(), deletedSamples)) {
-      var result = deletionService.deleteSamples(deletedSamples);
+      var result = deletionService.deleteSamples(projectId, deletedSamples);
       if (result.isValue()) {
         return Result.fromValue(batch.batchId());
       } else {
@@ -225,10 +222,7 @@
   }
 
 
-=======
->>>>>>> bbb743b9
   public enum ResponseCode {
-
     QUERY_FAILED,
     BATCH_UPDATE_FAILED,
     BATCHES_COULD_NOT_BE_RETRIEVED,
