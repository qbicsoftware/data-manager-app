--- conflicted
+++ resolved
@@ -1,11 +1,8 @@
 package life.qbic.projectmanagement.application.api;
 
-<<<<<<< HEAD
 import static java.util.Objects.nonNull;
 
-=======
 import java.nio.ByteBuffer;
->>>>>>> b38fa115
 import java.util.Collection;
 import java.util.List;
 import java.util.Optional;
@@ -14,10 +11,8 @@
 import life.qbic.application.commons.SortOrder;
 import life.qbic.projectmanagement.application.batch.SampleUpdateRequest.SampleInformation;
 import life.qbic.projectmanagement.application.confounding.ConfoundingVariableService.ConfoundingVariableInformation;
-import life.qbic.projectmanagement.application.sample.SampleIdCodeEntry;
 import life.qbic.projectmanagement.application.sample.SamplePreview;
 import life.qbic.projectmanagement.domain.model.sample.Sample;
-import life.qbic.projectmanagement.domain.model.sample.SampleId;
 import life.qbic.projectmanagement.domain.model.sample.SampleRegistrationRequest;
 import org.springframework.lang.Nullable;
 import reactor.core.publisher.Flux;
@@ -121,8 +116,6 @@
 
 
   /**
-<<<<<<< HEAD
-=======
    * Returns a reactive stream of a zipped RO-Crate encoded in UTF-8.
    * <p>
    * The content represents a project summary with information about the research project.
@@ -151,25 +144,6 @@
       throws RequestFailedException, AccessDeniedException;
 
   /**
-   * Requests {@link SamplePreview} for a given experiment.
-   * <p>
-   * <b>Exceptions</b>
-   * <p>
-   * Exceptions are wrapped as {@link Mono#error(Throwable)} and are one of the types described in
-   * the throw section below.
-   *
-   * @param projectId    the project ID for the project to get the samples for
-   * @param experimentId the experiment ID for which the sample preview shall be retrieved
-   * @return a reactive stream of {@link SamplePreview} objects of the experiment. Exceptions are
-   * provided as {@link Mono#error(Throwable)}.
-   * @throws RequestFailedException if the request could not be executed
-   * @since 1.10.0
-   */
-  Flux<SamplePreview> getSamplePreviews(String projectId, String experimentId)
-      throws RequestFailedException;
-
-  /**
->>>>>>> b38fa115
    * Requests {@link SamplePreview} for a given experiment with pagination support.
    * <p>
    * <b>Exceptions</b>
