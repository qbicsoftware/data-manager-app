package life.qbic.projectmanagement.application.api;

import static java.util.Objects.nonNull;

import java.nio.ByteBuffer;
import java.util.Collection;
import java.util.List;
import java.util.Optional;
import java.util.Set;
import java.util.UUID;
import life.qbic.application.commons.SortOrder;
<<<<<<< HEAD
import life.qbic.projectmanagement.application.api.fair.DigitalObject;
=======
import life.qbic.projectmanagement.application.ValidationResult;
>>>>>>> 37045bef
import life.qbic.projectmanagement.application.batch.SampleUpdateRequest.SampleInformation;
import life.qbic.projectmanagement.application.confounding.ConfoundingVariableService.ConfoundingVariableInformation;
import life.qbic.projectmanagement.application.sample.SamplePreview;
import life.qbic.projectmanagement.domain.model.sample.Sample;
import life.qbic.projectmanagement.domain.model.sample.SampleRegistrationRequest;
import org.springframework.lang.Nullable;
import org.springframework.util.MimeType;
import reactor.core.publisher.Flux;
import reactor.core.publisher.Mono;

/**
 * Service API layer the user interface code shall interact with in the application.
 * <p>
 * The API uses a straight-forward request-response pattern and promotes a reactive service
 * interaction.
 * <p>
 * The interface definition also contains the request and response object records and their body
 * interfaces.
 * <p>
 * Implementing classes must ensure to throw the proper exceptions expected by the client based on
 * the service methods exposed in this interface.
 *
 * @since 1.9.0
 */
public interface AsyncProjectService {

  /**
   * Submits a project update request and returns a reactive {@link Mono<ProjectUpdateResponse>}
   * object immediately.
   * <p>
   * The method implementation must be non-blocking.
   * <p>
   * The implementing class must ensure to be able to process all implementing classes of the
   * {@link ProjectUpdateRequestBody} interface contained in the request.
   * <p>
   * The implementing class must also ensure to only return responses with classes implementing the
   * {@link ProjectUpdateResponseBody} interface.
   * <p>
   * <b>Exceptions</b>
   * <p>
   * Exceptions are wrapped as {@link Mono#error(Throwable)} and are one of the types described in
   * the throw section below.
   *
   * @param request the request to update a project
   * @return a {@link Mono<ProjectUpdateResponse>} object publishing an
   * {@link ProjectUpdateResponse} on success. Exceptions are provided as
   * {@link Mono#error(Throwable)}.
   * @throws UnknownRequestException if an unknown request has been used in the service call
   * @throws RequestFailedException  if the request was not successfully executed
   * @throws AccessDeniedException   if the user has insufficient rights
   * @since 1.9.0
   */
  Mono<ProjectUpdateResponse> update(ProjectUpdateRequest request);


  /**
   * Submits an experiment update request and returns a reactive
   * {@link Mono<ExperimentUpdateResponse>} object immediately.
   * <p>
   * The method is non-blocking.
   * <p>
   * The implementing class must ensure to be able to process all implementing classes of the
   * {@link ProjectUpdateRequestBody} interface contained in the request.
   * <p>
   * The implementing class must also ensure to only return responses with classes implementing the
   * {@link ProjectUpdateResponseBody} interface.
   * <p>
   * <b>Exceptions</b>
   * <p>
   * Exceptions are wrapped as {@link Mono#error(Throwable)} and are one of the types described in
   * the throw section below.
   *
   * @param request the request to update a project
   * @return a {@link Mono<ProjectUpdateResponse>} object publishing an
   * {@link ProjectUpdateResponse} on success. Exceptions are provided as
   * {@link Mono#error(Throwable)}.
   * @throws UnknownRequestException if an unknown request has been used in the service call
   * @throws RequestFailedException  if the request was not successfully executed
   * @throws AccessDeniedException   if the user has insufficient rights
   * @since 1.9.0
   */
  Mono<ExperimentUpdateResponse> update(ExperimentUpdateRequest request);

  /**
   * Submits a project creation request and returns a {@link Mono<ProjectCreationResponse>}
   * immediately.
   * <p>
   * This implementation must be non-blocking.
   * <p>
   * <b>Exceptions</b>
   * <p>
   * Exceptions are wrapped as {@link Mono#error(Throwable)} and are one of the types described in
   * the throw section below.
   *
   * @param request the request with information required for project creation.
   * @return {@link Mono<ProjectCreationResponse>} object publishing an
   * {@link ProjectCreationResponse} on success. Exceptions are provided as
   * {@link Mono#error(Throwable)}.
   * @throws UnknownRequestException if an unknown request has been used in the service call
   * @throws RequestFailedException  if the request was not successfully executed
   * @throws AccessDeniedException   if the user has insufficient rights
   * @since 1.9.0
   */
  Mono<ProjectCreationResponse> create(ProjectCreationRequest request)
      throws UnknownRequestException, RequestFailedException, AccessDeniedException;


  /**
   * Returns a reactive stream of a zipped RO-Crate encoded in UTF-8.
   * <p>
   * The content represents a project summary with information about the research project.
   * <p>
   * Currently, the RO-Crate contains three files:
   *
   * <pre>
   *    ro-crate-metadata.json // required by the RO-Crate specification
   *    project-summary.docx // docx version of <a href="https://schema.org/ResearchProject">ResearchProject</a>
   *    project-summary.yml // yaml encoding of <a href="https://schema.org/ResearchProject">ResearchProject</a>
   *  </pre>
   *
   * <b>Exceptions</b>
   * <p>
   * Exceptions are wrapped as {@link Mono#error(Throwable)} and are one of the types described in
   * the throw section below.
   *
   * @param projectId the project ID for the project the RO-Crate
   * @return a reactive stream of the zipped RO-Crate. Exceptions are provided as
   * {@link Mono#error(Throwable)}.
   * @throws RequestFailedException in case the request cannot be processed
   * @throws AccessDeniedException  in case of insufficient rights
   * @since 1.10.0
   */
  Flux<ByteBuffer> roCrateSummary(String projectId)
      throws RequestFailedException, AccessDeniedException;

  /**
   * Requests {@link SamplePreview} for a given experiment with pagination support.
   * <p>
   * <b>Exceptions</b>
   * <p>
   * Exceptions are wrapped as {@link Mono#error(Throwable)} and are one of the types described in
   * the throw section below.
   *
   * @param projectId    the project ID for the project to get the samples for
   * @param experimentId the experiment ID for which the sample preview shall be retrieved
   * @param offset       the offset from 0 of all available previews the returned previews should
   *                     start
   * @param limit        the maximum number of previews that should be returned
   * @param sortOrders   the sort orders to apply
   * @param filter       the filter to apply
   * @return a reactive stream of {@link SamplePreview} objects in the experiment. Exceptions are
   * provided as {@link Mono#error(Throwable)}.
   * @throws RequestFailedException if the request could not be executed
   * @since 1.10.0
   */
  Flux<SamplePreview> getSamplePreviews(String projectId, String experimentId, int offset,
      int limit, List<SortOrder> sortOrders, String filter);

  /**
   * Requests all {@link Sample} for a given experiment.
   * <p>
   * <b>Exceptions</b>
   * <p>
   * Exceptions are wrapped as {@link Mono#error(Throwable)} and are one of the types described in
   * the throw section below.
   *
   * @param projectId    the project ID for the project to get the samples for
   * @param experimentId the experiment ID for which the samples shall be retrieved
   * @return a reactive stream of {@link Sample} objects. Exceptions are provided as
   * {@link Mono#error(Throwable)}.
   * @throws RequestFailedException in case the request cannot be executed
   * @since 1.10.0
   */
  Flux<Sample> getSamples(String projectId, String experimentId) throws RequestFailedException;

  /**
   * Requests all {@link Sample} for a given batch
   *
   * <p>
   * <b>Exceptions</b>
   * <p>
   * Exceptions are wrapped as {@link Mono#error(Throwable)} and are one of the types described in
   * the throw section below.
   *
   * @param projectId the project ID for the project to get the samples for
   * @param batchId   the batch ID the samples shall be retrieved for
   * @return a reactive stream of {@link Sample} objects for the given batch. Exceptions are
   * provided as {@link Mono#error(Throwable)}.
   * @throws RequestFailedException in case the request cannot be executed
   * @since 1.10.0
   */
  Flux<Sample> getSamplesForBatch(String projectId, String batchId) throws RequestFailedException;

  /**
   * Finds the sample for a given sample ID.
   * <p>
   * In case no matching sample is found, a {@link Mono#empty()} is returned.
   *
   * <p>
   * <b>Exceptions</b>
   * <p>
   * Exceptions are wrapped as {@link Mono#error(Throwable)} and are one of the types described in
   * the throw section below.
   *
   * @param projectId the project id to which the sample belongs to
   * @param sampleId  the sample id of the sample to find
   * @return a reactive container of {@link Sample} for the sample matching the sample id. For no
   * matches a {@link Mono#empty()} is returned. Exceptions are provided as
   * {@link Mono#error(Throwable)}.
   * @throws RequestFailedException in case the request cannot be executed
   * @since 1.10.0
   */
  Mono<Sample> findSample(String projectId, String sampleId);

  /**
<<<<<<< HEAD
   * Requests a sample registration template in a desired {@link MimeType}.
   * <p>
   * If the mime type is not supported, a {@link UnsupportedMimeTypeException} will be provided as
   * {@link Mono#error(Throwable)}.
   *
   * @param projectId    the project ID of the project the template should be created for
   * @param experimentId the experiment ID of the experiment the template should be created for
   * @param mimeType     the mime type the digital object should be
   * @return a {@link Mono} with a {@link DigitalObject} providing the requested template
   * @throws AccessDeniedException        if the user has insufficient rights
   * @throws RequestFailedException       if the request cannot be executed
   * @throws UnsupportedMimeTypeException if the service cannot provide the requested
   *                                      {@link MimeType}
   * @since 1.10.0
   */
  Mono<DigitalObject> sampleRegistrationTemplate(String projectId, String experimentId,
      MimeType mimeType);

  /**
   * Requests a sample update template in a desired {@link MimeType}.
   * <p>
   * If the mime type is not supported, a {@link UnsupportedMimeTypeException} will be provided as
   * {@link Mono#error(Throwable)}.
   *
   * @param projectId    the project ID of the project the template should be created for
   * @param experimentId the experiment ID of the experiment the template should be created for
   * @param mimeType     the mime type the digital object should be
   * @return a {@link Mono} with a {@link DigitalObject} providing the requested template
   * @throws AccessDeniedException        if the user has insufficient rights
   * @throws RequestFailedException       if the request cannot be executed
   * @throws UnsupportedMimeTypeException if the service cannot provide the requested
   *                                      {@link MimeType}
   * @since 1.10.0
   */
  Mono<DigitalObject> sampleUpdateTemplate(String projectId, String experimentId,
      MimeType mimeType);
=======
   * Submits multiple validation requests in a single service call.
   *
   * @param requests a {@link Flux} providing {@link ValidationRequest}.
   * @return a {@link Flux} of {@link ValidationResponse}, providing the validation results for the
   * submitted requests. Exceptions are provided as {@link Flux#error(Throwable)}.
   * @throws UnknownRequestException if an unknown request has been used in the service call
   * @throws RequestFailedException  if the request was not successfully executed
   * @throws AccessDeniedException   if the user has insufficient rights
   * @since 1.10.0
   */
  Flux<ValidationResponse> validate(Flux<ValidationRequest> requests);
>>>>>>> 37045bef

  /**
   * Container of an update request for a service call and part of the
   * {@link ProjectUpdateRequest}.
   *
   * @since 1.9.0
   */
  sealed interface ProjectUpdateRequestBody permits FundingInformation, ProjectContacts,
      ProjectDesign {

  }

  /**
   * Container of an update response from a service call and part of the
   * {@link ProjectUpdateResponse}.
   *
   * @since 1.9.0
   */
  sealed interface ProjectUpdateResponseBody permits FundingInformation, ProjectContacts,
      ProjectDesign {

  }

  sealed interface ExperimentUpdateRequestBody permits ConfoundingVariableAdditions,
      ConfoundingVariableDeletions, ConfoundingVariableUpdates, ExperimentDescription,
      ExperimentalGroups, ExperimentalVariableAdditions, ExperimentalVariableDeletions {

  }

  sealed interface ExperimentUpdateResponseBody permits ConfoundingVariables, ExperimentDescription,
      ExperimentalGroups, ExperimentalVariables {

  }

  /**
   * A validation request body for information that shall be validated by the service.
   * <p>
   * Currently, permits:
   *
   * <ul>
   *   <li>{@link SampleMetadata}</li>
   *   <li>{@link NGSMeasurementMetadata}</li>
   *   <li>{@link ProteomicsMeasurementMetadata}</li>
   * </ul>
   *
   * @since 1.10.0
   */
  sealed interface ValidationRequestBody permits SampleMetadata, NGSMeasurementMetadata,
      ProteomicsMeasurementMetadata {

  }


  /**
   * Cacheable requests provide a unique identifier so cache implementations can unambiguously
   * manage the requests.
   *
   * @since 1.9.0
   */
  sealed interface CacheableRequest permits ExperimentUpdateRequest, ProjectUpdateRequest,
      ValidationRequest {

    /**
     * Returns an ID that is unique to the request.
     *
     * @return the id
     * @since 1.9.0
     */
    String requestId();

  }

  /**
   * Container for passing information in an {@link ProjectUpdateRequestBody} or
   * {@link ProjectUpdateResponseBody}.
   *
   * @param title     the title of the project
   * @param objective the objective of the project
   * @since 1.9.0
   */
  record ProjectDesign(String title, String objective) implements ProjectUpdateRequestBody,
      ProjectUpdateResponseBody {

  }

  /**
   * Container for passing information about the different project contacts.
   *
   * @param investigator the principal investigator
   * @param manager      the project manager
   * @param responsible  the responsible person
   * @since 1.9.0
   */
  record ProjectContacts(ProjectContact investigator, ProjectContact manager,
                         ProjectContact responsible) implements ProjectUpdateRequestBody,
      ProjectUpdateResponseBody {

  }

  /**
   * A project contact.
   *
   * @param fullName the full name of the person
   * @param email    a valid email address for contact
   * @since 1.9.0
   */
  record ProjectContact(String fullName, String email) {

  }

  /**
   * Container for funding information of a project.
   *
   * @param grant   the grant name
   * @param grantId the grant ID
   * @since 1.9.0
   */
  record FundingInformation(String grant, String grantId) implements ProjectUpdateRequestBody,
      ProjectUpdateResponseBody {

  }

  /**
   * Contains information on one experimental variables
   *
   * @param name   the name of the variable
   * @param levels possible levels of the variable
   * @param unit   the unit of the experimental variable. Can be null if no unit is set
   * @since 1.9.0
   */
  record ExperimentalVariable(Long id, String name, Set<String> levels, @Nullable String unit) {

    public ExperimentalVariable {
      levels = Set.copyOf(levels);
    }

    @Override
    public Set<String> levels() {
      return Set.copyOf(levels);
    }
  }

  /**
   * Information about variables that should be created
   *
   * @param experimentalVariables
   * @since 1.9.2
   */
  record ExperimentalVariableAdditions(List<ExperimentalVariable> experimentalVariables) implements
      ExperimentUpdateRequestBody {

    public ExperimentalVariableAdditions {
      experimentalVariables = List.copyOf(experimentalVariables);
    }

    @Override
    public List<ExperimentalVariable> experimentalVariables() {
      return List.copyOf(experimentalVariables);
    }
  }


  /**
   * Information about variables that should be deleted
   *
   * @param experimentalVariables
   */
  record ExperimentalVariableDeletions(List<ExperimentalVariable> experimentalVariables) implements
      ExperimentUpdateRequestBody {

    public ExperimentalVariableDeletions {
      experimentalVariables = List.copyOf(experimentalVariables);
    }

    @Override
    public List<ExperimentalVariable> experimentalVariables() {
      return List.copyOf(experimentalVariables);
    }
  }

  /**
   * Container of experimental variables. Can be used in {@link #update(ExperimentUpdateRequest)}.
   *
   * @param experimentalVariables the list of experimental variables
   * @since 1.9.0
   */
  record ExperimentalVariables(List<ExperimentalVariable> experimentalVariables) implements
      ExperimentUpdateResponseBody {


    public ExperimentalVariables {
      experimentalVariables = List.copyOf(experimentalVariables);
    }

    @Override
    public List<ExperimentalVariable> experimentalVariables() {
      return List.copyOf(experimentalVariables);
    }
  }

  /**
   * A level of an experimental variable
   *
   * @param variableId   the identifier of the variable
   * @param variableName the name of the variable
   * @param levelValue   the value of the level
   * @param unit         the unit for the value of the level. Can be null if no unit is set
   * @since 1.9.0
   */
  record VariableLevel(Long variableId, String variableName, String levelValue,
                       @Nullable String unit) {

  }

  /**
   * Information about an experimental group
   *
   * @param groupId    the identifier of the group
   * @param name       the name of the eperimental group can be empty but is not expected to be
   *                   null
   * @param sampleSize the number of samples in this experimental group
   * @param levels     the experimental variable levels making up the condition for the samples in
   *                   this group.
   * @since 1.9.0
   */
  record ExperimentalGroup(@Nullable Long groupId, String name, int sampleSize,
                           Set<VariableLevel> levels) {

    public ExperimentalGroup {
      levels = Set.copyOf(levels);
    }
  }

  /**
   * A container for experimental groups. Can be used in {@link #update(ExperimentUpdateRequest)}
   *
   * @param experimentalGroups the list of experimental groups
   * @since 1.9.0
   */
  record ExperimentalGroups(List<ExperimentalGroup> experimentalGroups) implements
      ExperimentUpdateRequestBody, ExperimentUpdateResponseBody {

    public ExperimentalGroups {
      experimentalGroups = List.copyOf(experimentalGroups);
    }
  }

  /**
   * A container describing the experiment
   *
   * @param experimentName the name of the experiment
   * @param species        a set of species for the experiment. Expected textual representations
   *                       containing CURIEs.
   * @param specimen       a set of specimen for the eperiment. Expected textual representations
   *                       containing CURIEs.
   * @param analytes       a set of analytes for the eperiment.Expected textual representations
   *                       containing CURIEs.
   * @since 1.9.0
   */
  record ExperimentDescription(String experimentName, Set<String> species, Set<String> specimen,
                               Set<String> analytes) implements ExperimentUpdateRequestBody,
      ExperimentUpdateResponseBody {

    public ExperimentDescription {
      species = Set.copyOf(species);
      specimen = Set.copyOf(specimen);
      analytes = Set.copyOf(analytes);
    }
  }

  /**
   * A list of confounding variable information for variable addition. Can be used in
   * {@link #update(ExperimentUpdateRequest)}
   *
   * @param confoundingVariables the variable information
   */
  record ConfoundingVariableAdditions(
      List<ConfoundingVariableInformation> confoundingVariables) implements
      ExperimentUpdateRequestBody {

    public ConfoundingVariableAdditions {
      confoundingVariables = List.copyOf(confoundingVariables);
    }

    @Override
    public List<ConfoundingVariableInformation> confoundingVariables() {
      return List.copyOf(confoundingVariables);
    }
  }

  /**
   * A list of confounding variable information for variable update. Can be used in
   * {@link #update(ExperimentUpdateRequest)}
   *
   * @param confoundingVariables the variable information
   */
  record ConfoundingVariableDeletions(
      List<ConfoundingVariableInformation> confoundingVariables) implements
      ExperimentUpdateRequestBody {

    public ConfoundingVariableDeletions {
      confoundingVariables = List.copyOf(confoundingVariables);
    }

    @Override
    public List<ConfoundingVariableInformation> confoundingVariables() {
      return List.copyOf(confoundingVariables);
    }
  }

  /**
   * A list of confounding variable information for variable deletion. Can be used in
   * {@link #update(ExperimentUpdateRequest)}
   *
   * @param confoundingVariables the variable information
   */
  record ConfoundingVariableUpdates(
      List<ConfoundingVariableInformation> confoundingVariables) implements
      ExperimentUpdateRequestBody {

    public ConfoundingVariableUpdates {
      confoundingVariables = List.copyOf(confoundingVariables);
    }

    @Override
    public List<ConfoundingVariableInformation> confoundingVariables() {
      return List.copyOf(confoundingVariables);
    }
  }

  /**
   * A list of confounding variable information.
   *
   * @param confoundingVariables the variable information
   */
  record ConfoundingVariables(List<ConfoundingVariableInformation> confoundingVariables) implements
      ExperimentUpdateResponseBody {

    public ConfoundingVariables {
      confoundingVariables = List.copyOf(confoundingVariables);
    }

    @Override
    public List<ConfoundingVariableInformation> confoundingVariables() {
      return List.copyOf(confoundingVariables);
    }
  }

  /**
   * A service request to update an experiment
   *
   * @param projectId    the project's identifier. The project containing the experiment.
   * @param experimentId the experiment's identifier
   * @param body         the request body containing information on what was updated
   * @param requestId    the request ID, needs to be provided by the client and will be referenced
   *                     in the response. If <code>null</code> or {@link String#isBlank()} is true,
   *                     then a random UUID is assigned with {@link UUID#randomUUID()}
   * @since 1.9.0
   */
  record ExperimentUpdateRequest(String projectId, String experimentId,
                                 ExperimentUpdateRequestBody body, String requestId) implements
      CacheableRequest {

    /**
     * A service request to update an experiment
     *
     * @param projectId    the project's identifier. The project containing the experiment.
     * @param experimentId the experiment's identifier
     * @param body         the request body containing information on what was updated
     * @since 1.9.0
     */
    public ExperimentUpdateRequest(String projectId, String experimentId,
        ExperimentUpdateRequestBody body) {
      this(projectId, experimentId, body, UUID.randomUUID().toString());
    }
  }

  /**
   * A service response from a {@link ExperimentUpdateRequest}
   *
   * @param experimentId the experiment's identifier
   * @param body         information about the update
   * @param requestId    the identifier of the original request to which this is a response.
   * @since 1.9.0
   */
  record ExperimentUpdateResponse(String experimentId, ExperimentUpdateResponseBody body,
                                  String requestId) {

  }

  /**
   * A service request to create a project.
   *
   * @param design   the title and objective of a project
   * @param contacts the different contact persons of a project
   * @param funding  some funding information
   * @since 1.9.0
   */
  record ProjectCreationRequest(ProjectDesign design, ProjectContacts contacts,
                                FundingInformation funding) {

  }

  /**
   * A service request to create one or more new samples for a project.
   *
   * @param projectId the project ID of the project the samples shall be created for
   * @param requests  a collection of {@link SampleRegistrationRequest} items
   * @since 1.10.0
   */
  record SampleCreationRequest(String projectId, Collection<SampleRegistrationRequest> requests) {

    public SampleCreationRequest(String projectId, Collection<SampleRegistrationRequest> requests) {
      this.projectId = projectId;
      this.requests = List.copyOf(requests);
    }
  }

  /**
   * A service request to update one or more samples in a project.
   *
   * @param projectId the project ID of the project the samples shall be updated in
   * @param requests  a collection for {@link SampleUpdate} items
   * @since 1.10.0
   */
  record SampleUpdateRequest(String projectId, Collection<SampleUpdate> requests) {

    public SampleUpdateRequest(String projectId, Collection<SampleUpdate> requests) {
      this.projectId = projectId;
      this.requests = List.copyOf(requests);
    }
  }

  /**
   * A container for a sample update request, containing the sample identifier and the updated
   * information.
   *
   * @param sampleId    the sample ID of the sample to update
   * @param information the new information
   * @since 1.10.0
   */
  record SampleUpdate(String sampleId, SampleInformation information) {

  }

  /**
   * A service response from a project creation request
   *
   * @param projectId
   * @since 1.9, 0
   */
  record ProjectCreationResponse(String projectId) {

  }

  /**
   * A service request to update project information.
   *
   * @param projectId   the project's id
   * @param requestBody the information to be updated.
   * @param requestId   the request ID, needs to be provided by the client and will be referenced in
   *                    the response. If <code>null</code> or {@link String#isBlank()} is true, then
   *                    a random UUID is assigned with {@link UUID#randomUUID()}.
   * @since 1.9.0
   */
  record ProjectUpdateRequest(String projectId, ProjectUpdateRequestBody requestBody,
                              String requestId) implements CacheableRequest {

    public ProjectUpdateRequest {
      if (projectId == null) {
        throw new IllegalArgumentException("Project ID cannot be null");
      }
      if (projectId.isBlank()) {
        throw new IllegalArgumentException("Project ID cannot be blank");
      }
      if (requestId == null || requestId.isBlank()) {
        requestId = UUID.randomUUID().toString();
      }
    }


    public ProjectUpdateRequest(String projectId, ProjectUpdateRequestBody requestBody) {
      this(projectId, requestBody, UUID.randomUUID().toString());
    }

  }

  /**
   * A service response from an update project information request.
   *
   * @param projectId    the project's id
   * @param responseBody the information that was updated.
   * @param requestId    the request ID, needs to be provided by the client and will be referenced
   *                     in the response. If <code>null</code> or {@link String#isBlank()} is true,
   *                     then a random UUID is assigned with {@link UUID#randomUUID()}
   * @since 1.9.0
   */
  record ProjectUpdateResponse(String projectId, ProjectUpdateResponseBody responseBody,
                               String requestId) {

    public ProjectUpdateResponse {
      if (projectId == null) {
        throw new IllegalArgumentException("Project ID cannot be null");
      }
      if (projectId.isBlank()) {
        throw new IllegalArgumentException("Project ID cannot be blank");
      }
      if (requestId == null || requestId.isBlank()) {
        requestId = UUID.randomUUID().toString();
        ;
      }
    }

    /**
     * Retrieves the request id associated with this response. May be {@link Optional#empty()} but
     * never null.
     *
     * @return an Optional with the requestId; {@link Optional#empty()} otherwise.
     */
    public Optional<String> retrieveRequestId() {
      return Optional.ofNullable(requestId);
    }

    boolean hasRequestId() {
      return nonNull(requestId);
    }
  }

  /**
   * The actual request container for metadata validation.
   * <p>
   * A validation request contains a {@link ValidationRequestBody} with the actual metadata to be
   * validated, next to the project ID and the request ID.
   *
   * @param projectId   the project ID of the project the metadata shall be validated for
   * @param requestBody the actual metadata container with the information to be validated
   * @param requestId   the request ID, needs to be provided by the client and will be referenced in
   *                    the response. If <code>null</code> or {@link String#isBlank()} is true, then
   *                    a random UUID is assigned with {@link UUID#randomUUID()}
   * @since 1.10.0
   */
  record ValidationRequest(String projectId, ValidationRequestBody requestBody,
                           String requestId) implements CacheableRequest {

    public ValidationRequest {
      if (projectId == null) {
        throw new IllegalArgumentException("Project ID cannot be null");
      }
      if (projectId.isBlank()) {
        throw new IllegalArgumentException("Project ID cannot be blank");
      }
      if (requestId == null || requestId.isBlank()) {
        requestId = UUID.randomUUID().toString();
      }
    }
  }

  /**
   * The response to a corresponding {@link ValidationRequest} with information about the actual
   * validation result.
   * <p>
   * The result itself is provided in the {@link ValidationResult} property.
   *
   * @param requestId the original ID of the request from {@link ValidationRequest}
   * @param result    the validation report provided as {@link ValidationResult}
   * @since 1.10.0
   */
  record ValidationResponse(String requestId, ValidationResult result) {

    public ValidationResponse {
      if (requestId == null || requestId.isBlank()) {
        throw new IllegalArgumentException("Request ID cannot be null or blank");
      }
    }
  }

  /**
   * Exception to indicate that the service did not recognise the request.
   *
   * @since 1.9.0
   */
  class UnknownRequestException extends RuntimeException {

    private String requestId;

    public UnknownRequestException(String message) {
      super(message);
    }

    public UnknownRequestException(String message, String requestId) {
      super(message);
      this.requestId = requestId;
    }

    public String getRequestId() {
      return requestId;
    }
  }

  /**
   * Exception to indicate that the service tried to execute the request, but it failed.
   *
   * @since 1.9.0
   */
  class RequestFailedException extends RuntimeException {

    private String requestId;

    public RequestFailedException(String message) {
      super(message);
    }

    public RequestFailedException(String message, String requestId) {
      super(message);
      this.requestId = requestId;
    }

    public RequestFailedException(String message, Throwable cause) {
      super(message, cause);
    }

    public RequestFailedException(String message, Throwable cause, String requestId) {
      super(message, cause);
      this.requestId = requestId;
    }

    public String getRequestId() {
      return requestId;
    }
  }

  /**
   * Exception to indicate that the service tried to execute the request, but the user had
   * insufficient rights and thus the request failed.
   *
   * @since 1.9.0
   */
  class AccessDeniedException extends RuntimeException {

    public AccessDeniedException(String message) {
      super(message);
    }

    public AccessDeniedException(String message, Throwable cause) {
      super(message, cause);
    }
  }

  /**
   * Exception to indicate that a service implementation cannot handle a certain mime type.
   *
   * @since 1.10.0
   */
  class UnsupportedMimeTypeException extends RuntimeException {

    public UnsupportedMimeTypeException(String message) {
      super(message);
    }
  }

}<|MERGE_RESOLUTION|>--- conflicted
+++ resolved
@@ -9,11 +9,8 @@
 import java.util.Set;
 import java.util.UUID;
 import life.qbic.application.commons.SortOrder;
-<<<<<<< HEAD
 import life.qbic.projectmanagement.application.api.fair.DigitalObject;
-=======
 import life.qbic.projectmanagement.application.ValidationResult;
->>>>>>> 37045bef
 import life.qbic.projectmanagement.application.batch.SampleUpdateRequest.SampleInformation;
 import life.qbic.projectmanagement.application.confounding.ConfoundingVariableService.ConfoundingVariableInformation;
 import life.qbic.projectmanagement.application.sample.SamplePreview;
@@ -229,7 +226,19 @@
   Mono<Sample> findSample(String projectId, String sampleId);
 
   /**
-<<<<<<< HEAD
+   * Submits multiple validation requests in a single service call.
+   *
+   * @param requests a {@link Flux} providing {@link ValidationRequest}.
+   * @return a {@link Flux} of {@link ValidationResponse}, providing the validation results for the
+   * submitted requests. Exceptions are provided as {@link Flux#error(Throwable)}.
+   * @throws UnknownRequestException if an unknown request has been used in the service call
+   * @throws RequestFailedException  if the request was not successfully executed
+   * @throws AccessDeniedException   if the user has insufficient rights
+   * @since 1.10.0
+   */
+  Flux<ValidationResponse> validate(Flux<ValidationRequest> requests);
+
+  /**
    * Requests a sample registration template in a desired {@link MimeType}.
    * <p>
    * If the mime type is not supported, a {@link UnsupportedMimeTypeException} will be provided as
@@ -266,19 +275,6 @@
    */
   Mono<DigitalObject> sampleUpdateTemplate(String projectId, String experimentId,
       MimeType mimeType);
-=======
-   * Submits multiple validation requests in a single service call.
-   *
-   * @param requests a {@link Flux} providing {@link ValidationRequest}.
-   * @return a {@link Flux} of {@link ValidationResponse}, providing the validation results for the
-   * submitted requests. Exceptions are provided as {@link Flux#error(Throwable)}.
-   * @throws UnknownRequestException if an unknown request has been used in the service call
-   * @throws RequestFailedException  if the request was not successfully executed
-   * @throws AccessDeniedException   if the user has insufficient rights
-   * @since 1.10.0
-   */
-  Flux<ValidationResponse> validate(Flux<ValidationRequest> requests);
->>>>>>> 37045bef
 
   /**
    * Container of an update request for a service call and part of the
