package life.qbic.projectmanagement.application.api;

import static java.util.Objects.nonNull;

import java.nio.ByteBuffer;
import java.util.Collection;
import java.util.List;
import java.util.Optional;
import java.util.Set;
import java.util.UUID;
import life.qbic.application.commons.SortOrder;
import life.qbic.projectmanagement.application.ValidationResult;
import life.qbic.projectmanagement.application.api.fair.DigitalObject;
import life.qbic.projectmanagement.application.batch.SampleUpdateRequest.SampleInformation;
import life.qbic.projectmanagement.application.confounding.ConfoundingVariableService.ConfoundingVariableInformation;
import life.qbic.projectmanagement.application.sample.SamplePreview;
import life.qbic.projectmanagement.domain.model.sample.Sample;
import life.qbic.projectmanagement.domain.model.sample.SampleRegistrationRequest;
import org.springframework.lang.Nullable;
import org.springframework.util.MimeType;
import reactor.core.publisher.Flux;
import reactor.core.publisher.Mono;

/**
 * Service API layer the user interface code shall interact with in the application.
 * <p>
 * The API uses a straight-forward request-response pattern and promotes a reactive service
 * interaction.
 * <p>
 * The interface definition also contains the request and response object records and their body
 * interfaces.
 * <p>
 * Implementing classes must ensure to throw the proper exceptions expected by the client based on
 * the service methods exposed in this interface.
 *
 * @since 1.9.0
 */
public interface AsyncProjectService {

  /*
  API method section - start
   */

  /**
   * Submits a project update request and returns a reactive {@link Mono<ProjectUpdateResponse>}
   * object immediately.
   * <p>
   * The method implementation must be non-blocking.
   * <p>
   * The implementing class must ensure to be able to process all implementing classes of the
   * {@link ProjectUpdateRequestBody} interface contained in the request.
   * <p>
   * The implementing class must also ensure to only return responses with classes implementing the
   * {@link ProjectUpdateResponseBody} interface.
   * <p>
   * <b>Exceptions</b>
   * <p>
   * Exceptions are wrapped as {@link Mono#error(Throwable)} and are one of the types described in
   * the throw section below.
   *
   * @param request the request to update a project
   * @return a {@link Mono<ProjectUpdateResponse>} object publishing an
   * {@link ProjectUpdateResponse} on success. Exceptions are provided as
   * {@link Mono#error(Throwable)}.
   * @throws UnknownRequestException if an unknown request has been used in the service call
   * @throws RequestFailedException  if the request was not successfully executed
   * @throws AccessDeniedException   if the user has insufficient rights
   * @since 1.9.0
   */
  Mono<ProjectUpdateResponse> update(ProjectUpdateRequest request);


  /**
   * Submits an experiment update request and returns a reactive
   * {@link Mono<ExperimentUpdateResponse>} object immediately.
   * <p>
   * The method is non-blocking.
   * <p>
   * The implementing class must ensure to be able to process all implementing classes of the
   * {@link ProjectUpdateRequestBody} interface contained in the request.
   * <p>
   * The implementing class must also ensure to only return responses with classes implementing the
   * {@link ProjectUpdateResponseBody} interface.
   * <p>
   * <b>Exceptions</b>
   * <p>
   * Exceptions are wrapped as {@link Mono#error(Throwable)} and are one of the types described in
   * the throw section below.
   *
   * @param request the request to update a project
   * @return a {@link Mono<ProjectUpdateResponse>} object publishing an
   * {@link ProjectUpdateResponse} on success. Exceptions are provided as
   * {@link Mono#error(Throwable)}.
   * @throws UnknownRequestException if an unknown request has been used in the service call
   * @throws RequestFailedException  if the request was not successfully executed
   * @throws AccessDeniedException   if the user has insufficient rights
   * @since 1.9.0
   */
  Mono<ExperimentUpdateResponse> update(ExperimentUpdateRequest request);


  /**
   * Submits a {@link ProjectDeletionRequest} to remove information from a project.
   * <p>
   * <b>Exceptions</b>
   * <p>
   * Exceptions are wrapped as {@link Mono#error(Throwable)} and are one of the types described in
   * the throw section below.
   *
   * @param request the actual {@link ProjectDeletionRequest}
   * @return a {@link Mono<ProjectDeletionResponse>} object publishing an {@link ProjectDeletionResponse} on success.
   * Exceptions are provided as {@link Mono#error(Throwable)}
   * @throws UnknownRequestException if an unknown request has been used in the service call
   * @throws RequestFailedException  if the request was not successfully executed
   * @throws AccessDeniedException   if the user has insufficient rights
   * @since 1.10.0
   */
  Mono<ProjectDeletionResponse> delete(ProjectDeletionRequest request);

  /**
   * Submits a project creation request and returns a {@link Mono<ProjectCreationResponse>}
   * immediately.
   * <p>
   * This implementation must be non-blocking.
   * <p>
   * <b>Exceptions</b>
   * <p>
   * Exceptions are wrapped as {@link Mono#error(Throwable)} and are one of the types described in
   * the throw section below.
   *
   * @param request the request with information required for project creation.
   * @return {@link Mono<ProjectCreationResponse>} object publishing an
   * {@link ProjectCreationResponse} on success. Exceptions are provided as
   * {@link Mono#error(Throwable)}.
   * @throws UnknownRequestException if an unknown request has been used in the service call
   * @throws RequestFailedException  if the request was not successfully executed
   * @throws AccessDeniedException   if the user has insufficient rights
   * @since 1.9.0
   */
  Mono<ProjectCreationResponse> create(ProjectCreationRequest request)
      throws UnknownRequestException, RequestFailedException, AccessDeniedException;


  /**
   * Returns a reactive stream of a zipped RO-Crate encoded in UTF-8.
   * <p>
   * The content represents a project summary with information about the research project.
   * <p>
   * Currently, the RO-Crate contains three files:
   *
   * <pre>
   *    ro-crate-metadata.json // required by the RO-Crate specification
   *    project-summary.docx // docx version of <a href="https://schema.org/ResearchProject">ResearchProject</a>
   *    project-summary.yml // yaml encoding of <a href="https://schema.org/ResearchProject">ResearchProject</a>
   *  </pre>
   *
   * <b>Exceptions</b>
   * <p>
   * Exceptions are wrapped as {@link Mono#error(Throwable)} and are one of the types described in
   * the throw section below.
   *
   * @param projectId the project ID for the project the RO-Crate
   * @return a reactive stream of the zipped RO-Crate. Exceptions are provided as
   * {@link Mono#error(Throwable)}.
   * @throws RequestFailedException in case the request cannot be processed
   * @throws AccessDeniedException  in case of insufficient rights
   * @since 1.10.0
   */
  Flux<ByteBuffer> roCrateSummary(String projectId)
      throws RequestFailedException, AccessDeniedException;

  /**
   * Requests {@link SamplePreview} for a given experiment with pagination support.
   * <p>
   * <b>Exceptions</b>
   * <p>
   * Exceptions are wrapped as {@link Mono#error(Throwable)} and are one of the types described in
   * the throw section below.
   *
   * @param projectId    the project ID for the project to get the samples for
   * @param experimentId the experiment ID for which the sample preview shall be retrieved
   * @param offset       the offset from 0 of all available previews the returned previews should
   *                     start
   * @param limit        the maximum number of previews that should be returned
   * @param sortOrders   the sort orders to apply
   * @param filter       the filter to apply
   * @return a reactive stream of {@link SamplePreview} objects in the experiment. Exceptions are
   * provided as {@link Mono#error(Throwable)}.
   * @throws RequestFailedException if the request could not be executed
   * @since 1.10.0
   */
  Flux<SamplePreview> getSamplePreviews(String projectId, String experimentId, int offset,
      int limit, List<SortOrder> sortOrders, String filter);

  /**
   * Requests all {@link Sample} for a given experiment.
   * <p>
   * <b>Exceptions</b>
   * <p>
   * Exceptions are wrapped as {@link Mono#error(Throwable)} and are one of the types described in
   * the throw section below.
   *
   * @param projectId    the project ID for the project to get the samples for
   * @param experimentId the experiment ID for which the samples shall be retrieved
   * @return a reactive stream of {@link Sample} objects. Exceptions are provided as
   * {@link Mono#error(Throwable)}.
   * @throws RequestFailedException in case the request cannot be executed
   * @since 1.10.0
   */
  Flux<Sample> getSamples(String projectId, String experimentId) throws RequestFailedException;

  /**
   * Requests all {@link Sample} for a given batch
   *
   * <p>
   * <b>Exceptions</b>
   * <p>
   * Exceptions are wrapped as {@link Mono#error(Throwable)} and are one of the types described in
   * the throw section below.
   *
   * @param projectId the project ID for the project to get the samples for
   * @param batchId   the batch ID the samples shall be retrieved for
   * @return a reactive stream of {@link Sample} objects for the given batch. Exceptions are
   * provided as {@link Mono#error(Throwable)}.
   * @throws RequestFailedException in case the request cannot be executed
   * @since 1.10.0
   */
  Flux<Sample> getSamplesForBatch(String projectId, String batchId) throws RequestFailedException;

  /**
   * Finds the sample for a given sample ID.
   * <p>
   * In case no matching sample is found, a {@link Mono#empty()} is returned.
   *
   * <p>
   * <b>Exceptions</b>
   * <p>
   * Exceptions are wrapped as {@link Mono#error(Throwable)} and are one of the types described in
   * the throw section below.
   *
   * @param projectId the project id to which the sample belongs to
   * @param sampleId  the sample id of the sample to find
   * @return a reactive container of {@link Sample} for the sample matching the sample id. For no
   * matches a {@link Mono#empty()} is returned. Exceptions are provided as
   * {@link Mono#error(Throwable)}.
   * @throws RequestFailedException in case the request cannot be executed
   * @since 1.10.0
   */
  Mono<Sample> findSample(String projectId, String sampleId);

  /**
   * Submits multiple validation requests in a single service call.
   *
   * @param requests a {@link Flux} providing {@link ValidationRequest}.
   * @return a {@link Flux} of {@link ValidationResponse}, providing the validation results for the
   * submitted requests. Exceptions are provided as {@link Flux#error(Throwable)}.
   * @throws UnknownRequestException if an unknown request has been used in the service call
   * @throws RequestFailedException  if the request was not successfully executed
   * @throws AccessDeniedException   if the user has insufficient rights
   * @since 1.10.0
   */
  Flux<ValidationResponse> validate(Flux<ValidationRequest> requests);

  /**
   * Requests a sample registration template in a desired {@link MimeType}.
   * <p>
   * If the mime type is not supported, a {@link UnsupportedMimeTypeException} will be provided as
   * {@link Mono#error(Throwable)}.
   *
   * @param projectId    the project ID of the project the template should be created for
   * @param experimentId the experiment ID of the experiment the template should be created for
   * @param mimeType     the mime type the digital object should be
   * @return a {@link Mono} with a {@link DigitalObject} providing the requested template
   * @throws AccessDeniedException        if the user has insufficient rights
   * @throws RequestFailedException       if the request cannot be executed
   * @throws UnsupportedMimeTypeException if the service cannot provide the requested
   *                                      {@link MimeType}
   * @since 1.10.0
   */
  Mono<DigitalObject> sampleRegistrationTemplate(String projectId, String experimentId,
      MimeType mimeType);

  /**
   * Requests a sample update template in a desired {@link MimeType}.
   * <p>
   * If the mime type is not supported, a {@link UnsupportedMimeTypeException} will be provided as
   * {@link Mono#error(Throwable)}.
   *
   * @param projectId    the project ID of the project the template should be created for
   * @param experimentId the experiment ID of the experiment the template should be created for
   * @param batchId      the batch ID for which the samples shall be updated
   * @param mimeType     the mime type the digital object should be
   * @return a {@link Mono} with a {@link DigitalObject} providing the requested template
   * @throws AccessDeniedException        if the user has insufficient rights
   * @throws RequestFailedException       if the request cannot be executed
   * @throws UnsupportedMimeTypeException if the service cannot provide the requested
   *                                      {@link MimeType}
   * @since 1.10.0
   */
  Mono<DigitalObject> sampleUpdateTemplate(String projectId, String experimentId,
      String batchId, MimeType mimeType);

  /**
   * Requests sample information in a desired {@link MimeType}.
   * <p>
   * If the mime type is not supported, a {@link UnsupportedMimeTypeException} will be provided as
   * {@link Mono#error(Throwable)}.
   *
   * @param projectId    the project ID of the project the template should be created for
   * @param experimentId the experiment ID of the experiment the template should be created for
   * @param mimeType     the mime type the digital object should be
   * @return a {@link Mono} with a {@link DigitalObject} providing the requested template
   * @throws AccessDeniedException        if the user has insufficient rights
   * @throws RequestFailedException       if the request cannot be executed
   * @throws UnsupportedMimeTypeException if the service cannot provide the requested
   *                                      {@link MimeType}
   * @since 1.10.0
   */
  Mono<DigitalObject> sampleInformationTemplate(String projectId, String experimentId,
      MimeType mimeType);


<<<<<<< HEAD
  /*
  API method section - end
   */


  /*
  API concept section - start
   */

=======
>>>>>>> 8cb84445
  /**
   * Container of an update request for a service call and part of the
   * {@link ProjectUpdateRequest}.
   *
   * @since 1.9.0
   */
  sealed interface ProjectUpdateRequestBody permits FundingInformation, PrincipalInvestigator,
      ProjectDesign, ProjectManager, ProjectResponsible {

  }

  /**
   * Container of an update response from a service call and part of the
   * {@link ProjectUpdateResponse}.
   *
   * @since 1.9.0
   */
  sealed interface ProjectUpdateResponseBody permits FundingInformation,
      PrincipalInvestigator, ProjectDesign, ProjectManager, ProjectResponsible {

  }

  sealed interface ExperimentUpdateRequestBody permits ConfoundingVariableAdditions,
      ConfoundingVariableDeletions, ConfoundingVariableUpdates, ExperimentDescription,
      ExperimentalGroups, ExperimentalVariableAdditions, ExperimentalVariableDeletions {

  }

  sealed interface ExperimentUpdateResponseBody permits ConfoundingVariables, ExperimentDescription,
      ExperimentalGroups, ExperimentalVariables {

  }

  /**
   * A validation request body for information that shall be validated by the service.
   * <p>
   * Currently, permits:
   *
   * <ul>
   *   <li>{@link SampleMetadata}</li>
   *   <li>{@link NGSMeasurementMetadata}</li>
   *   <li>{@link ProteomicsMeasurementMetadata}</li>
   * </ul>
   *
   * @since 1.10.0
   */
  sealed interface ValidationRequestBody permits SampleMetadata, NGSMeasurementMetadata,
      ProteomicsMeasurementMetadata {

  }


  /**
   * Cacheable requests provide a unique identifier so cache implementations can unambiguously
   * manage the requests.
   *
   * @since 1.9.0
   */
  sealed interface CacheableRequest permits ExperimentUpdateRequest, ProjectUpdateRequest,
      ValidationRequest {

    /**
     * Returns an ID that is unique to the request.
     *
     * @return the id
     * @since 1.9.0
     */
    String requestId();

  }

  sealed interface ProjectDeletionRequestBody permits FundingDeletion,
      ProjectResponsibleDeletion {

  }

  /**
   * Container for passing information in an {@link ProjectUpdateRequestBody} or
   * {@link ProjectUpdateResponseBody}.
   *
   * @param title     the title of the project
   * @param objective the objective of the project
   * @since 1.9.0
   */
  record ProjectDesign(String title, String objective) implements ProjectUpdateRequestBody,
      ProjectUpdateResponseBody {

  }

  /**
   * Container for passing information about the different project contacts.
   *
   * @param investigator the principal investigator
   * @param manager      the project manager
   * @param responsible  the responsible person, can be <code>null</code>
   * @since 1.9.0
   */
  record ProjectContacts(ProjectContact investigator, ProjectContact manager,
                         ProjectContact responsible) {

  }

  /**
   * A project contact.
   *
   * @param fullName the full name of the person
   * @param email    a valid email address for contact
   * @since 1.9.0
   */
  record ProjectContact(String fullName, String email) {

  }

  /**
   * Container for funding information of a project.
   *
   * @param grant   the grant name
   * @param grantId the grant ID
   * @since 1.9.0
   */
  record FundingInformation(String grant, String grantId) implements ProjectUpdateRequestBody,
      ProjectUpdateResponseBody {

  }

  record ProjectResponsible(ProjectContact contact) implements ProjectUpdateRequestBody,
      ProjectUpdateResponseBody {

  }

  record ProjectManager(ProjectContact contact) implements ProjectUpdateRequestBody,
      ProjectUpdateResponseBody {

  }

  record PrincipalInvestigator(ProjectContact contact) implements ProjectUpdateRequestBody,
      ProjectUpdateResponseBody {

  }

  /**
   * Contains information on one experimental variables
   *
   * @param name   the name of the variable
   * @param levels possible levels of the variable
   * @param unit   the unit of the experimental variable. Can be null if no unit is set
   * @since 1.9.0
   */
  record ExperimentalVariable(Long id, String name, Set<String> levels, @Nullable String unit) {

    public ExperimentalVariable {
      levels = Set.copyOf(levels);
    }

    @Override
    public Set<String> levels() {
      return Set.copyOf(levels);
    }
  }

  /**
   * Information about variables that should be created
   *
   * @param experimentalVariables
   * @since 1.9.2
   */
  record ExperimentalVariableAdditions(List<ExperimentalVariable> experimentalVariables) implements
      ExperimentUpdateRequestBody {

    public ExperimentalVariableAdditions {
      experimentalVariables = List.copyOf(experimentalVariables);
    }

    @Override
    public List<ExperimentalVariable> experimentalVariables() {
      return List.copyOf(experimentalVariables);
    }
  }

  /**
   * Information about variables that should be deleted
   *
   * @param experimentalVariables
   */
  record ExperimentalVariableDeletions(List<ExperimentalVariable> experimentalVariables) implements
      ExperimentUpdateRequestBody {

    public ExperimentalVariableDeletions {
      experimentalVariables = List.copyOf(experimentalVariables);
    }

    @Override
    public List<ExperimentalVariable> experimentalVariables() {
      return List.copyOf(experimentalVariables);
    }
  }

  /**
   * Container of experimental variables. Can be used in {@link #update(ExperimentUpdateRequest)}.
   *
   * @param experimentalVariables the list of experimental variables
   * @since 1.9.0
   */
  record ExperimentalVariables(List<ExperimentalVariable> experimentalVariables) implements
      ExperimentUpdateResponseBody {


    public ExperimentalVariables {
      experimentalVariables = List.copyOf(experimentalVariables);
    }

    @Override
    public List<ExperimentalVariable> experimentalVariables() {
      return List.copyOf(experimentalVariables);
    }
  }

  /**
   * A level of an experimental variable
   *
   * @param variableId   the identifier of the variable
   * @param variableName the name of the variable
   * @param levelValue   the value of the level
   * @param unit         the unit for the value of the level. Can be null if no unit is set
   * @since 1.9.0
   */
  record VariableLevel(Long variableId, String variableName, String levelValue,
                       @Nullable String unit) {

  }

  /**
   * Information about an experimental group
   *
   * @param groupId    the identifier of the group
   * @param name       the name of the eperimental group can be empty but is not expected to be
   *                   null
   * @param sampleSize the number of samples in this experimental group
   * @param levels     the experimental variable levels making up the condition for the samples in
   *                   this group.
   * @since 1.9.0
   */
  record ExperimentalGroup(@Nullable Long groupId, String name, int sampleSize,
                           Set<VariableLevel> levels) {

    public ExperimentalGroup {
      levels = Set.copyOf(levels);
    }
  }

  /**
   * A container for experimental groups. Can be used in {@link #update(ExperimentUpdateRequest)}
   *
   * @param experimentalGroups the list of experimental groups
   * @since 1.9.0
   */
  record ExperimentalGroups(List<ExperimentalGroup> experimentalGroups) implements
      ExperimentUpdateRequestBody, ExperimentUpdateResponseBody {

    public ExperimentalGroups {
      experimentalGroups = List.copyOf(experimentalGroups);
    }
  }

  /**
   * A container describing the experiment
   *
   * @param experimentName the name of the experiment
   * @param species        a set of species for the experiment. Expected textual representations
   *                       containing CURIEs.
   * @param specimen       a set of specimen for the eperiment. Expected textual representations
   *                       containing CURIEs.
   * @param analytes       a set of analytes for the eperiment.Expected textual representations
   *                       containing CURIEs.
   * @since 1.9.0
   */
  record ExperimentDescription(String experimentName, Set<String> species, Set<String> specimen,
                               Set<String> analytes) implements ExperimentUpdateRequestBody,
      ExperimentUpdateResponseBody {

    public ExperimentDescription {
      species = Set.copyOf(species);
      specimen = Set.copyOf(specimen);
      analytes = Set.copyOf(analytes);
    }
  }

  /**
   * A list of confounding variable information for variable addition. Can be used in
   * {@link #update(ExperimentUpdateRequest)}
   *
   * @param confoundingVariables the variable information
   */
  record ConfoundingVariableAdditions(
      List<ConfoundingVariableInformation> confoundingVariables) implements
      ExperimentUpdateRequestBody {

    public ConfoundingVariableAdditions {
      confoundingVariables = List.copyOf(confoundingVariables);
    }

    @Override
    public List<ConfoundingVariableInformation> confoundingVariables() {
      return List.copyOf(confoundingVariables);
    }
  }

  /**
   * A list of confounding variable information for variable update. Can be used in
   * {@link #update(ExperimentUpdateRequest)}
   *
   * @param confoundingVariables the variable information
   */
  record ConfoundingVariableDeletions(
      List<ConfoundingVariableInformation> confoundingVariables) implements
      ExperimentUpdateRequestBody {

    public ConfoundingVariableDeletions {
      confoundingVariables = List.copyOf(confoundingVariables);
    }

    @Override
    public List<ConfoundingVariableInformation> confoundingVariables() {
      return List.copyOf(confoundingVariables);
    }
  }

  /**
   * A list of confounding variable information for variable deletion. Can be used in
   * {@link #update(ExperimentUpdateRequest)}
   *
   * @param confoundingVariables the variable information
   */
  record ConfoundingVariableUpdates(
      List<ConfoundingVariableInformation> confoundingVariables) implements
      ExperimentUpdateRequestBody {

    public ConfoundingVariableUpdates {
      confoundingVariables = List.copyOf(confoundingVariables);
    }

    @Override
    public List<ConfoundingVariableInformation> confoundingVariables() {
      return List.copyOf(confoundingVariables);
    }
  }

  /**
   * A list of confounding variable information.
   *
   * @param confoundingVariables the variable information
   */
  record ConfoundingVariables(List<ConfoundingVariableInformation> confoundingVariables) implements
      ExperimentUpdateResponseBody {

    public ConfoundingVariables {
      confoundingVariables = List.copyOf(confoundingVariables);
    }

    @Override
    public List<ConfoundingVariableInformation> confoundingVariables() {
      return List.copyOf(confoundingVariables);
    }
  }

  /**
   * A service request to update an experiment
   *
   * @param projectId    the project's identifier. The project containing the experiment.
   * @param experimentId the experiment's identifier
   * @param body         the request body containing information on what was updated
   * @param requestId    the request ID, needs to be provided by the client and will be referenced
   *                     in the response. If <code>null</code> or {@link String#isBlank()} is true,
   *                     then a random UUID is assigned with {@link UUID#randomUUID()}
   * @since 1.9.0
   */
  record ExperimentUpdateRequest(String projectId, String experimentId,
                                 ExperimentUpdateRequestBody body, String requestId) implements
      CacheableRequest {

    /**
     * A service request to update an experiment
     *
     * @param projectId    the project's identifier. The project containing the experiment.
     * @param experimentId the experiment's identifier
     * @param body         the request body containing information on what was updated
     * @since 1.9.0
     */
    public ExperimentUpdateRequest(String projectId, String experimentId,
        ExperimentUpdateRequestBody body) {
      this(projectId, experimentId, body, UUID.randomUUID().toString());
    }
  }

  /**
   * A service response from a {@link ExperimentUpdateRequest}
   *
   * @param experimentId the experiment's identifier
   * @param body         information about the update
   * @param requestId    the identifier of the original request to which this is a response.
   * @since 1.9.0
   */
  record ExperimentUpdateResponse(String experimentId, ExperimentUpdateResponseBody body,
                                  String requestId) {

  }

  /**
   * A service request to create a project.
   *
   * @param design   the title and objective of a project
   * @param contacts the different contact persons of a project
   * @param funding  some funding information
   * @since 1.9.0
   */
  record ProjectCreationRequest(ProjectDesign design, ProjectContacts contacts,
                                FundingInformation funding) {

  }

  /**
   * A service request to create one or more new samples for a project.
   *
   * @param projectId the project ID of the project the samples shall be created for
   * @param requests  a collection of {@link SampleRegistrationRequest} items
   * @since 1.10.0
   */
  record SampleCreationRequest(String projectId, Collection<SampleRegistrationRequest> requests) {

    public SampleCreationRequest(String projectId, Collection<SampleRegistrationRequest> requests) {
      this.projectId = projectId;
      this.requests = List.copyOf(requests);
    }
  }

  /**
   * A service request to update one or more samples in a project.
   *
   * @param projectId the project ID of the project the samples shall be updated in
   * @param requests  a collection for {@link SampleUpdate} items
   * @since 1.10.0
   */
  record SampleUpdateRequest(String projectId, Collection<SampleUpdate> requests) {

    public SampleUpdateRequest(String projectId, Collection<SampleUpdate> requests) {
      this.projectId = projectId;
      this.requests = List.copyOf(requests);
    }
  }

  /**
   * A container for a sample update request, containing the sample identifier and the updated
   * information.
   *
   * @param sampleId    the sample ID of the sample to update
   * @param information the new information
   * @since 1.10.0
   */
  record SampleUpdate(String sampleId, SampleInformation information) {

  }

  /**
   * A service response from a project creation request
   *
   * @param projectId
   * @since 1.9, 0
   */
  record ProjectCreationResponse(String projectId) {

  }

  /**
   * A service request to update project information.
   *
   * @param projectId   the project's id
   * @param requestBody the information to be updated.
   * @param requestId   the request ID, needs to be provided by the client and will be referenced in
   *                    the response. If <code>null</code> or {@link String#isBlank()} is true, then
   *                    a random UUID is assigned with {@link UUID#randomUUID()}.
   * @since 1.9.0
   */
  record ProjectUpdateRequest(String projectId, ProjectUpdateRequestBody requestBody,
                              String requestId) implements CacheableRequest {

    public ProjectUpdateRequest {
      if (projectId == null) {
        throw new IllegalArgumentException("Project ID cannot be null");
      }
      if (projectId.isBlank()) {
        throw new IllegalArgumentException("Project ID cannot be blank");
      }
      if (requestId == null || requestId.isBlank()) {
        requestId = UUID.randomUUID().toString();
      }
    }

    public ProjectUpdateRequest(String projectId, ProjectUpdateRequestBody requestBody) {
      this(projectId, requestBody, UUID.randomUUID().toString());
    }

  }

  record ProjectDeletionRequest(String projectId, String requestId, ProjectDeletionRequestBody body) {
    public ProjectDeletionRequest {
      if (projectId == null) {
        throw new IllegalArgumentException("Project ID cannot be null");
      }
      if (projectId.isBlank()) {
        throw new IllegalArgumentException("Project ID cannot be blank");
      }
      if (requestId == null || requestId.isBlank()) {
        requestId = UUID.randomUUID().toString();
      }
    }

    public ProjectDeletionRequest(String projectId, ProjectDeletionRequestBody requestBody) {
      this(projectId, UUID.randomUUID().toString(), requestBody);
    }
  }

  record ProjectDeletionResponse(String projectId, String requestId) {

  }

  record FundingDeletion() implements ProjectDeletionRequestBody {

  }

  record ProjectResponsibleDeletion() implements ProjectDeletionRequestBody {

  }

  /**
   * A service response from an update project information request.
   *
   * @param projectId    the project's id
   * @param responseBody the information that was updated.
   * @param requestId    the request ID, needs to be provided by the client and will be referenced
   *                     in the response. If <code>null</code> or {@link String#isBlank()} is true,
   *                     then a random UUID is assigned with {@link UUID#randomUUID()}
   * @since 1.9.0
   */
  record ProjectUpdateResponse(String projectId, ProjectUpdateResponseBody responseBody,
                               String requestId) {

    public ProjectUpdateResponse {
      if (projectId == null) {
        throw new IllegalArgumentException("Project ID cannot be null");
      }
      if (projectId.isBlank()) {
        throw new IllegalArgumentException("Project ID cannot be blank");
      }
      if (requestId == null || requestId.isBlank()) {
        requestId = UUID.randomUUID().toString();
        ;
      }
    }

    /**
     * Retrieves the request id associated with this response. May be {@link Optional#empty()} but
     * never null.
     *
     * @return an Optional with the requestId; {@link Optional#empty()} otherwise.
     */
    public Optional<String> retrieveRequestId() {
      return Optional.ofNullable(requestId);
    }

    boolean hasRequestId() {
      return nonNull(requestId);
    }
  }

  /**
   * The actual request container for metadata validation.
   * <p>
   * A validation request contains a {@link ValidationRequestBody} with the actual metadata to be
   * validated, next to the project ID and the request ID.
   *
   * @param projectId   the project ID of the project the metadata shall be validated for
   * @param requestBody the actual metadata container with the information to be validated
   * @param requestId   the request ID, needs to be provided by the client and will be referenced in
   *                    the response. If <code>null</code> or {@link String#isBlank()} is true, then
   *                    a random UUID is assigned with {@link UUID#randomUUID()}
   * @since 1.10.0
   */
  record ValidationRequest(String projectId, ValidationRequestBody requestBody,
                           String requestId) implements CacheableRequest {

    public ValidationRequest {
      if (projectId == null) {
        throw new IllegalArgumentException("Project ID cannot be null");
      }
      if (projectId.isBlank()) {
        throw new IllegalArgumentException("Project ID cannot be blank");
      }
      if (requestId == null || requestId.isBlank()) {
        requestId = UUID.randomUUID().toString();
      }
    }
  }

  /**
   * The response to a corresponding {@link ValidationRequest} with information about the actual
   * validation result.
   * <p>
   * The result itself is provided in the {@link ValidationResult} property.
   *
   * @param requestId the original ID of the request from {@link ValidationRequest}
   * @param result    the validation report provided as {@link ValidationResult}
   * @since 1.10.0
   */
  record ValidationResponse(String requestId, ValidationResult result) {

    public ValidationResponse {
      if (requestId == null || requestId.isBlank()) {
        throw new IllegalArgumentException("Request ID cannot be null or blank");
      }
    }
  }

  /**
   * Exception to indicate that the service did not recognise the request.
   *
   * @since 1.9.0
   */
  class UnknownRequestException extends RuntimeException {

    private String requestId;

    public UnknownRequestException(String message) {
      super(message);
    }

    public UnknownRequestException(String message, String requestId) {
      super(message);
      this.requestId = requestId;
    }

    public String getRequestId() {
      return requestId;
    }
  }

  /**
   * Exception to indicate that the service tried to execute the request, but it failed.
   *
   * @since 1.9.0
   */
  class RequestFailedException extends RuntimeException {

    private String requestId;

    public RequestFailedException(String message) {
      super(message);
    }

    public RequestFailedException(String message, String requestId) {
      super(message);
      this.requestId = requestId;
    }

    public RequestFailedException(String message, Throwable cause) {
      super(message, cause);
    }

    public RequestFailedException(String message, Throwable cause, String requestId) {
      super(message, cause);
      this.requestId = requestId;
    }

    public String getRequestId() {
      return requestId;
    }
  }

  /**
   * Exception to indicate that the service tried to execute the request, but the user had
   * insufficient rights and thus the request failed.
   *
   * @since 1.9.0
   */
  class AccessDeniedException extends RuntimeException {

    public AccessDeniedException(String message) {
      super(message);
    }

    public AccessDeniedException(String message, Throwable cause) {
      super(message, cause);
    }
  }

  /**
   * Exception to indicate that a service implementation cannot handle a certain mime type.
   *
   * @since 1.10.0
   */
  class UnsupportedMimeTypeException extends RuntimeException {

    public UnsupportedMimeTypeException(String message) {
      super(message);
    }
  }

}<|MERGE_RESOLUTION|>--- conflicted
+++ resolved
@@ -320,7 +320,6 @@
       MimeType mimeType);
 
 
-<<<<<<< HEAD
   /*
   API method section - end
    */
@@ -330,8 +329,6 @@
   API concept section - start
    */
 
-=======
->>>>>>> 8cb84445
   /**
    * Container of an update request for a service call and part of the
    * {@link ProjectUpdateRequest}.
