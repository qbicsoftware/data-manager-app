package life.qbic.projectmanagement.application.experiment;

import java.util.ArrayList;
import java.util.Arrays;
import java.util.Collection;
import java.util.HashSet;
import java.util.List;
import java.util.Objects;
import java.util.Optional;
import java.util.Set;
import java.util.function.Predicate;
import java.util.stream.Collectors;
import life.qbic.application.commons.ApplicationException;
import life.qbic.application.commons.ApplicationException.ErrorCode;
import life.qbic.application.commons.ApplicationException.ErrorParameters;
import life.qbic.application.commons.Result;
import life.qbic.domain.concepts.DomainEvent;
import life.qbic.domain.concepts.DomainEventDispatcher;
import life.qbic.domain.concepts.DomainEventSubscriber;
import life.qbic.domain.concepts.LocalDomainEventDispatcher;
import life.qbic.logging.api.Logger;
import life.qbic.logging.service.LoggerFactory;
import life.qbic.projectmanagement.application.DeletionService;
import life.qbic.projectmanagement.application.sample.SampleInformationService;
import life.qbic.projectmanagement.domain.model.OntologyTerm;
import life.qbic.projectmanagement.domain.model.experiment.Experiment;
import life.qbic.projectmanagement.domain.model.experiment.ExperimentId;
import life.qbic.projectmanagement.domain.model.experiment.ExperimentalDesign.AddExperimentalGroupResponse.ResponseCode;
import life.qbic.projectmanagement.domain.model.experiment.ExperimentalGroup;
import life.qbic.projectmanagement.domain.model.experiment.ExperimentalValue;
import life.qbic.projectmanagement.domain.model.experiment.ExperimentalVariable;
import life.qbic.projectmanagement.domain.model.experiment.VariableLevel;
import life.qbic.projectmanagement.domain.model.experiment.event.ExperimentCreatedEvent;
import life.qbic.projectmanagement.domain.model.experiment.event.ExperimentUpdatedEvent;
import life.qbic.projectmanagement.domain.model.experiment.repository.ExperimentRepository;
import life.qbic.projectmanagement.domain.model.project.Project;
import life.qbic.projectmanagement.domain.model.project.ProjectId;
import life.qbic.projectmanagement.domain.repository.ProjectRepository;
import org.springframework.beans.factory.annotation.Autowired;
import org.springframework.security.access.prepost.PostAuthorize;
import org.springframework.security.access.prepost.PreAuthorize;
import org.springframework.stereotype.Service;
import org.springframework.transaction.annotation.Transactional;

/**
 * Service that provides an API to query basic experiment information
 *
 * @since 1.0.0
 */
@Service
public class ExperimentInformationService {

  private static final Logger log = LoggerFactory.logger(ExperimentInformationService.class);
  private final ExperimentRepository experimentRepository;
  private final ProjectRepository projectRepository;
  private final SampleInformationService sampleInformationService;

  public ExperimentInformationService(@Autowired ExperimentRepository experimentRepository,
      @Autowired ProjectRepository projectRepository,
      @Autowired SampleInformationService sampleInformationService) {
    this.experimentRepository = experimentRepository;
    this.projectRepository = projectRepository;
    this.sampleInformationService = sampleInformationService;
  }

  @PreAuthorize(
      "hasPermission(#projectId, 'life.qbic.projectmanagement.domain.model.project.Project', 'READ') ")
  public Optional<Experiment> find(String projectId, ExperimentId experimentId) {
    Objects.requireNonNull(experimentId);
    log.debug("Search for experiment with id: " + experimentId.value());
    return experimentRepository.find(experimentId);
  }

  private Experiment loadExperimentById(ExperimentId experimentId) {
    Objects.requireNonNull(experimentId);
    return experimentRepository.find(experimentId).orElseThrow(
        () -> new ApplicationException(
            "Experiment with id" + experimentId.value() + "does not exit anymore")
        // should never happen; indicates dirty removal of experiment from db
    );
  }

  /**
   * Add sample groups to the experiment
   *
   * @param experimentId      the Id of the experiment for which to add the species
   * @param experimentalGroup the experimental groups to add
   */
  private void addExperimentalGroupToExperiment(
      ExperimentId experimentId, ExperimentalGroupDTO experimentalGroup) {
    Objects.requireNonNull(experimentalGroup, "experimental group must not be null");
    Objects.requireNonNull(experimentId, "experiment id must not be null");

    List<VariableLevel> varLevels = experimentalGroup.levels;
    if (varLevels.isEmpty()) {
      throw new ApplicationException("No experimental variable was selected",
          ErrorCode.NO_CONDITION_SELECTED,
          ErrorParameters.empty());
    }

    List<DomainEvent> domainEventsCache = new ArrayList<>();
    var localDomainEventDispatcher = LocalDomainEventDispatcher.instance();
    localDomainEventDispatcher.reset();
    localDomainEventDispatcher.subscribe(
        new ExperimentUpdatedDomainEventSubscriber(domainEventsCache));

    Experiment experiment = loadExperimentById(experimentId);
    Result<ExperimentalGroup, ResponseCode> result = experiment.addExperimentalGroup(
        experimentalGroup.name(), experimentalGroup.levels(), experimentalGroup.replicateCount());
    if (result.isValue()) {
      experimentRepository.update(experiment);
      handleLocalEventCache(domainEventsCache);
    } else {
      ResponseCode responseCode = result.getError();
      if (responseCode.equals(ResponseCode.CONDITION_EXISTS)) {
        throw new ApplicationException(
            "A group with the variable levels %s already exists.".formatted(varLevels.toString()),
            ErrorCode.DUPLICATE_GROUP_SELECTED,
            ErrorParameters.empty());
      } else {
        throw new ApplicationException(
            "Could not save one or more experimental groups %s %nReason: %s".formatted(
                experimentalGroup.toString(), responseCode));
      }
    }
  }

  /**
   * Retrieve all analytes of an experiment.
   *
   * @param experimentId the Id of the experiment for which the experimental groups should be
   *                     retrieved
   * @return the list of experimental groups in the active experiment.
   */
  @PreAuthorize(
      "hasPermission(#projectId, 'life.qbic.projectmanagement.domain.model.project.Project', 'READ') ")
  public List<ExperimentalGroupDTO> getExperimentalGroups(String projectId,
      ExperimentId experimentId) {
    Experiment experiment = loadExperimentById(experimentId);
    return experiment.getExperimentalGroups().stream()
        .map(it -> new ExperimentalGroupDTO(it.id(), it.name(), it.condition().getVariableLevels(), it.sampleSize()))
        .toList();
  }

  @PreAuthorize(
      "hasPermission(#projectId, 'life.qbic.projectmanagement.domain.model.project.Project', 'READ') ")
  public List<ExperimentalGroup> experimentalGroupsFor(String projectId,
      ExperimentId experimentId) {
    Experiment experiment = loadExperimentById(experimentId);
    return experiment.getExperimentalGroups().stream().toList();
  }

  /**
   * <b>ATTENTION!</b> This will remove all existing experimental variables and all defined
   * experimental groups in a give experiment!
   *
   * @param experimentId the experiment reference to delete the experimental variables from
   * @param projectId the Id of the project that is being changed
   * @since 1.0.0
   */
  public void deleteAllExperimentalVariables(ExperimentId experimentId, ProjectId projectId) {

    List<DomainEvent> domainEventsCache = new ArrayList<>();
    var localDomainEventDispatcher = LocalDomainEventDispatcher.instance();
    localDomainEventDispatcher.reset();
    localDomainEventDispatcher.subscribe(
        new ExperimentUpdatedDomainEventSubscriber(domainEventsCache));

    Experiment experiment = loadExperimentById(experimentId);
    experiment.removeAllExperimentalGroups();
    experiment.removeAllExperimentalVariables();
    experimentRepository.update(experiment);
    handleLocalEventCache(domainEventsCache);
  }

  /**
   * Returns a list of experiment for a given project.
   *
   * @param projectId the project the experiment is linked to
   * @return a list of experiments linked to the project
   */
  @PostAuthorize("hasPermission(#projectId, 'life.qbic.projectmanagement.domain.model.project.Project', 'READ')")
  public List<Experiment> findAllForProject(ProjectId projectId) {
    Project project = projectRepository.find(projectId).orElseThrow();
    List<ExperimentId> experimentIds = project.experiments();
    return experimentIds.stream()
        .map(experimentRepository::find)
        .map(Optional::orElseThrow)
        .toList();
  }

  /**
   * Adds species to an experiment.
   *
   * @param experimentId the Id of the experiment for which to add the species
   * @param projectId the Id of the project that is being changed
   * @param species      the species to add
   * @see Experiment#addSpecies(Collection)
   */
  @PreAuthorize(
      "hasPermission(#projectId, 'life.qbic.projectmanagement.domain.model.project.Project', 'WRITE') ")
  public void addSpeciesToExperiment(String projectId, ExperimentId experimentId,
      OntologyTerm... species) {
    Arrays.stream(species).forEach(Objects::requireNonNull);
    if (species.length < 1) {
      return;
    }

    List<DomainEvent> domainEventsCache = new ArrayList<>();
    var localDomainEventDispatcher = LocalDomainEventDispatcher.instance();
    localDomainEventDispatcher.reset();
    localDomainEventDispatcher.subscribe(
        new ExperimentUpdatedDomainEventSubscriber(domainEventsCache));

    Experiment experiment = loadExperimentById(experimentId);
    experiment.addSpecies(List.of(species));
    experimentRepository.update(experiment);
    handleLocalEventCache(domainEventsCache);
  }

  /**
   * Adds specimens to an experiment
   *
   * @param experimentId the Id of the experiment for which to add the specimen
   * @param projectId the Id of the project that is being changed
   * @param specimens    the specimens to add
   * @see Experiment#addSpecimens(Collection)
   */
  @PreAuthorize(
      "hasPermission(#projectId, 'life.qbic.projectmanagement.domain.model.project.Project', 'WRITE') ")
  public void addSpecimenToExperiment(String projectId, ExperimentId experimentId,
      OntologyTerm... specimens) {
    Arrays.stream(specimens).forEach(Objects::requireNonNull);
    if (specimens.length < 1) {
      return;
    }

    List<DomainEvent> domainEventsCache = new ArrayList<>();
    var localDomainEventDispatcher = LocalDomainEventDispatcher.instance();
    localDomainEventDispatcher.reset();
    localDomainEventDispatcher.subscribe(
        new ExperimentUpdatedDomainEventSubscriber(domainEventsCache));

    Experiment experiment = loadExperimentById(experimentId);
    experiment.addSpecimens(List.of(specimens));
    experimentRepository.update(experiment);
    handleLocalEventCache(domainEventsCache);
  }

  /**
   * Adds analytes to an experiment
   *
   * @param experimentId the Id of the experiment for which to add the analyte
   * @param projectId the Id of the project that is being changed
   * @param analytes     the analytes to add
   * @see Experiment#addAnalytes(Collection)
   */
  @PreAuthorize(
      "hasPermission(#projectId, 'life.qbic.projectmanagement.domain.model.project.Project', 'WRITE') ")
  public void addAnalyteToExperiment(String projectId, ExperimentId experimentId,
      OntologyTerm... analytes) {
    Arrays.stream(analytes).forEach(Objects::requireNonNull);
    if (analytes.length < 1) {
      return;
    }

    List<DomainEvent> domainEventsCache = new ArrayList<>();
    var localDomainEventDispatcher = LocalDomainEventDispatcher.instance();
    localDomainEventDispatcher.reset();
    localDomainEventDispatcher.subscribe(
        new ExperimentUpdatedDomainEventSubscriber(domainEventsCache));

    Experiment experiment = loadExperimentById(experimentId);
    experiment.addAnalytes(List.of(analytes));
    experimentRepository.update(experiment);
    handleLocalEventCache(domainEventsCache);
  }

  /**
   * Adds {@link ExperimentalVariable} to an {@link Experiment}
   *
   * @param experimentId the Id of the experiment
   * @param projectId the Id of the project that is being changed
   * @param variableName the name of the variable to be added
   * @param unit         the optionally defined unit for the {@link ExperimentalValue} within the
   *                     {@link ExperimentalVariable}
   * @param levels       String based list of levels from each of which the
   *                     {@link ExperimentalValue} will be derived for the to be defined
   *                     {@link ExperimentalVariable}
   */
  @PreAuthorize(
      "hasPermission(#projectId, 'life.qbic.projectmanagement.domain.model.project.Project', 'WRITE') ")
  public void addVariableToExperiment(String projectId, ExperimentId experimentId,
      String variableName, String unit,
      List<String> levels) {
    Objects.requireNonNull(variableName);
    Objects.requireNonNull(levels);
    if (levels.isEmpty()) {
      return;
    }

    List<DomainEvent> domainEventsCache = new ArrayList<>();
    var localDomainEventDispatcher = LocalDomainEventDispatcher.instance();
    localDomainEventDispatcher.reset();
    localDomainEventDispatcher.subscribe(
        new ExperimentUpdatedDomainEventSubscriber(domainEventsCache));

    Experiment experiment = loadExperimentById(experimentId);
    List<ExperimentalValue> experimentalValues = new ArrayList<>();
    for (String level : levels) {
      ExperimentalValue experimentalValue = (unit.isBlank()) ? ExperimentalValue.create(level)
          : ExperimentalValue.create(level, unit);
      experimentalValues.add(experimentalValue);
    }
    experiment.addVariableToDesign(variableName, experimentalValues);
    experimentRepository.update(experiment);
    handleLocalEventCache(domainEventsCache);
  }

  /**
   * Retrieve all analytes of an experiment.
   *
   * @param experimentId the Id of the experiment for which the analytes should be retrieved
   * @return a collection of analytes in the active experiment.
   */
  public Collection<OntologyTerm> getAnalytesOfExperiment(ExperimentId experimentId) {
    Experiment experiment = loadExperimentById(experimentId);
    return experiment.getAnalytes();
  }

  /**
   * Retrieve all species of an experiment.
   *
   * @param experimentId the Id of the experiment for which the species should be retrieved
   * @return a collection of species in the active experiment.
   */
  public Collection<OntologyTerm> getSpeciesOfExperiment(ExperimentId experimentId) {
    Experiment experiment = loadExperimentById(experimentId);
    return experiment.getSpecies();
  }

  /**
   * Retrieve all specimen of an experiment.
   *
   * @param experimentId the Id of the experiment for which the specimen should be retrieved
   * @return a collection of specimen in the active experiment.
   */
  public Collection<OntologyTerm> getSpecimensOfExperiment(ExperimentId experimentId) {
    Experiment experiment = loadExperimentById(experimentId);
    return experiment.getSpecimens();
  }

  /**
   * Retrieve all {@link ExperimentalVariable} defined for an experiment.
   *
   * @param experimentId the {@link ExperimentId} of the {@link Experiment} for which the
   *                     {@link ExperimentalVariable} should be retrieved
   * @return a list of {@link ExperimentalVariable} associated with the {@link Experiment} with the
   * {@link ExperimentId}
   */
  @PreAuthorize(
      "hasPermission(#projectId, 'life.qbic.projectmanagement.domain.model.project.Project', 'READ') ")
  public List<ExperimentalVariable> getVariablesOfExperiment(String projectId,
      ExperimentId experimentId) {
    Experiment experiment = loadExperimentById(experimentId);
    return experiment.variables();
  }

  /**
   * Deletes all experimental groups in a given experiment.
   *
   * @param id the experiment identifier of the experiment the experimental groups are going to be
   *           deleted.
   * @param projectId the Id of the project that is being changed
   * @since 1.0.0
   */
  @PreAuthorize(
      "hasPermission(#projectId, 'life.qbic.projectmanagement.domain.model.project.Project', 'WRITE') ")
<<<<<<< HEAD
  public void deleteExperimentalGroupsWithIds(String projectId, ExperimentId id, List<Long> groupIds) {

    List<DomainEvent> domainEventsCache = new ArrayList<>();
    var localDomainEventDispatcher = LocalDomainEventDispatcher.instance();
    localDomainEventDispatcher.reset();
    localDomainEventDispatcher.subscribe(
        new ExperimentUpdatedDomainEventSubscriber(domainEventsCache));

=======
  public void deleteExperimentalGroupsWithIds(String projectId, ExperimentId id,
      List<Long> groupIds) {
>>>>>>> fbb334a1
    var queryResult = sampleInformationService.retrieveSamplesForExperiment(id);
    if (queryResult.isError()) {
      throw new ApplicationException("experiment (%s) converting %s to %s".formatted(id,
          queryResult.getError(), DeletionService.ResponseCode.QUERY_FAILED),
          ErrorCode.GENERAL,
          ErrorParameters.empty());
    }
    if (queryResult.isValue() && !queryResult.getValue().isEmpty()) {
      throw new ApplicationException("Could not edit experimental groups because samples are already registered.",
          ErrorCode.SAMPLES_ATTACHED_TO_EXPERIMENT,
          ErrorParameters.empty());
    }
    Experiment experiment = loadExperimentById(id);
    experiment.removeExperimentalGroups(groupIds);
    experimentRepository.update(experiment);
    handleLocalEventCache(domainEventsCache);
  }

  @Transactional
  /**
   * Updates experimental groups in a given experiment.
   *
   * Compares the provided list of experimental groups of an experiment with the persistent state.
   * Removes groups from the experiment that are not in the new list, adds groups that are not in
   * the experiment yet and updates the other groups of the experiment.
   *
   * @param id                     the experiment identifier of the experiment whose groups should be updated
   * @param projectId the Id of the project that is being changed
   * @param experimentalGroupDTOS  the new list of experimental groups including all updates
   * @since 1.0.0
   */
  @PreAuthorize(
      "hasPermission(#projectId, 'life.qbic.projectmanagement.domain.model.project.Project', 'WRITE') ")
  public void updateExperimentalGroupsOfExperiment(String projectId, ExperimentId experimentId,
      List<ExperimentalGroupDTO> experimentalGroupDTOS) {

    // check for duplicates
    List<List<VariableLevel>> distinctLevels = experimentalGroupDTOS.stream()
        .map(ExperimentalGroupDTO::levels).distinct().toList();
    if (distinctLevels.size() < experimentalGroupDTOS.size()) {
      throw new ApplicationException("Duplicate experimental group was selected",
          ErrorCode.DUPLICATE_GROUP_SELECTED,
          ErrorParameters.empty());
    }

    List<ExperimentalGroup> existingGroups = experimentalGroupsFor(projectId, experimentId);
    List<Long> idsToDelete = getGroupIdsToDelete(existingGroups, experimentalGroupDTOS);
    if(!idsToDelete.isEmpty()) {
      deleteExperimentalGroupsWithIds(projectId, experimentId, idsToDelete);
    }

    for(ExperimentalGroupDTO group : experimentalGroupDTOS) {
      if(group.id() == -1) {
        addExperimentalGroupToExperiment(experimentId, group);
      } else {
        updateExperimentalGroupOfExperiment(experimentId, group);
      }
    }
  }

  private void updateExperimentalGroupOfExperiment(ExperimentId experimentId, ExperimentalGroupDTO group) {
    List<DomainEvent> domainEventsCache = new ArrayList<>();
    var localDomainEventDispatcher = LocalDomainEventDispatcher.instance();
    localDomainEventDispatcher.reset();
    localDomainEventDispatcher.subscribe(
        new ExperimentUpdatedDomainEventSubscriber(domainEventsCache));

    Experiment experiment = loadExperimentById(experimentId);
    Result<ExperimentalGroup, ResponseCode> result = experiment.updateExperimentalGroup(group.id(),
        group.name(), group.levels(), group.replicateCount());
    result.onValue(ignore -> handleLocalEventCache(domainEventsCache));
  }

  private List<Long> getGroupIdsToDelete(List<ExperimentalGroup> existingGroups,
      List<ExperimentalGroupDTO> newGroups) {
    Set<Long> newIds = newGroups.stream().map(ExperimentalGroupDTO::id).collect(Collectors.toSet());
    return existingGroups.stream()
        .map(ExperimentalGroup::id)
        .filter(Predicate.not(newIds::contains))
        .toList();
  }

  @PreAuthorize(
      "hasPermission(#projectId, 'life.qbic.projectmanagement.domain.model.project.Project', 'WRITE') ")
  public void editExperimentInformation(String projectId, ExperimentId experimentId,
      String experimentName,
      List<OntologyTerm> species, List<OntologyTerm> specimens, List<OntologyTerm> analytes,
      String speciesIconName, String specimenIconName) {
  
   List<DomainEvent> domainEventsCache = new ArrayList<>();
    var localDomainEventDispatcher = LocalDomainEventDispatcher.instance();
    localDomainEventDispatcher.reset();
    localDomainEventDispatcher.subscribe(
        new ExperimentUpdatedDomainEventSubscriber(domainEventsCache));

    Experiment experiment = loadExperimentById(experimentId);
    experiment.setName(experimentName);
    experiment.setSpecies(species);
    experiment.setSpecimens(specimens);
    experiment.setAnalytes(analytes);
    experiment.setIconNames(speciesIconName, specimenIconName, "default");
    experimentRepository.update(experiment);

    handleLocalEventCache(domainEventsCache);
  }

  private void handleLocalEventCache(List<DomainEvent> domainEventsCache) {
    Set<ExperimentId> dispatchedIDs = new HashSet<>();
    for(DomainEvent event : domainEventsCache) {
      if(event instanceof ExperimentUpdatedEvent experimentUpdatedEvent) {
        ExperimentId id = experimentUpdatedEvent.experimentId();
        if(dispatchedIDs.contains(id)) {
          continue;
        }
        DomainEventDispatcher.instance().dispatch(event);
        dispatchedIDs.add(id);
      }
    }
  }

  public Optional<ProjectId> findProjectID(ExperimentId experimentId) {
    Optional<String> id = experimentRepository.findProjectId(experimentId);
    return id.map(ProjectId::parse);
  }

  /**
   * Information about an experimental group
   *
   * @param id             id, -1 for new groups
   * @param name           the name of the group - can be empty
   * @param levels         the levels in the condition of the group
   * @param replicateCount the number of biological replicates
   */
  public record ExperimentalGroupDTO(long id, String name, List<VariableLevel> levels, int replicateCount) {

  }

  public record ExperimentUpdatedDomainEventSubscriber(
      List<DomainEvent> domainEventsCache) implements
      DomainEventSubscriber<DomainEvent> {

    @Override
    public Class<? extends DomainEvent> subscribedToEventType() {
      return ExperimentUpdatedEvent.class;
    }

    @Override
    public void handleEvent(DomainEvent event) {
      domainEventsCache.add(event);
    }
  }

  public record ExperimentCreatedDomainEventSubscriber(
      List<DomainEvent> domainEventsCache) implements
      DomainEventSubscriber<DomainEvent> {

    @Override
    public Class<? extends DomainEvent> subscribedToEventType() {
      return ExperimentCreatedEvent.class;
    }

    @Override
    public void handleEvent(DomainEvent event) {
      domainEventsCache.add(event);
    }
  }
}<|MERGE_RESOLUTION|>--- conflicted
+++ resolved
@@ -376,7 +376,7 @@
    */
   @PreAuthorize(
       "hasPermission(#projectId, 'life.qbic.projectmanagement.domain.model.project.Project', 'WRITE') ")
-<<<<<<< HEAD
+  
   public void deleteExperimentalGroupsWithIds(String projectId, ExperimentId id, List<Long> groupIds) {
 
     List<DomainEvent> domainEventsCache = new ArrayList<>();
@@ -385,10 +385,6 @@
     localDomainEventDispatcher.subscribe(
         new ExperimentUpdatedDomainEventSubscriber(domainEventsCache));
 
-=======
-  public void deleteExperimentalGroupsWithIds(String projectId, ExperimentId id,
-      List<Long> groupIds) {
->>>>>>> fbb334a1
     var queryResult = sampleInformationService.retrieveSamplesForExperiment(id);
     if (queryResult.isError()) {
       throw new ApplicationException("experiment (%s) converting %s to %s".formatted(id,
