package life.qbic.projectmanagement.application.experiment;

import java.util.ArrayList;
import java.util.Arrays;
import java.util.Collection;
import java.util.HashSet;
import java.util.List;
import java.util.Objects;
import java.util.Optional;
import java.util.Set;
import java.util.function.Predicate;
import java.util.stream.Collectors;
import life.qbic.application.commons.ApplicationException;
import life.qbic.application.commons.ApplicationException.ErrorCode;
import life.qbic.application.commons.ApplicationException.ErrorParameters;
import life.qbic.application.commons.Result;
import life.qbic.domain.concepts.DomainEvent;
import life.qbic.domain.concepts.DomainEventDispatcher;
import life.qbic.domain.concepts.DomainEventSubscriber;
import life.qbic.domain.concepts.LocalDomainEventDispatcher;
import life.qbic.logging.api.Logger;
import life.qbic.logging.service.LoggerFactory;
import life.qbic.projectmanagement.application.DeletionService;
import life.qbic.projectmanagement.application.sample.SampleInformationService;
import life.qbic.projectmanagement.domain.model.OntologyTerm;
import life.qbic.projectmanagement.domain.model.experiment.Experiment;
import life.qbic.projectmanagement.domain.model.experiment.ExperimentId;
import life.qbic.projectmanagement.domain.model.experiment.ExperimentalDesign.AddExperimentalGroupResponse.ResponseCode;
import life.qbic.projectmanagement.domain.model.experiment.ExperimentalGroup;
import life.qbic.projectmanagement.domain.model.experiment.ExperimentalValue;
import life.qbic.projectmanagement.domain.model.experiment.ExperimentalVariable;
import life.qbic.projectmanagement.domain.model.experiment.VariableLevel;
import life.qbic.projectmanagement.domain.model.experiment.event.ExperimentCreatedEvent;
import life.qbic.projectmanagement.domain.model.experiment.event.ExperimentUpdatedEvent;
import life.qbic.projectmanagement.domain.model.experiment.repository.ExperimentRepository;
import life.qbic.projectmanagement.domain.model.project.Project;
import life.qbic.projectmanagement.domain.model.project.ProjectId;
import life.qbic.projectmanagement.domain.repository.ProjectRepository;
import org.springframework.beans.factory.annotation.Autowired;
import org.springframework.security.access.prepost.PostAuthorize;
import org.springframework.security.access.prepost.PreAuthorize;
import org.springframework.stereotype.Service;
import org.springframework.transaction.annotation.Transactional;

/**
 * Service that provides an API to query basic experiment information
 *
 * @since 1.0.0
 */
@Service
public class ExperimentInformationService {

  private static final Logger log = LoggerFactory.logger(ExperimentInformationService.class);
  private final ExperimentRepository experimentRepository;
  private final ProjectRepository projectRepository;
  private final SampleInformationService sampleInformationService;

  public ExperimentInformationService(@Autowired ExperimentRepository experimentRepository,
      @Autowired ProjectRepository projectRepository,
      @Autowired SampleInformationService sampleInformationService) {
    this.experimentRepository = experimentRepository;
    this.projectRepository = projectRepository;
    this.sampleInformationService = sampleInformationService;
  }

  @PreAuthorize(
      "hasPermission(#projectId, 'life.qbic.projectmanagement.domain.model.project.Project', 'READ') ")
  public Optional<Experiment> find(String projectId, ExperimentId experimentId) {
    Objects.requireNonNull(experimentId);
    log.debug("Search for experiment with id: " + experimentId.value());
    return experimentRepository.find(experimentId);
  }

  private Experiment loadExperimentById(ExperimentId experimentId) {
    Objects.requireNonNull(experimentId);
    return experimentRepository.find(experimentId).orElseThrow(
        () -> new ApplicationException(
            "Experiment with id" + experimentId.value() + "does not exit anymore")
        // should never happen; indicates dirty removal of experiment from db
    );
  }

  /**
   * Add sample groups to the experiment
   *
   * @param experimentId      the Id of the experiment for which to add the species
   * @param experimentalGroup the experimental groups to add
   */
  private void addExperimentalGroupToExperiment(
      ExperimentId experimentId, ExperimentalGroupDTO experimentalGroup) {
    Objects.requireNonNull(experimentalGroup, "experimental group must not be null");
    Objects.requireNonNull(experimentId, "experiment id must not be null");

    List<VariableLevel> varLevels = experimentalGroup.levels;
    if (varLevels.isEmpty()) {
      throw new ApplicationException("No experimental variable was selected",
          ErrorCode.NO_CONDITION_SELECTED,
          ErrorParameters.empty());
    }

    List<DomainEvent> domainEventsCache = new ArrayList<>();
    var localDomainEventDispatcher = LocalDomainEventDispatcher.instance();
    localDomainEventDispatcher.reset();
    localDomainEventDispatcher.subscribe(
        new ExperimentUpdatedDomainEventSubscriber(domainEventsCache));

    Experiment experiment = loadExperimentById(experimentId);
    Result<ExperimentalGroup, ResponseCode> result = experiment.addExperimentalGroup(
        experimentalGroup.name(), experimentalGroup.levels(), experimentalGroup.replicateCount());
    if (result.isValue()) {
      experimentRepository.update(experiment);
      handleLocalEventCache(domainEventsCache);
    } else {
      ResponseCode responseCode = result.getError();
      if (responseCode.equals(ResponseCode.CONDITION_EXISTS)) {
        throw new ApplicationException(
            "A group with the variable levels %s already exists.".formatted(varLevels.toString()),
            ErrorCode.DUPLICATE_GROUP_SELECTED,
            ErrorParameters.empty());
      } else {
        throw new ApplicationException(
            "Could not save one or more experimental groups %s %nReason: %s".formatted(
                experimentalGroup.toString(), responseCode));
      }
    }
  }

  /**
   * Retrieve all analytes of an experiment.
   *
   * @param experimentId the Id of the experiment for which the experimental groups should be
   *                     retrieved
   * @return the list of experimental groups in the active experiment.
   */
  @PreAuthorize(
      "hasPermission(#projectId, 'life.qbic.projectmanagement.domain.model.project.Project', 'READ') ")
  public List<ExperimentalGroupDTO> getExperimentalGroups(String projectId, ExperimentId experimentId) {
    Experiment experiment = loadExperimentById(experimentId);
    return experiment.getExperimentalGroups().stream()
        .map(it -> new ExperimentalGroupDTO(it.id(), it.name(), it.condition().getVariableLevels(), it.sampleSize()))
        .toList();
  }

  @PreAuthorize(
      "hasPermission(#projectId, 'life.qbic.projectmanagement.domain.model.project.Project', 'READ') ")
  public List<ExperimentalGroup> experimentalGroupsFor(String projectId, ExperimentId experimentId) {
    Experiment experiment = loadExperimentById(experimentId);
    return experiment.getExperimentalGroups().stream().toList();
  }

  /**
   * <b>ATTENTION!</b> This will remove all existing experimental variables and all defined
   * experimental groups in a give experiment!
   *
   * @param experimentId the experiment reference to delete the experimental variables from
   * @param projectId the Id of the project that is being changed
   * @since 1.0.0
   */
  public void deleteAllExperimentalVariables(ExperimentId experimentId, ProjectId projectId) {

    List<DomainEvent> domainEventsCache = new ArrayList<>();
    var localDomainEventDispatcher = LocalDomainEventDispatcher.instance();
    localDomainEventDispatcher.reset();
    localDomainEventDispatcher.subscribe(
        new ExperimentUpdatedDomainEventSubscriber(domainEventsCache));

    Experiment experiment = loadExperimentById(experimentId);
    experiment.removeAllExperimentalGroups();
    experiment.removeAllExperimentalVariables();
    experimentRepository.update(experiment);
    handleLocalEventCache(domainEventsCache);
  }

  /**
   * Returns a list of experiment for a given project.
   *
   * @param projectId the project the experiment is linked to
   * @return a list of experiments linked to the project
   */
  @PostAuthorize("hasPermission(#projectId, 'life.qbic.projectmanagement.domain.model.project.Project', 'READ')")
  public List<Experiment> findAllForProject(ProjectId projectId) {
    Project project = projectRepository.find(projectId).orElseThrow();
    List<ExperimentId> experimentIds = project.experiments();
    return experimentIds.stream()
        .map(experimentRepository::find)
        .map(Optional::orElseThrow)
        .toList();
  }

  /**
   * Adds species to an experiment.
   *
   * @param experimentId the Id of the experiment for which to add the species
   * @param projectId the Id of the project that is being changed
   * @param species      the species to add
   * @see Experiment#addSpecies(Collection)
   */
  @PreAuthorize(
      "hasPermission(#projectId, 'life.qbic.projectmanagement.domain.model.project.Project', 'WRITE') ")
  public void addSpeciesToExperiment(String projectId, ExperimentId experimentId, OntologyTerm... species) {
    Arrays.stream(species).forEach(Objects::requireNonNull);
    if (species.length < 1) {
      return;
    }

    List<DomainEvent> domainEventsCache = new ArrayList<>();
    var localDomainEventDispatcher = LocalDomainEventDispatcher.instance();
    localDomainEventDispatcher.reset();
    localDomainEventDispatcher.subscribe(
        new ExperimentUpdatedDomainEventSubscriber(domainEventsCache));

    Experiment experiment = loadExperimentById(experimentId);
    experiment.addSpecies(List.of(species));
    experimentRepository.update(experiment);
    handleLocalEventCache(domainEventsCache);
  }

  /**
   * Adds specimens to an experiment
   *
   * @param experimentId the Id of the experiment for which to add the specimen
   * @param projectId the Id of the project that is being changed
   * @param specimens    the specimens to add
   * @see Experiment#addSpecimens(Collection)
   */
  @PreAuthorize(
      "hasPermission(#projectId, 'life.qbic.projectmanagement.domain.model.project.Project', 'WRITE') ")
  public void addSpecimenToExperiment(String projectId, ExperimentId experimentId, OntologyTerm... specimens) {
    Arrays.stream(specimens).forEach(Objects::requireNonNull);
    if (specimens.length < 1) {
      return;
    }

    List<DomainEvent> domainEventsCache = new ArrayList<>();
    var localDomainEventDispatcher = LocalDomainEventDispatcher.instance();
    localDomainEventDispatcher.reset();
    localDomainEventDispatcher.subscribe(
        new ExperimentUpdatedDomainEventSubscriber(domainEventsCache));

    Experiment experiment = loadExperimentById(experimentId);
    experiment.addSpecimens(List.of(specimens));
    experimentRepository.update(experiment);
    handleLocalEventCache(domainEventsCache);
  }

  /**
   * Adds analytes to an experiment
   *
   * @param experimentId the Id of the experiment for which to add the analyte
   * @param projectId the Id of the project that is being changed
   * @param analytes     the analytes to add
   * @see Experiment#addAnalytes(Collection)
   */
  @PreAuthorize(
      "hasPermission(#projectId, 'life.qbic.projectmanagement.domain.model.project.Project', 'WRITE') ")
  public void addAnalyteToExperiment(String projectId, ExperimentId experimentId, OntologyTerm... analytes) {
    Arrays.stream(analytes).forEach(Objects::requireNonNull);
    if (analytes.length < 1) {
      return;
    }

    List<DomainEvent> domainEventsCache = new ArrayList<>();
    var localDomainEventDispatcher = LocalDomainEventDispatcher.instance();
    localDomainEventDispatcher.reset();
    localDomainEventDispatcher.subscribe(
        new ExperimentUpdatedDomainEventSubscriber(domainEventsCache));

    Experiment experiment = loadExperimentById(experimentId);
    experiment.addAnalytes(List.of(analytes));
    experimentRepository.update(experiment);
    handleLocalEventCache(domainEventsCache);
  }

  /**
   * Adds {@link ExperimentalVariable} to an {@link Experiment}
   *
   * @param experimentId the Id of the experiment
   * @param projectId the Id of the project that is being changed
   * @param variableName the name of the variable to be added
   * @param unit         the optionally defined unit for the {@link ExperimentalValue} within the
   *                     {@link ExperimentalVariable}
   * @param levels       String based list of levels from each of which the
   *                     {@link ExperimentalValue} will be derived for the to be defined
   *                     {@link ExperimentalVariable}
   */
  @PreAuthorize(
      "hasPermission(#projectId, 'life.qbic.projectmanagement.domain.model.project.Project', 'WRITE') ")
  public void addVariableToExperiment(String projectId, ExperimentId experimentId, String variableName, String unit,
      List<String> levels) {
    Objects.requireNonNull(variableName);
    Objects.requireNonNull(levels);
    if (levels.isEmpty()) {
      return;
    }

    List<DomainEvent> domainEventsCache = new ArrayList<>();
    var localDomainEventDispatcher = LocalDomainEventDispatcher.instance();
    localDomainEventDispatcher.reset();
    localDomainEventDispatcher.subscribe(
        new ExperimentUpdatedDomainEventSubscriber(domainEventsCache));

    Experiment experiment = loadExperimentById(experimentId);
    List<ExperimentalValue> experimentalValues = new ArrayList<>();
    for (String level : levels) {
      ExperimentalValue experimentalValue = (unit.isBlank()) ? ExperimentalValue.create(level)
          : ExperimentalValue.create(level, unit);
      experimentalValues.add(experimentalValue);
    }
    experiment.addVariableToDesign(variableName, experimentalValues);
    experimentRepository.update(experiment);
    handleLocalEventCache(domainEventsCache);
  }

  /**
   * Retrieve all analytes of an experiment.
   *
   * @param experimentId the Id of the experiment for which the analytes should be retrieved
   * @return a collection of analytes in the active experiment.
   */
  public Collection<OntologyTerm> getAnalytesOfExperiment(ExperimentId experimentId) {
    Experiment experiment = loadExperimentById(experimentId);
    return experiment.getAnalytes();
  }

  /**
   * Retrieve all species of an experiment.
   *
   * @param experimentId the Id of the experiment for which the species should be retrieved
   * @return a collection of species in the active experiment.
   */
  public Collection<OntologyTerm> getSpeciesOfExperiment(ExperimentId experimentId) {
    Experiment experiment = loadExperimentById(experimentId);
    return experiment.getSpecies();
  }

  /**
   * Retrieve all specimen of an experiment.
   *
   * @param experimentId the Id of the experiment for which the specimen should be retrieved
   * @return a collection of specimen in the active experiment.
   */
  public Collection<OntologyTerm> getSpecimensOfExperiment(ExperimentId experimentId) {
    Experiment experiment = loadExperimentById(experimentId);
    return experiment.getSpecimens();
  }

  /**
   * Retrieve all {@link ExperimentalVariable} defined for an experiment.
   *
   * @param experimentId the {@link ExperimentId} of the {@link Experiment} for which the
   *                     {@link ExperimentalVariable} should be retrieved
   * @return a list of {@link ExperimentalVariable} associated with the {@link Experiment} with the
   * {@link ExperimentId}
   */
  @PreAuthorize(
      "hasPermission(#projectId, 'life.qbic.projectmanagement.domain.model.project.Project', 'READ') ")
  public List<ExperimentalVariable> getVariablesOfExperiment(String projectId, ExperimentId experimentId) {
    Experiment experiment = loadExperimentById(experimentId);
    return experiment.variables();
  }

  /**
   * Deletes all experimental groups in a given experiment.
   *
   * @param id the experiment identifier of the experiment the experimental groups are going to be
   *           deleted.
   * @param projectId the Id of the project that is being changed
   * @since 1.0.0
   */
  @PreAuthorize(
      "hasPermission(#projectId, 'life.qbic.projectmanagement.domain.model.project.Project', 'WRITE') ")
  public void deleteExperimentalGroupsWithIds(String projectId, ExperimentId id, List<Long> groupIds) {

    List<DomainEvent> domainEventsCache = new ArrayList<>();
    var localDomainEventDispatcher = LocalDomainEventDispatcher.instance();
    localDomainEventDispatcher.reset();
    localDomainEventDispatcher.subscribe(
        new ExperimentUpdatedDomainEventSubscriber(domainEventsCache));

    var queryResult = sampleInformationService.retrieveSamplesForExperiment(id);
    if (queryResult.isError()) {
      throw new ApplicationException("experiment (%s) converting %s to %s".formatted(id,
          queryResult.getError(), DeletionService.ResponseCode.QUERY_FAILED),
          ErrorCode.GENERAL,
          ErrorParameters.empty());
    }
    if (queryResult.isValue() && !queryResult.getValue().isEmpty()) {
      throw new ApplicationException("Could not edit experimental groups because samples are already registered.",
          ErrorCode.SAMPLES_ATTACHED_TO_EXPERIMENT,
          ErrorParameters.empty());
    }
    Experiment experiment = loadExperimentById(id);
    experiment.removeExperimentalGroups(groupIds);
    experimentRepository.update(experiment);
    handleLocalEventCache(domainEventsCache);
  }

  @Transactional
  /**
   * Updates experimental groups in a given experiment.
   *
   * Compares the provided list of experimental groups of an experiment with the persistent state.
   * Removes groups from the experiment that are not in the new list, adds groups that are not in
   * the experiment yet and updates the other groups of the experiment.
   *
   * @param id                     the experiment identifier of the experiment whose groups should be updated
   * @param projectId the Id of the project that is being changed
   * @param experimentalGroupDTOS  the new list of experimental groups including all updates
   * @since 1.0.0
   */
  @PreAuthorize(
      "hasPermission(#projectId, 'life.qbic.projectmanagement.domain.model.project.Project', 'WRITE') ")
  public void updateExperimentalGroupsOfExperiment(String projectId, ExperimentId experimentId,
      List<ExperimentalGroupDTO> experimentalGroupDTOS) {

    // check for duplicates
    List<List<VariableLevel>> distinctLevels = experimentalGroupDTOS.stream()
        .map(ExperimentalGroupDTO::levels).distinct().toList();
    if (distinctLevels.size() < experimentalGroupDTOS.size()) {
      throw new ApplicationException("Duplicate experimental group was selected",
          ErrorCode.DUPLICATE_GROUP_SELECTED,
          ErrorParameters.empty());
    }

    List<ExperimentalGroup> existingGroups = experimentalGroupsFor(projectId, experimentId);
    List<Long> idsToDelete = getGroupIdsToDelete(existingGroups, experimentalGroupDTOS);
    if(!idsToDelete.isEmpty()) {
      deleteExperimentalGroupsWithIds(projectId, experimentId, idsToDelete);
    }

    for(ExperimentalGroupDTO group : experimentalGroupDTOS) {
      if(group.id() == -1) {
        addExperimentalGroupToExperiment(experimentId, group);
      } else {
        updateExperimentalGroupOfExperiment(experimentId, group);
      }
    }
  }

  private void updateExperimentalGroupOfExperiment(ExperimentId experimentId, ExperimentalGroupDTO group) {
    List<DomainEvent> domainEventsCache = new ArrayList<>();
    var localDomainEventDispatcher = LocalDomainEventDispatcher.instance();
    localDomainEventDispatcher.reset();
    localDomainEventDispatcher.subscribe(
        new ExperimentUpdatedDomainEventSubscriber(domainEventsCache));

    Experiment experiment = loadExperimentById(experimentId);
    Result<ExperimentalGroup, ResponseCode> result = experiment.updateExperimentalGroup(group.id(),
        group.name(), group.levels(), group.replicateCount());
    result.onValue(ignore -> handleLocalEventCache(domainEventsCache));
  }

  private List<Long> getGroupIdsToDelete(List<ExperimentalGroup> existingGroups,
      List<ExperimentalGroupDTO> newGroups) {
    Set<Long> newIds = newGroups.stream().map(ExperimentalGroupDTO::id).collect(Collectors.toSet());
    return existingGroups.stream()
        .map(ExperimentalGroup::id)
        .filter(Predicate.not(newIds::contains))
        .toList();
  }

  @PreAuthorize(
      "hasPermission(#projectId, 'life.qbic.projectmanagement.domain.model.project.Project', 'WRITE') ")
  public void editExperimentInformation(String projectId, ExperimentId experimentId, String experimentName,
<<<<<<< HEAD
      List<OntologyTerm> species, List<OntologyTerm> specimens, List<OntologyTerm> analytes) {

    List<DomainEvent> domainEventsCache = new ArrayList<>();
    var localDomainEventDispatcher = LocalDomainEventDispatcher.instance();
    localDomainEventDispatcher.reset();
    localDomainEventDispatcher.subscribe(
        new ExperimentUpdatedDomainEventSubscriber(domainEventsCache));

=======
      List<OntologyTerm> species, List<OntologyTerm> specimens, List<OntologyTerm> analytes,
      String speciesIconName, String specimenIconName) {
>>>>>>> 2fbf99d3
    Experiment experiment = loadExperimentById(experimentId);
    experiment.setName(experimentName);
    experiment.setSpecies(species);
    experiment.setSpecimens(specimens);
<<<<<<< HEAD
    experiment.setAnalytes(analytes);
=======
    experiment.setIconNames(speciesIconName, specimenIconName, "default");
>>>>>>> 2fbf99d3
    experimentRepository.update(experiment);

    handleLocalEventCache(domainEventsCache);
  }

  private void handleLocalEventCache(List<DomainEvent> domainEventsCache) {
    Set<ExperimentId> dispatchedIDs = new HashSet<>();
    for(DomainEvent event : domainEventsCache) {
      if(event instanceof ExperimentUpdatedEvent experimentUpdatedEvent) {
        ExperimentId id = experimentUpdatedEvent.experimentId();
        if(dispatchedIDs.contains(id)) {
          continue;
        }
        DomainEventDispatcher.instance().dispatch(event);
        dispatchedIDs.add(id);
      }
    }
  }

  public Optional<ProjectId> findProjectID(ExperimentId experimentId) {
    Optional<String> id = experimentRepository.findProjectId(experimentId);
    return id.map(ProjectId::parse);
  }

  /**
   * Information about an experimental group
   *
   * @param id             id, -1 for new groups
   * @param name           the name of the group - can be empty
   * @param levels         the levels in the condition of the group
   * @param replicateCount the number of biological replicates
   */
  public record ExperimentalGroupDTO(long id, String name, List<VariableLevel> levels, int replicateCount) {

  }

  public record ExperimentUpdatedDomainEventSubscriber(
      List<DomainEvent> domainEventsCache) implements
      DomainEventSubscriber<DomainEvent> {

    @Override
    public Class<? extends DomainEvent> subscribedToEventType() {
      return ExperimentUpdatedEvent.class;
    }

    @Override
    public void handleEvent(DomainEvent event) {
      domainEventsCache.add(event);
    }
  }

  public record ExperimentCreatedDomainEventSubscriber(
      List<DomainEvent> domainEventsCache) implements
      DomainEventSubscriber<DomainEvent> {

    @Override
    public Class<? extends DomainEvent> subscribedToEventType() {
      return ExperimentCreatedEvent.class;
    }

    @Override
    public void handleEvent(DomainEvent event) {
      domainEventsCache.add(event);
    }
  }
}<|MERGE_RESOLUTION|>--- conflicted
+++ resolved
@@ -462,28 +462,21 @@
   @PreAuthorize(
       "hasPermission(#projectId, 'life.qbic.projectmanagement.domain.model.project.Project', 'WRITE') ")
   public void editExperimentInformation(String projectId, ExperimentId experimentId, String experimentName,
-<<<<<<< HEAD
-      List<OntologyTerm> species, List<OntologyTerm> specimens, List<OntologyTerm> analytes) {
-
-    List<DomainEvent> domainEventsCache = new ArrayList<>();
-    var localDomainEventDispatcher = LocalDomainEventDispatcher.instance();
-    localDomainEventDispatcher.reset();
-    localDomainEventDispatcher.subscribe(
-        new ExperimentUpdatedDomainEventSubscriber(domainEventsCache));
-
-=======
       List<OntologyTerm> species, List<OntologyTerm> specimens, List<OntologyTerm> analytes,
       String speciesIconName, String specimenIconName) {
->>>>>>> 2fbf99d3
+  
+   List<DomainEvent> domainEventsCache = new ArrayList<>();
+    var localDomainEventDispatcher = LocalDomainEventDispatcher.instance();
+    localDomainEventDispatcher.reset();
+    localDomainEventDispatcher.subscribe(
+        new ExperimentUpdatedDomainEventSubscriber(domainEventsCache));
+
     Experiment experiment = loadExperimentById(experimentId);
     experiment.setName(experimentName);
     experiment.setSpecies(species);
     experiment.setSpecimens(specimens);
-<<<<<<< HEAD
     experiment.setAnalytes(analytes);
-=======
     experiment.setIconNames(speciesIconName, specimenIconName, "default");
->>>>>>> 2fbf99d3
     experimentRepository.update(experiment);
 
     handleLocalEventCache(domainEventsCache);
