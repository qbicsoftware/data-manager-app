package life.qbic.projectmanagement.application;

import static java.util.function.Predicate.not;

import java.time.Duration;
import java.time.Instant;
import java.time.temporal.ChronoUnit;
import java.util.ArrayList;
import java.util.List;
import java.util.Objects;
import java.util.Optional;
import life.qbic.application.commons.ApplicationException;
import life.qbic.application.commons.SortOrder;
import life.qbic.identity.api.AuthenticationToUserIdTranslator;
import life.qbic.logging.api.Logger;
import life.qbic.logging.service.LoggerFactory;
import life.qbic.projectmanagement.application.api.AsyncProjectService.ProjectContact;
import life.qbic.projectmanagement.application.api.ProjectOverviewLookup;
import life.qbic.projectmanagement.application.authorization.acl.ProjectAccessService;
import life.qbic.projectmanagement.domain.model.project.Contact;
import life.qbic.projectmanagement.domain.model.project.Funding;
import life.qbic.projectmanagement.domain.model.project.Project;
import life.qbic.projectmanagement.domain.model.project.ProjectCode;
import life.qbic.projectmanagement.domain.model.project.ProjectId;
import life.qbic.projectmanagement.domain.model.project.ProjectObjective;
import life.qbic.projectmanagement.domain.model.project.ProjectTitle;
import life.qbic.projectmanagement.domain.repository.ProjectRepository;
import org.springframework.beans.factory.annotation.Autowired;
import org.springframework.orm.ObjectOptimisticLockingFailureException;
import org.springframework.security.access.prepost.PreAuthorize;
import org.springframework.security.core.Authentication;
import org.springframework.security.core.context.SecurityContextHolder;
import org.springframework.stereotype.Service;
import org.springframework.transaction.annotation.Propagation;
import org.springframework.transaction.annotation.Transactional;

/**
 * Service that provides an API to search basic project information
 *
 * @since 1.0.0
 */
@Service
public class ProjectInformationService {

  private static final Logger log = LoggerFactory.logger(ProjectInformationService.class);
  private final ProjectOverviewLookup projectOverviewLookup;
  private final ProjectRepository projectRepository;
  private final ProjectAccessService projectAccessService;
  private final AuthenticationToUserIdTranslator userIdTranslator;

  public ProjectInformationService(@Autowired ProjectOverviewLookup projectOverviewLookup,
      @Autowired ProjectRepository projectRepository,
      @Autowired ProjectAccessService projectAccessService,
      AuthenticationToUserIdTranslator userIdTranslator) {
    Objects.requireNonNull(projectOverviewLookup);
    this.projectOverviewLookup = projectOverviewLookup;
    this.projectRepository = projectRepository;
    this.projectAccessService = projectAccessService;
    this.userIdTranslator = userIdTranslator;
  }

  /**
   * Queries {@link ProjectOverview}s with a provided offset and limit that supports pagination.
   *
   * @param filter     the results' project title will be applied with this filter
   * @param offset     the offset for the search result to start
   * @param limit      the maximum number of results that should be returned
   * @param sortOrders the sort orders to apply
   * @return the results in the provided range
   * @since 1.0.0
   */
  public List<ProjectOverview> queryOverview(String filter, int offset, int limit,
      List<SortOrder> sortOrders) {
    var accessibleProjectIds = retrieveAccessibleProjectIdsForUser();
    return projectOverviewLookup.query(filter, offset, limit,
        sortOrders, accessibleProjectIds);
  }

  /* @PostFilter() annotation is not possible for acl secured objects in a paginated context, for more details see:
     https://github.com/spring-projects/spring-security/issues/2629
     therefore the list of accessible projectIds for the user have to be retrieved beforehand
   */
  private List<ProjectId> retrieveAccessibleProjectIdsForUser() {
    Authentication authentication = SecurityContextHolder.getContext().getAuthentication();
    Optional<String> optionalUserId = userIdTranslator.translateToUserId(authentication);
    if (optionalUserId.isEmpty()) {
      return new ArrayList<>();
    }
    var accessibleProjectIds = projectAccessService.getAccessibleProjectsForSid(
        optionalUserId.get());
    List<ProjectId> accessibleProjectsFromRoles = authentication.getAuthorities().stream()
        .flatMap(it -> projectAccessService.getAccessibleProjectsForSid(
            it.getAuthority()).stream())
        .filter(not(accessibleProjectIds::contains))
        .toList();
    accessibleProjectIds.addAll(accessibleProjectsFromRoles);
    return accessibleProjectIds;
  }

  @PreAuthorize("hasPermission(#projectId,'life.qbic.projectmanagement.domain.model.project.Project','READ')")
  public Optional<Project> find(ProjectId projectId) {
    Objects.requireNonNull(projectId);
    return projectRepository.find(projectId);
  }

  @PreAuthorize("hasPermission(#projectId,'life.qbic.projectmanagement.domain.model.project.Project','READ')")
  public Optional<Project> find(String projectId) throws IllegalArgumentException {
    return find(ProjectId.parse(projectId));
  }

  @PreAuthorize("hasPermission(#projectId,'life.qbic.projectmanagement.domain.model.project.Project','READ')")
  public Optional<ProjectOverview> findOverview(ProjectId projectId) {
    Objects.requireNonNull(projectId);
    return projectOverviewLookup.query("", 0, 1, List.of(), List.of(projectId)).stream()
        .findFirst();
  }

  public boolean isProjectCodeUnique(String projectCode) throws IllegalArgumentException {
    return !projectRepository.existsProjectByProjectCode(ProjectCode.parse(projectCode));
  }

  @PreAuthorize("hasPermission(#projectId, 'life.qbic.projectmanagement.domain.model.project.Project','READ')")
  private Project loadProject(ProjectId projectId) {
    Objects.requireNonNull(projectId);
    log.debug("Search for project with id: " + projectId.value());
    return projectRepository.find(projectId).orElseThrow(() -> new ApplicationException(
            "Project with id" + projectId + "does not exist anymore")
        // should never happen; indicates dirty removal of project from db
    );
  }

  @PreAuthorize("hasPermission(#projectId, 'life.qbic.projectmanagement.domain.model.project.Project', 'WRITE')")
  public void updateTitle(ProjectId projectId, String newTitle) {
    ProjectTitle projectTitle = ProjectTitle.of(newTitle);
    Project project = loadProject(projectId);
    project.updateTitle(projectTitle);
    projectRepository.update(project);
  }

  @PreAuthorize("hasPermission(#projectId, 'life.qbic.projectmanagement.domain.model.project.Project', 'WRITE')")
  public void manageProject(ProjectId projectId, Contact contact) {
    Project project = loadProject(projectId);
    project.setProjectManager(contact);
    projectRepository.update(project);
  }

  @PreAuthorize("hasPermission(#projectId, 'life.qbic.projectmanagement.domain.model.project.Project', 'WRITE')")
  public void manageProject(ProjectId projectId, ProjectContact contact) {
    var projectContact = new Contact(contact.fullName(), contact.email(), contact.oidc(),
        contact.oidcIssuer());
    manageProject(projectId, projectContact);
  }

  @PreAuthorize("hasPermission(#projectId, 'life.qbic.projectmanagement.domain.model.project.Project', 'WRITE')")
  public void investigateProject(ProjectId projectId, Contact contact) {
    Project project = loadProject(projectId);
    project.setPrincipalInvestigator(contact);
    projectRepository.update(project);
  }

  @PreAuthorize("hasPermission(#projectId, 'life.qbic.projectmanagement.domain.model.project.Project', 'WRITE')")
  public void investigateProject(ProjectId projectId, ProjectContact contact) {
    var projectContact = new Contact(contact.fullName(), contact.email(), contact.oidc(),
        contact.oidcIssuer());
    investigateProject(projectId, projectContact);
  }

  @PreAuthorize("hasPermission(#projectId, 'life.qbic.projectmanagement.domain.model.project.Project', 'WRITE')")
  public void setResponsibility(ProjectId projectId, Contact contact) {
    Project project = loadProject(projectId);
    project.setResponsiblePerson(contact);
    projectRepository.update(project);
  }

  @PreAuthorize("hasPermission(#projectId, 'life.qbic.projectmanagement.domain.model.project.Project', 'WRITE')")
  public void setResponsibility(ProjectId projectId, ProjectContact contact) {
    var projectContact = new Contact(contact.fullName(), contact.email(), contact.oidc(),
        contact.oidcIssuer());
    setResponsibility(projectId, projectContact);
  }

  @PreAuthorize("hasPermission(#projectId, 'life.qbic.projectmanagement.domain.model.project.Project', 'WRITE')")
  public void removeResponsibility(ProjectId projectId) {
    Project project = loadProject(projectId);
    project.removeResponsiblePerson();
    projectRepository.update(project);
  }

  @PreAuthorize("hasPermission(#projectId, 'life.qbic.projectmanagement.domain.model.project.Project', 'WRITE')")
  public void updateObjective(ProjectId projectId, String objective) {
    ProjectObjective projectObjective = ProjectObjective.create(objective);
    Project project = loadProject(projectId);
    project.stateObjective(projectObjective);
    projectRepository.update(project);
  }

  @PreAuthorize("hasPermission(#projectId, 'life.qbic.projectmanagement.domain.model.project.Project', 'WRITE')")
  public void setFunding(ProjectId projectId, String label, String referenceId) {
    Funding funding = Funding.of(label, referenceId);
    var project = loadProject(projectId);
    project.setFunding(funding);
    projectRepository.update(project);
  }

  @PreAuthorize("hasPermission(#projectId, 'life.qbic.projectmanagement.domain.model.project.Project', 'WRITE')")
  public void removeFunding(ProjectId projectId) {
    var project = loadProject(projectId);
    project.removeFunding();
    projectRepository.update(project);
  }

  @Transactional(propagation = Propagation.REQUIRED, timeout = 15)
  public void updateModifiedDate(ProjectId projectID, Instant modifiedOn)
      throws ProjectNotFoundException {
    // The update might fail due to an optimistic locking exception (concurrent access of other processes)
    // To address this, the update is tried until it will eventually not throw the locking exception anymore.
    // This approach naively assumes, that the locked resource will be released eventually again by the other process.
    var attempt = 1;
    var maxAttempts = 5;
    Project project;
<<<<<<< HEAD
    while(attempt <= maxAttempts) {
      try {
        project = projectRepository.findByIdForUpdate(projectID).orElseThrow(() -> new ProjectNotFoundException("Project with not found: %s".formatted(projectID)));
=======
    while (attempt <= maxAttempts) {
      try {
        project = projectRepository.findByIdForUpdate(projectID).orElseThrow(
            () -> new ProjectNotFoundException("Project with not found: %s".formatted(projectID)));
>>>>>>> eca6339a
        tryToUpdateModifiedDate(project, modifiedOn);
        return;
      } catch (ObjectOptimisticLockingFailureException e) {
        log.debug("Optimistic lock exception occurred while updating modified date for project "
            + projectID);
      } catch (Exception e) {
        log.error("Error while updating modified date for project " + projectID, e);
        throw e;
      }
      try {
        Thread.sleep(calcBase2Duration(attempt));
      } catch (InterruptedException e) {
        log.error("Interrupted while updating modified date for project " + projectID);
        // We try one last time
<<<<<<< HEAD
        project = projectRepository.find(projectID).orElseThrow(() -> new ProjectNotFoundException("Project with not found: %s".formatted(projectID)));
=======
        project = projectRepository.find(projectID).orElseThrow(
            () -> new ProjectNotFoundException("Project not found: %s".formatted(projectID)));
>>>>>>> eca6339a
        tryToUpdateModifiedDate(project, modifiedOn);
        Thread.currentThread().interrupt();
      }
      attempt++;
    }
  }
  /*
  Will only update the last modified date in case the passed instant is newer then the
  the already stored one in the project.
   */
  private void tryToUpdateModifiedDate(Project project, Instant modifiedOn) throws ObjectOptimisticLockingFailureException {
    if (project.getLastModified() == null) {
      project.setLastModified(modifiedOn);
    }
    if (project.getLastModified().isAfter(modifiedOn)) {
      // Nothing to do if the passed instant is before the already stored one
      return;
    }
    project.setLastModified(modifiedOn);
    projectRepository.save(project);
  }

  private static Duration calcBase2Duration(int attempt) {
    return Duration.of((long) Math.pow(2.0, attempt) * 100, ChronoUnit.MILLIS);
  }

  public class ProjectNotFoundException extends RuntimeException {
    public ProjectNotFoundException(String message) {
      super(message);
    }
  }

}<|MERGE_RESOLUTION|>--- conflicted
+++ resolved
@@ -218,16 +218,10 @@
     var attempt = 1;
     var maxAttempts = 5;
     Project project;
-<<<<<<< HEAD
-    while(attempt <= maxAttempts) {
-      try {
-        project = projectRepository.findByIdForUpdate(projectID).orElseThrow(() -> new ProjectNotFoundException("Project with not found: %s".formatted(projectID)));
-=======
     while (attempt <= maxAttempts) {
       try {
         project = projectRepository.findByIdForUpdate(projectID).orElseThrow(
             () -> new ProjectNotFoundException("Project with not found: %s".formatted(projectID)));
->>>>>>> eca6339a
         tryToUpdateModifiedDate(project, modifiedOn);
         return;
       } catch (ObjectOptimisticLockingFailureException e) {
@@ -242,12 +236,8 @@
       } catch (InterruptedException e) {
         log.error("Interrupted while updating modified date for project " + projectID);
         // We try one last time
-<<<<<<< HEAD
-        project = projectRepository.find(projectID).orElseThrow(() -> new ProjectNotFoundException("Project with not found: %s".formatted(projectID)));
-=======
         project = projectRepository.find(projectID).orElseThrow(
             () -> new ProjectNotFoundException("Project not found: %s".formatted(projectID)));
->>>>>>> eca6339a
         tryToUpdateModifiedDate(project, modifiedOn);
         Thread.currentThread().interrupt();
       }
