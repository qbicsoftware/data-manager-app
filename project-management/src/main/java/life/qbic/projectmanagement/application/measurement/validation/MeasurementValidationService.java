package life.qbic.projectmanagement.application.measurement.validation;

import java.util.Collection;
import java.util.Optional;
import java.util.concurrent.CompletableFuture;
import life.qbic.projectmanagement.application.measurement.NGSMeasurementMetadata;
import life.qbic.projectmanagement.application.measurement.ProteomicsMeasurementMetadata;
import life.qbic.projectmanagement.domain.model.project.ProjectId;
import org.springframework.beans.factory.annotation.Autowired;
import org.springframework.scheduling.annotation.Async;
import org.springframework.security.access.prepost.PreAuthorize;
import org.springframework.security.core.context.SecurityContextHolder;
import org.springframework.stereotype.Service;
import org.springframework.util.concurrent.ListenableFuture;

/**
 * <b>Validation Service</b>
 *
 * <p>Validation Service for measurement metadata validation prior to registration</p>
 * <p>
 * This service can be used to validate provided measurement metadata before register them. Of
 * course registration will also contain validation, consider this service as a try-run registration
 * service to let the user fail early with detailed provided {@link ValidationResult}.
 *
 * @since 1.0.0
 */
@Service
public class MeasurementValidationService {

  private final MeasurementNGSValidator measurementNgsValidator;

  private final MeasurementProteomicsValidator pxpValidator;

  @Autowired
  public MeasurementValidationService(MeasurementNGSValidator measurementNgsValidator,
      MeasurementProteomicsValidator pxpValidator) {
    this.measurementNgsValidator = measurementNgsValidator;
    this.pxpValidator = pxpValidator;
  }

  private static Domain determineDomain(Collection<String> propertyTypes) {
    if (MeasurementNGSValidator.isNGS(propertyTypes)) {
      return Domain.NGS;
    }
    if (MeasurementProteomicsValidator.isProteomics(propertyTypes)) {
      return Domain.PROTEOMICS;
    }
    return null;
  }

  public ValidationResult validateNGS(NGSMeasurementMetadata ngsMeasurementMetadata, ProjectId projectId) {
    return measurementNgsValidator.validate(ngsMeasurementMetadata, projectId);
  }

  /**
   * This method validates a proteomic measurement metadata object in the case of a new measurement
   * that is going to be registered.
   * <p>
   * It will validate all properties exhaustive, but also is not aware of any present measurement
   * id, which also will not get validated.
   * <p>
   * If you want to validate a measurement update, please use
   *
   * @param pxMeasurementMetadata the measurement to validate
   * @return a detailed {@link ValidationResult} with information about the validation
   * @since 1.0.0
   */
  public ValidationResult validateProteomics(ProteomicsMeasurementMetadata pxMeasurementMetadata, ProjectId projectId) {
    return pxpValidator.validate(pxMeasurementMetadata, projectId);
  }

  /**
   * Validates proteomic measurement metadata in the case of an update of a registered measurement.
   *
   * @param pxMeasurementMetadata the measurement to validate
   * @return a detailed {@link ValidationResult} with information about the validation
   * @since 1.0.0
   */
  @Async
  @PreAuthorize("hasPermission(#projectId,'life.qbic.projectmanagement.domain.model.project.Project','READ')")
  public CompletableFuture<ValidationResult> validateProteomicsUpdate(
      ProteomicsMeasurementMetadata pxMeasurementMetadata, ProjectId projectId) {
    SecurityContextHolder.getContext().getAuthentication();
    var result = pxpValidator.validateUpdate(pxMeasurementMetadata, projectId);
    return CompletableFuture.completedFuture(result);
  }

<<<<<<< HEAD
  public ValidationResult validateNGSUpdate(NGSMeasurementMetadata ngsMeasurementMetadata) {
    return measurementNgsValidator.validateUpdate(ngsMeasurementMetadata);
=======
  public ValidationResult validateNGSUpdate(NGSMeasurementMetadata ngsMeasurementMetadata, ProjectId projectId) {
    return measurementNgsValidator.validate(ngsMeasurementMetadata, projectId);
>>>>>>> 988edc3e
  }

  public Optional<Domain> inferDomainByPropertyTypes(Collection<String> propertyTypes) {
    return Optional.ofNullable(determineDomain(propertyTypes));
  }

  public enum Domain {
    NGS, PROTEOMICS
  }


}<|MERGE_RESOLUTION|>--- conflicted
+++ resolved
@@ -11,7 +11,6 @@
 import org.springframework.security.access.prepost.PreAuthorize;
 import org.springframework.security.core.context.SecurityContextHolder;
 import org.springframework.stereotype.Service;
-import org.springframework.util.concurrent.ListenableFuture;
 
 /**
  * <b>Validation Service</b>
@@ -48,7 +47,8 @@
     return null;
   }
 
-  public ValidationResult validateNGS(NGSMeasurementMetadata ngsMeasurementMetadata, ProjectId projectId) {
+  public ValidationResult validateNGS(NGSMeasurementMetadata ngsMeasurementMetadata,
+      ProjectId projectId) {
     return measurementNgsValidator.validate(ngsMeasurementMetadata, projectId);
   }
 
@@ -65,7 +65,8 @@
    * @return a detailed {@link ValidationResult} with information about the validation
    * @since 1.0.0
    */
-  public ValidationResult validateProteomics(ProteomicsMeasurementMetadata pxMeasurementMetadata, ProjectId projectId) {
+  public ValidationResult validateProteomics(ProteomicsMeasurementMetadata pxMeasurementMetadata,
+      ProjectId projectId) {
     return pxpValidator.validate(pxMeasurementMetadata, projectId);
   }
 
@@ -85,13 +86,20 @@
     return CompletableFuture.completedFuture(result);
   }
 
-<<<<<<< HEAD
-  public ValidationResult validateNGSUpdate(NGSMeasurementMetadata ngsMeasurementMetadata) {
-    return measurementNgsValidator.validateUpdate(ngsMeasurementMetadata);
-=======
-  public ValidationResult validateNGSUpdate(NGSMeasurementMetadata ngsMeasurementMetadata, ProjectId projectId) {
-    return measurementNgsValidator.validate(ngsMeasurementMetadata, projectId);
->>>>>>> 988edc3e
+  /**
+   * Validates ngs measurement metadata asyncronically in the case of an update of a registered measurement.
+   *
+   * @param ngsMeasurementMetadata the measurement to validate
+   * @param projectId projectId of the project in which the NGS measurement Update should be performed
+   * @return a detailed {@link ValidationResult} with information about the validation
+   * @since 1.0.0
+   */
+  @Async
+  @PreAuthorize("hasPermission(#projectId,'life.qbic.projectmanagement.domain.model.project.Project','READ')")
+  public CompletableFuture<ValidationResult> validateNGSUpdate(
+      NGSMeasurementMetadata ngsMeasurementMetadata, ProjectId projectId) {
+    var result = measurementNgsValidator.validate(ngsMeasurementMetadata, projectId);
+    return CompletableFuture.completedFuture(result);
   }
 
   public Optional<Domain> inferDomainByPropertyTypes(Collection<String> propertyTypes) {
