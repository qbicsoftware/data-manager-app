--- conflicted
+++ resolved
@@ -56,52 +56,6 @@
       String experimentName,
       List<OntologyTerm> species,
       List<OntologyTerm> specimens,
-<<<<<<< HEAD
-      List<OntologyTerm> analytes) {
-    requireNonNull(projectId, "project id must not be null during experiment creation");
-    if (experimentName.isBlank()) {
-      //ToDo Add Iterator for multiple experiments?
-      experimentName = "Unnamed Experiment";
-    }
-
-    if (CollectionUtils.isEmpty(species)) {
-      throw new ApplicationException(ErrorCode.NO_SPECIES_DEFINED,
-          ErrorParameters.of(species));
-    }
-    if (CollectionUtils.isEmpty(specimens)) {
-      throw new ApplicationException(ErrorCode.NO_SPECIMEN_DEFINED,
-          ErrorParameters.of(specimens));
-    }
-    if (CollectionUtils.isEmpty(analytes)) {
-      throw new ApplicationException(ErrorCode.NO_ANALYTE_DEFINED,
-          ErrorParameters.of(analytes));
-    }
-    Optional<Project> optionalProject = projectRepository.find(projectId);
-    if (optionalProject.isEmpty()) {
-      return Result.fromError(new ProjectNotFoundException());
-    }
-
-    List<DomainEvent> domainEventsCache = new ArrayList<>();
-    var localDomainEventDispatcher = LocalDomainEventDispatcher.instance();
-    localDomainEventDispatcher.reset();
-    localDomainEventDispatcher.subscribe(
-        new ExperimentCreatedDomainEventSubscriber(domainEventsCache));
-
-    Project project = optionalProject.get();
-    return Result.<Experiment, RuntimeException>fromValue(
-            Experiment.create(experimentName))
-        .onValue(exp -> exp.addAnalytes(analytes))
-        .onValue(exp -> exp.addSpecies(species))
-        .onValue(exp -> exp.addSpecimens(specimens))
-        .onValue(experiment -> {
-          project.addExperiment(experiment);
-          projectRepository.update(project);
-        })
-        .map(Experiment::experimentId)
-        .onValue(experimentId ->
-            domainEventsCache.forEach(
-                domainEvent -> DomainEventDispatcher.instance().dispatch(domainEvent)));
-=======
       List<OntologyTerm> analytes,
       String speciesIconLabel,
       String specimenIconLabel) {
@@ -126,6 +80,12 @@
       if (optionalProject.isEmpty()) {
         return Result.fromError(new ProjectNotFoundException());
       }
+        
+    List<DomainEvent> domainEventsCache = new ArrayList<>();
+    var localDomainEventDispatcher = LocalDomainEventDispatcher.instance();
+    localDomainEventDispatcher.reset();
+    localDomainEventDispatcher.subscribe(
+        new ExperimentCreatedDomainEventSubscriber(domainEventsCache));
       Project project = optionalProject.get();
       return Result.<Experiment, RuntimeException>fromValue(
               Experiment.create(experimentName))
@@ -137,8 +97,10 @@
             project.addExperiment(experiment);
             projectRepository.update(project);
           })
-          .map(Experiment::experimentId);
->>>>>>> 2fbf99d3
+        .map(Experiment::experimentId)
+        .onValue(experimentId ->
+            domainEventsCache.forEach(
+                domainEvent -> DomainEventDispatcher.instance().dispatch(domainEvent)));
   }
 
 }