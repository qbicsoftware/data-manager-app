package life.qbic.projectmanagement.application.measurement;

import static life.qbic.logging.service.LoggerFactory.logger;

import java.util.ArrayList;
import java.util.Collection;
import java.util.HashMap;
import java.util.HashSet;
import java.util.List;
import java.util.Map;
import java.util.Objects;
import java.util.Optional;
import java.util.Set;
import java.util.concurrent.CompletableFuture;
import java.util.stream.Collectors;
import java.util.stream.Stream;
import life.qbic.application.commons.Result;
import life.qbic.application.commons.SortOrder;
import life.qbic.domain.concepts.DomainEvent;
import life.qbic.domain.concepts.DomainEventSubscriber;
import life.qbic.logging.api.Logger;
import life.qbic.projectmanagement.application.OrganisationLookupService;
import life.qbic.projectmanagement.application.ProjectInformationService;
import life.qbic.projectmanagement.application.ontology.OntologyLookupService;
import life.qbic.projectmanagement.application.sample.SampleIdCodeEntry;
import life.qbic.projectmanagement.application.sample.SampleInformationService;
import life.qbic.projectmanagement.domain.model.OntologyTerm;
import life.qbic.projectmanagement.domain.model.experiment.ExperimentId;
import life.qbic.projectmanagement.domain.model.measurement.MeasurementCode;
import life.qbic.projectmanagement.domain.model.measurement.MeasurementId;
import life.qbic.projectmanagement.domain.model.measurement.NGSMeasurement;
import life.qbic.projectmanagement.domain.model.measurement.NGSMethodMetadata;
import life.qbic.projectmanagement.domain.model.measurement.ProteomicsMeasurement;
import life.qbic.projectmanagement.domain.model.measurement.ProteomicsMethodMetadata;
import life.qbic.projectmanagement.domain.model.measurement.ProteomicsSpecificMeasurementMetadata;
import life.qbic.projectmanagement.domain.model.measurement.event.MeasurementUpdatedEvent;
import life.qbic.projectmanagement.domain.model.project.ProjectId;
import life.qbic.projectmanagement.domain.model.project.event.ProjectChanged;
import life.qbic.projectmanagement.domain.model.sample.Sample;
import life.qbic.projectmanagement.domain.model.sample.SampleCode;
import life.qbic.projectmanagement.domain.repository.MeasurementRepository;
import life.qbic.projectmanagement.domain.service.MeasurementDomainService;
import org.springframework.beans.factory.annotation.Autowired;
import org.springframework.scheduling.annotation.Async;
import org.springframework.security.access.prepost.PostAuthorize;
import org.springframework.security.access.prepost.PreAuthorize;
import org.springframework.stereotype.Service;
import org.springframework.transaction.annotation.Transactional;


/**
 * Measurement Service
 * <p>
 * Service that provides an API to manage and query measurement information
 */
@Service
public class MeasurementService {

  private static final Logger log = logger(MeasurementService.class);
  private final MeasurementDomainService measurementDomainService;
  private final MeasurementLookupService measurementLookupService;
  private final SampleInformationService sampleInformationService;
  private final OntologyLookupService ontologyLookupService;
  private final OrganisationLookupService organisationLookupService;
  private final ProjectInformationService projectInformationService;

  @Autowired
  public MeasurementService(MeasurementDomainService measurementDomainService,
      SampleInformationService sampleInformationService,
      OntologyLookupService ontologyLookupService,
      OrganisationLookupService organisationLookupService,
      MeasurementLookupService measurementLookupService,
      ProjectInformationService projectInformationService) {
    this.measurementDomainService = Objects.requireNonNull(measurementDomainService);
    this.sampleInformationService = Objects.requireNonNull(sampleInformationService);
    this.ontologyLookupService = Objects.requireNonNull(ontologyLookupService);
    this.organisationLookupService = Objects.requireNonNull(organisationLookupService);
    this.measurementLookupService = Objects.requireNonNull(measurementLookupService);
    this.projectInformationService = Objects.requireNonNull(projectInformationService);
  }


  /**
   * Merges a collection of {@link NGSMeasurementMetadata} items into one single
   * {@link NGSMeasurementMetadata} item.
   * <p>
   * The method currently considers the sample codes as preservable.
   * <p>
   * For all other properties, there is no guarantee from which item they are derived.
   *
   * @param metadata a collection of metadata items to be merged into a single item
   * @return
   */
  private static Optional<NGSMeasurementMetadata> mergeNGS(
      Collection<NGSMeasurementMetadata> metadata) {
    if (metadata.isEmpty()) {
      return Optional.empty();
    }
    List<SampleCode> associatedSamples = metadata.stream().map(
        NGSMeasurementMetadata::sampleCodes).flatMap(Collection::stream).toList();
    var indexI7 = metadata.stream().map(NGSMeasurementMetadata::indexI7).findFirst().orElseThrow();
    var indexI5 = metadata.stream().map(NGSMeasurementMetadata::indexI5).findFirst().orElseThrow();
    var firstEntry = metadata.iterator().next();
    return Optional.of(
        NGSMeasurementMetadata.copyWithNewProperties(associatedSamples, indexI7, indexI5,
            firstEntry));
  }

  /**
   * Checks if there are measurements registered for the provided experimentId
   *
   * @param experimentId {@link ExperimentId}s of the experiment for which it should be determined
   *                     if its contained {@link Sample} have measurements attached
   * @return true if experiments has samples with associated measurements, false if not
   */
  public boolean hasMeasurements(ExperimentId experimentId) {
    var result = sampleInformationService.retrieveSamplesForExperiment(experimentId);
    var samplesInExperiment = result.getValue().stream().map(Sample::sampleId).toList();
    return measurementLookupService.countMeasurementsBySampleIds(samplesInExperiment) != 0;
  }

<<<<<<< HEAD
=======

>>>>>>> b408d9c7
  @PostAuthorize(
      "hasPermission(#projectId, 'life.qbic.projectmanagement.domain.model.project.Project', 'READ') ")
  public Collection<ProteomicsMeasurement> findProteomicsMeasurements(String filter,
      ExperimentId experimentId,
      int offset, int limit,
      List<SortOrder> sortOrder, ProjectId projectId) {
    var result = sampleInformationService.retrieveSamplesForExperiment(experimentId);
    var samplesInExperiment = result.getValue().stream().map(Sample::sampleId).toList();
    return measurementLookupService.queryProteomicsMeasurementsBySampleIds(filter,
        samplesInExperiment, offset, limit, sortOrder);
  }

  @PostAuthorize(
      "hasPermission(#projectId, 'life.qbic.projectmanagement.domain.model.project.Project', 'READ') ")
  public Collection<ProteomicsMeasurement> findProteomicsMeasurements(ExperimentId experimentId,
      ProjectId projectId) {
    var result = sampleInformationService.retrieveSamplesForExperiment(experimentId);
    var samplesInExperiment = result.getValue().stream().map(Sample::sampleId).toList();
    return measurementLookupService.queryAllProteomicsMeasurements(samplesInExperiment);
  }

  public Optional<ProteomicsMeasurement> findProteomicsMeasurement(String measurementId) {
    return measurementLookupService.findProteomicsMeasurement(measurementId);
  }

  @PostAuthorize(
      "hasPermission(#projectId, 'life.qbic.projectmanagement.domain.model.project.Project', 'READ') ")
  public Collection<NGSMeasurement> findNGSMeasurements(String filter, ExperimentId experimentId,
      int offset,
      int limit,
      List<SortOrder> sortOrders, ProjectId projectId) {
    var result = sampleInformationService.retrieveSamplesForExperiment(experimentId);
    var samplesInExperiment = result.getValue().stream().map(Sample::sampleId).toList();
    return measurementLookupService.queryNGSMeasurementsBySampleIds(filter, samplesInExperiment,
        offset, limit, sortOrders);
  }

  @PostAuthorize(
      "hasPermission(#projectId, 'life.qbic.projectmanagement.domain.model.project.Project', 'READ') ")
  public Collection<NGSMeasurement> findNGSMeasurements(ExperimentId experimentId,
      ProjectId projectId) {
    var result = sampleInformationService.retrieveSamplesForExperiment(experimentId);
    var samplesInExperiment = result.getValue().stream().map(Sample::sampleId).toList();
    return measurementLookupService.queryAllNGSMeasurement(samplesInExperiment);
  }

  public Optional<NGSMeasurement> findNGSMeasurement(String measurementId) {
    return measurementLookupService.findNGSMeasurement(measurementId);
  }

<<<<<<< HEAD
=======
  private Result<MeasurementId, ErrorCode> registerNGS(
      ProjectId projectId, NGSMeasurementMetadata metadata) {

    var associatedSampleCodes = metadata.associatedSample();
    var selectedSampleCode = MeasurementCode.createNGS(
        String.valueOf(metadata.associatedSample().code()));
    var sampleIdCodeEntries = queryIdCodePair(associatedSampleCodes);

    var instrumentQuery = resolveOntologyCURI(metadata.instrumentCURI());
    if (instrumentQuery.isEmpty()) {
      return Result.fromError(ErrorCode.UNKNOWN_ONTOLOGY_TERM);
    }

    var organisationQuery = organisationLookupService.organisation(
        metadata.organisationId());
    if (organisationQuery.isEmpty()) {
      return Result.fromError(ErrorCode.UNKNOWN_ORGANISATION_ROR_ID);
    }

    var method = new NGSMethodMetadata(instrumentQuery.get(), metadata.facility(),
        metadata.sequencingReadType(), metadata.libraryKit(), metadata.flowCell(),
        metadata.sequencingRunProtocol(),
        metadata.indexI7(), metadata.indexI5());

    var measurement = NGSMeasurement.create(projectId,
        sampleIdCodeEntries.stream().map(SampleIdCodeEntry::sampleId).toList(),
        selectedSampleCode, organisationQuery.get(), method, metadata.comment());

    metadata.assignedSamplePoolGroup()
        .ifPresent(measurement::setSamplePoolGroup);

    var parentCodes = sampleIdCodeEntries.stream().map(SampleIdCodeEntry::sampleCode).toList();

    var result = measurementDomainService.addNGS(measurement, parentCodes);

    if (result.isError()) {
      return Result.fromError(ErrorCode.FAILED);
    } else {
      return Result.fromValue(result.getValue().measurementId());
    }
  }

  private Result<MeasurementId, ErrorCode> updateNGS(NGSMeasurementMetadata metadata) {
    var result = measurementLookupService.findNGSMeasurement(metadata.measurementId());
    if (result.isEmpty()) {
      return Result.fromError(ErrorCode.UNKNOWN_MEASUREMENT);
    }
    var measurementToUpdate = result.get();

    var instrumentQuery = resolveOntologyCURI(metadata.instrumentCURI());
    if (instrumentQuery.isEmpty()) {
      return Result.fromError(ErrorCode.UNKNOWN_ONTOLOGY_TERM);
    }

    var organisationQuery = organisationLookupService.organisation(
        metadata.organisationId());
    if (organisationQuery.isEmpty()) {
      return Result.fromError(ErrorCode.UNKNOWN_ORGANISATION_ROR_ID);
    }

    var method = new NGSMethodMetadata(instrumentQuery.get(), metadata.facility(),
        metadata.sequencingReadType(),
        metadata.libraryKit(), metadata.flowCell(),
        metadata.sequencingRunProtocol(),
        metadata.indexI7(), metadata.indexI5());

    metadata.assignedSamplePoolGroup()
        .ifPresent(measurementToUpdate::setSamplePoolGroup);

    measurementToUpdate.setMethod(method);
    measurementToUpdate.setComment(metadata.comment());
    var updateResult = measurementDomainService.updateNGS(measurementToUpdate);

    if (updateResult.isError()) {
      return Result.fromError(ErrorCode.FAILED);
    } else {
      return Result.fromValue(updateResult.getValue().measurementId());
    }
  }

>>>>>>> b408d9c7
  /**
   * Registers a collection of {@link MeasurementMetadata} items.
   * <p>
   * The method execution is transactional, the client can expect that either all measurements are
   * registered successfully or none is.
   * <p>
   * If there is at least one error or exception recorded, the complete transaction will be rolled
   * back.
   * <p>
   * If the returned collection {@link Result}s does not contain any error (equivalent to
   * {@link Result#isError()} == true), then the transaction was successful.
   *
   * @param measurementMetadataList a list of measurement metadata items to get registered
   * @param projectId               the project ID of the project the measurement should be
   *                                registered in
   * @since 1.0.0
   */
  @PreAuthorize(
      "hasPermission(#projectId, 'life.qbic.projectmanagement.domain.model.project.Project', 'WRITE')")
  @Async
  public CompletableFuture<List<Result<MeasurementId, ErrorCode>>> registerAll(
      List<MeasurementMetadata> measurementMetadataList, ProjectId projectId) {

<<<<<<< HEAD
    List<DomainEvent> domainEventsCache = new ArrayList<>();
    var localDomainEventDispatcher = LocalDomainEventDispatcher.instance();
    localDomainEventDispatcher.reset();
    localDomainEventDispatcher.subscribe(
        new MeasurementUpdatedDomainEventSubscriber(domainEventsCache));

    var mergedSamplePoolGroups = mergeRegisteredBySamplePoolGroup(measurementMetadataList);
=======
>>>>>>> b408d9c7
    List<Result<MeasurementId, ErrorCode>> results;

    try {
      runPreRegistrationChecks(measurementMetadataList, projectId);
    } catch (MeasurementRegistrationException e) {
      return CompletableFuture.completedFuture(List.of(Result.fromError(e.reason)));
    }
    try {
      results = performRegistration(measurementMetadataList, projectId).stream()
          .map(Result::<MeasurementId, ErrorCode>fromValue).toList();
    } catch (MeasurementRegistrationException e) {
      return CompletableFuture.completedFuture(List.of(Result.fromError(e.reason)));
    } catch (RuntimeException e) {
      return CompletableFuture.completedFuture(List.of(Result.fromError(ErrorCode.FAILED)));
    }
    // if the creation worked, we forward the events, otherwise it will be rolled back
    if(results.stream().allMatch(Result::isValue)) {
      domainEventsCache.forEach(
          domainEvent -> DomainEventDispatcher.instance().dispatch(domainEvent));
    }

    return CompletableFuture.completedFuture(results);
  }

  @PreAuthorize(
      "hasPermission(#projectId, 'life.qbic.projectmanagement.domain.model.project.Project', 'WRITE')")
  @Transactional
  protected List<MeasurementId> performRegistration(
      List<? extends MeasurementMetadata> measurementMetadataList, ProjectId projectId) {
    if (measurementMetadataList.isEmpty()) {
      return new ArrayList<>(); // Nothing to do
    }
    if (measurementMetadataList.get(0) instanceof ProteomicsMeasurementMetadata) {
      return performRegistrationPxp((List<MeasurementMetadata>) measurementMetadataList, projectId);

    }
    if (measurementMetadataList.get(0) instanceof NGSMeasurementMetadata) {
      return performRegistrationNGS((List<MeasurementMetadata>) measurementMetadataList, projectId);
    }
    throw new MeasurementRegistrationException(ErrorCode.FAILED);
  }

  private List<MeasurementId> performRegistrationNGS(
      List<MeasurementMetadata> measurementMetadataList,
      ProjectId projectId) {
    List<NGSMeasurementMetadata> ngsMeasurements = new ArrayList<>();
    for (MeasurementMetadata measurementMetadata : measurementMetadataList) {
      if (measurementMetadata instanceof NGSMeasurementMetadata) {
        ngsMeasurements.add((NGSMeasurementMetadata) measurementMetadata);
      }
    }
    Map<NGSMeasurement, Collection<SampleIdCodeEntry>> ngsMeasurementsMapping = new HashMap<>();
    for (NGSMeasurementMetadata metadata : ngsMeasurements) {
      ngsMeasurementsMapping.putAll(prepareNGSMeasurement(projectId, metadata));
    }
    List<MeasurementId> result = measurementDomainService.addNGSAll(ngsMeasurementsMapping);
    return result;
  }

  private Map<NGSMeasurement, Collection<SampleIdCodeEntry>> prepareNGSMeasurement(
      ProjectId projectId, NGSMeasurementMetadata metadata) {
    Map<NGSMeasurement, Collection<SampleIdCodeEntry>> ngsMeasurements = new HashMap<>();
    var associatedSampleCodes = metadata.associatedSample();
    var selectedSampleCode = MeasurementCode.createNGS(
        String.valueOf(metadata.associatedSample().code()));
    var sampleIdCodeEntries = queryIdCodePair(associatedSampleCodes);

    var instrumentQuery = resolveOntologyCURI(metadata.instrumentCURI());
    if (instrumentQuery.isEmpty()) {
      throw new MeasurementRegistrationException(ErrorCode.UNKNOWN_ONTOLOGY_TERM);
    }

    var organisationQuery = organisationLookupService.organisation(
        metadata.organisationId());
    if (organisationQuery.isEmpty()) {
      throw new MeasurementRegistrationException(ErrorCode.UNKNOWN_ORGANISATION_ROR_ID);
    }

    var method = new NGSMethodMetadata(instrumentQuery.get(), metadata.facility(),
        metadata.sequencingReadType(),
        metadata.libraryKit(), metadata.flowCell(), metadata.sequencingRunProtocol(),
        metadata.indexI7(), metadata.indexI5());

    var measurement = NGSMeasurement.create(
        projectId,
        sampleIdCodeEntries.stream().map(SampleIdCodeEntry::sampleId).toList(),
        selectedSampleCode,
        organisationQuery.get(),
        method, metadata.comment());

    metadata.assignedSamplePoolGroup()
        .ifPresent(measurement::setSamplePoolGroup);
    ngsMeasurements.put(measurement, List.of(sampleIdCodeEntries.orElseThrow()));
    return ngsMeasurements;
  }

  private List<MeasurementId> performRegistrationPxp(
      List<MeasurementMetadata> measurementMetadataList,
      ProjectId projectId) {
    List<ProteomicsMeasurementMetadata> proteomicsMeasurements = new ArrayList<>();
    for (MeasurementMetadata measurementMetadata : measurementMetadataList) {
      if (measurementMetadata instanceof ProteomicsMeasurementMetadata) {
        proteomicsMeasurements.add((ProteomicsMeasurementMetadata) measurementMetadata);
      }
    }
    Map<ProteomicsMeasurement, Collection<SampleIdCodeEntry>> proteomicsMeasurementsMapping = new HashMap<>();
<<<<<<< HEAD
    for (ProteomicsMeasurementMetadata metadata : proteomicsMeasurements) {
      proteomicsMeasurementsMapping.putAll(preparePxpMeasurement(projectId, metadata));
    }
    List<MeasurementId> result = measurementDomainService.addProteomicsAll(proteomicsMeasurementsMapping);
    return result;
=======

    // Start with the pooled measurements first and group the metadata entries by pool
    Map<String, List<ProteomicsMeasurementMetadata>> measurementsByPool = proteomicsMeasurements.stream()
        .filter(metadata -> metadata.assignedSamplePoolGroup().isPresent())
        .collect(Collectors.groupingBy(metadata -> metadata.assignedSamplePoolGroup().get()));

    // We collect the "single" sample measurements extra
    List<ProteomicsMeasurementMetadata> singleMeasurements = proteomicsMeasurements.stream()
        .filter(metadata -> metadata.assignedSamplePoolGroup().isEmpty()).toList();

    // Then merge and prepare the domain objects by pool
    proteomicsMeasurementsMapping.putAll(mergeByPool(measurementsByPool, projectId));
    // and last but not least also the single sample measurements
    singleMeasurements.stream()
        .map(singleMeasurement -> build(List.of(singleMeasurement), projectId))
        .forEach(proteomicsMeasurementsMapping::putAll);

    return measurementDomainService.addProteomicsAll(proteomicsMeasurementsMapping);
>>>>>>> b408d9c7
  }

  /**
   * Merges and builds {@link ProteomicsMeasurement} based on the given pool information.
   *
   * @param groupedMetadata already grouped measurement metadata by pool
   * @param projectId       the project the measurement belongs to
   * @return
   * @since 1.0.0
   */
  private Map<ProteomicsMeasurement, Collection<SampleIdCodeEntry>> mergeByPool(
      Map<String, List<ProteomicsMeasurementMetadata>> groupedMetadata, ProjectId projectId) {
    Map<ProteomicsMeasurement, Collection<SampleIdCodeEntry>> metadataMap = new HashMap<>();
    for (var metadataGroup : groupedMetadata.entrySet()) {
      metadataMap.putAll(build(metadataGroup.getValue(), projectId));
    }
    return metadataMap;
  }

  private Map<SampleCode, SampleIdCodeEntry> buildSampleIdLookupTable(
      Collection<ProteomicsMeasurementMetadata> metadata) {
    Map<SampleCode, SampleIdCodeEntry> sampleIdLookupTable = new HashMap<>();
    var sampleCodes = metadata.stream().map(ProteomicsMeasurementMetadata::sampleCode).toList();
    for (SampleCode sampleCode : sampleCodes) {
      var sampleIdQueryResult = queryIdCodePair(sampleCode).orElseThrow();
      sampleIdLookupTable.put(sampleCode, sampleIdQueryResult);
    }
    return sampleIdLookupTable;
  }

  /**
   * Builds an instance of {@link ProteomicsMeasurement} and its corresponding
   * {@link SampleIdCodeEntry}s based on the given list of {@link ProteomicsMethodMetadata} and the
   * {@link ProjectId}.
   * <p>
   * Disclaimer: the method does NOT evaluate, of the entries belong together, e.g. they are part of
   * the same pool. This grouping needs to be done by the caller.
   *
   * @param metadataList A list of pre-grouped metadata of a pool or single measurement representing
   *                     one unit of a {@link ProteomicsMeasurement}.
   * @param projectId    the project the measurement belongs to
   * @return
   * @since 1.0.0
   */
  private Map<ProteomicsMeasurement, Collection<SampleIdCodeEntry>> build(
      List<ProteomicsMeasurementMetadata> metadataList, ProjectId projectId) {
    Map<SampleCode, SampleIdCodeEntry> sampleIdLookupTable = buildSampleIdLookupTable(metadataList);
    var sampleCodes = sampleIdLookupTable.keySet();
    var specificMetadata = createSpecificMetadata(metadataList, sampleIdLookupTable);
    var assignedMeasurementCode = MeasurementCode.createMS(sampleCodes.iterator().next().code());
    var firstMetadataEntry = metadataList.get(0);

    var organisationQuery = organisationLookupService.organisation(
        firstMetadataEntry.organisationId());
    if (organisationQuery.isEmpty()) {
      throw new MeasurementRegistrationException(ErrorCode.UNKNOWN_ORGANISATION_ROR_ID);
    }

    var instrumentQuery = resolveOntologyCURI(firstMetadataEntry.instrumentCURI());
    if (instrumentQuery.isEmpty()) {
      throw new MeasurementRegistrationException(ErrorCode.UNKNOWN_ONTOLOGY_TERM);
    }

    var method = new ProteomicsMethodMetadata(instrumentQuery.get(), firstMetadataEntry.facility(),
        firstMetadataEntry.digestionMethod(), firstMetadataEntry.digestionEnzyme(),
        firstMetadataEntry.enrichmentMethod(), firstMetadataEntry.lcColumn(),
        firstMetadataEntry.lcmsMethod(), Integer.parseInt(firstMetadataEntry.injectionVolume()),
        firstMetadataEntry.labeling()
            .labelType());

    var measurement = ProteomicsMeasurement.create(projectId, assignedMeasurementCode,
        organisationQuery.get(), method, specificMetadata);

    measurement.setSamplePoolGroup(firstMetadataEntry.samplePoolGroup());

    return Map.of(measurement, sampleIdLookupTable.values());
  }

  private List<ProteomicsSpecificMeasurementMetadata> createSpecificMetadata(
      List<ProteomicsMeasurementMetadata> metadata,
      Map<SampleCode, SampleIdCodeEntry> sampleIdCodeLookupTable) {
    return metadata.stream().map(metadataEntry -> ProteomicsSpecificMeasurementMetadata.create(
        sampleIdCodeLookupTable.get(metadataEntry.associatedSample()).sampleId(),
        metadataEntry.labeling().label(), metadataEntry.fractionName(),
        metadataEntry.comment())).toList();
  }


  private void runPreRegistrationChecks(
      List<? extends MeasurementMetadata> measurements, ProjectId projectId)
      throws MeasurementRegistrationException {

    for (MeasurementMetadata measurementMetadata : measurements) {
      if (measurementMetadata.associatedSample() == null) {
        throw new MeasurementRegistrationException(ErrorCode.MISSING_ASSOCIATED_SAMPLE);
      }
      if (!isSampleFromProject(projectId, measurementMetadata.associatedSample())) {
        throw new MeasurementRegistrationException(ErrorCode.SAMPLECODE_NOT_FROM_PROJECT);
      }
      if (queryIdCodePair(measurementMetadata.associatedSample()).isEmpty()) {
        throw new MeasurementRegistrationException(ErrorCode.MISSING_ASSOCIATED_SAMPLE);
      }
    }
  }

  /**
   * Based on a list of measurement metadata entries with measurement IDs, the already registered
   * measurements are queried and updated.
   * <p>
   * The update happens async, so the client can continue by handling the {@link CompletableFuture}
   * object that is returned instantly.
   * <p>
   * The update happens atomic, and either was successful for all entries or none.
   * <p>
   * Possible reasons for a failing update are:
   *
   * <ul>
   *   <li>the measurement id does not belong to a registered entity</li>
   *   <li>some provided metadata ontologies or PIDs cannot be resolved</li>
   *   <li>some technical issue with the persistence layer</li>
   * </ul>
   * <p>
   * The client is advised to check for any result {@link Result#isError()} is present in the returned list.
   * <p>
   * Disclaimer: Pooled Measurements
   * Currently for pooled measurement updates, the pool group label is not updated to make the pool metadata handling less susceptible
   * to accidental errors.
   * However, the references of the samples pooled in the measurement have an impact and will lead to a reassignment of the associated measured samples if changed during the update.
   *
   * @param measurementMetadataList a list of measurements metadata to be updated
   * @param projectId               the project id of the project the measurements belong to
   * @return a {@link CompletableFuture} object with a list of {@link Result} objects, containing
   * either the measurement id of the updated measurement or an error code.
   * @since 1.0.0
   */
  @PreAuthorize(
      "hasPermission(#projectId, 'life.qbic.projectmanagement.domain.model.project.Project', 'WRITE')")
  @Async
  public CompletableFuture<List<Result<MeasurementId, ErrorCode>>> updateAll(
      List<MeasurementMetadata> measurementMetadataList, ProjectId projectId) {
    List<Result<MeasurementId, ErrorCode>> results;

<<<<<<< HEAD
    List<DomainEvent> domainEventsCache = new ArrayList<>();
    var localDomainEventDispatcher = LocalDomainEventDispatcher.instance();
    localDomainEventDispatcher.reset();
    localDomainEventDispatcher.subscribe(
        new MeasurementUpdatedDomainEventSubscriber(domainEventsCache));

=======
    if (!measurementMetadataList.isEmpty() && measurementMetadataList.get(
        0) instanceof ProteomicsMeasurementMetadata) {
      List<ProteomicsMeasurementMetadata> metadata = new ArrayList<>();
      for (MeasurementMetadata measurementMetadata : measurementMetadataList) {
        metadata.add((ProteomicsMeasurementMetadata) measurementMetadata);
      }
      try {
        results = updateAllPxp(metadata, projectId);
      } catch (MeasurementRegistrationException e) {
        log.error("Measurement update failed.", e);
        return CompletableFuture.completedFuture(List.of(Result.fromError(e.reason)));
      }
      return CompletableFuture.completedFuture(results);
    }

    // Leave this for NGS legacy support, until pooling and multiplexing is solved with
    // domain experts (aka Morgana)
>>>>>>> b408d9c7
    var pooledMeasurements = mergeUpdatedBySamplePoolGroup(measurementMetadataList);
    try {
      results = performUpdate(pooledMeasurements, projectId);
    } catch (MeasurementRegistrationException e) {
      return CompletableFuture.completedFuture(List.of(Result.fromError(e.reason)));
    }
    // if the update worked, we forward the events, otherwise it will be rolled back
    if(results.stream().allMatch(Result::isValue)) {
      domainEventsCache.forEach(
          domainEvent -> DomainEventDispatcher.instance().dispatch(domainEvent));
    }
    return CompletableFuture.completedFuture(results);
  }

  /**
   * Bulk update of a list of proteomics measurements.
   * <p>
   * This method takes care of two types of measurements:
   *
   * <ul>
   *   <li>single sample measurement</li>
   *   <li>pooled sample measurement</li>
   * </ul>
   * <p>
   * In the case of pooled sample measurement updates, the method groups
   * the metadata entries by measurement ID since the pool has already been registered and
   * cannot be reassigned.
   * <p>
   * In the current state of implementation, if a user wants to update the pool label, they have to
   * delete the measurement and register it properly again.
   *
   * @param metadata  the proteomics metadata to update
   * @param projectId the project the measurement belongs to
   * @return a list of {@link Result} objects
   * @since 1.0.0
   */
  private List<Result<MeasurementId, ErrorCode>> updateAllPxp(
      List<ProteomicsMeasurementMetadata> metadata, ProjectId projectId) {

    if (measurementCodeMissing(metadata)) {
      throw new MeasurementRegistrationException(ErrorCode.MISSING_MEASUREMENT_ID);
    }
    if (!allMeasurementCodesExist(
        metadata.stream().map(ProteomicsMeasurementMetadata::measurementId).toList())) {
      throw new MeasurementRegistrationException(ErrorCode.UNKNOWN_MEASUREMENT);
    }

    var singleSampleMeasurements = metadata.stream()
        .filter(measurement -> measurement.assignedSamplePoolGroup().isEmpty()).toList();
    var pooledMeasurements = metadata.stream()
        .filter(measurement -> measurement.assignedSamplePoolGroup().isPresent()).collect(
            Collectors.groupingBy(ProteomicsMeasurementMetadata::measurementId));

    List<ProteomicsMeasurement> measurementsForUpdate = new ArrayList<>();

    var lookupTable = buildSampleIdLookupTable(metadata);

    for (ProteomicsMeasurementMetadata measurementMetadata : singleSampleMeasurements) {
      var measurement = measurementRepository.findProteomicsMeasurement(
          measurementMetadata.measurementId()).orElseThrow();
      measurement.setSpecificMetadata(
          createSpecificMetadata(List.of(measurementMetadata), lookupTable));
      var organisationQuery = organisationLookupService.organisation(
          measurementMetadata.organisationId());
      if (organisationQuery.isEmpty()) {
        throw new MeasurementRegistrationException(ErrorCode.UNKNOWN_ORGANISATION_ROR_ID);
      }

      var instrumentQuery = resolveOntologyCURI(measurementMetadata.instrumentCURI());
      if (instrumentQuery.isEmpty()) {
        throw new MeasurementRegistrationException(ErrorCode.UNKNOWN_ONTOLOGY_TERM);
      }

      var method = new ProteomicsMethodMetadata(instrumentQuery.get(),
          measurementMetadata.facility(),
          measurementMetadata.digestionMethod(), measurementMetadata.digestionEnzyme(),
          measurementMetadata.enrichmentMethod(), measurementMetadata.lcColumn(),
          measurementMetadata.lcmsMethod(), Integer.parseInt(measurementMetadata.injectionVolume()),
          measurementMetadata.labeling()
              .labelType());

      measurement.setOrganisation(organisationQuery.get());
      measurement.setMethod(method);
      measurementsForUpdate.add(measurement);
    }

    for (String measurementId : pooledMeasurements.keySet()) {
      var pooledMeasurement = pooledMeasurements.get(measurementId);
      var firstEntry = pooledMeasurement.get(0);
      var measurement = measurementRepository.findProteomicsMeasurement(
          firstEntry.measurementId()).orElseThrow();
      measurement.setSpecificMetadata(createSpecificMetadata(pooledMeasurement, lookupTable));
      var organisationQuery = organisationLookupService.organisation(
          firstEntry.organisationId());
      if (organisationQuery.isEmpty()) {
        throw new MeasurementRegistrationException(ErrorCode.UNKNOWN_ORGANISATION_ROR_ID);
      }

      var instrumentQuery = resolveOntologyCURI(firstEntry.instrumentCURI());
      if (instrumentQuery.isEmpty()) {
        throw new MeasurementRegistrationException(ErrorCode.UNKNOWN_ONTOLOGY_TERM);
      }

      var method = new ProteomicsMethodMetadata(instrumentQuery.get(), firstEntry.facility(),
          firstEntry.digestionMethod(), firstEntry.digestionEnzyme(),
          firstEntry.enrichmentMethod(), firstEntry.lcColumn(),
          firstEntry.lcmsMethod(), Integer.parseInt(firstEntry.injectionVolume()),
          firstEntry.labeling()
              .labelType());

      measurement.setOrganisation(organisationQuery.get());
      measurement.setMethod(method);
      measurementsForUpdate.add(measurement);
    }

    try {
      var ids = measurementDomainService.updateProteomicsAll(measurementsForUpdate);
      return ids.stream().map(Result::<MeasurementId, ErrorCode>fromValue).toList();
    } catch (RuntimeException e) {
      return List.of(Result.fromError(ErrorCode.FAILED));
    }
  }

  private boolean measurementCodeMissing(List<ProteomicsMeasurementMetadata> metadata) {
    return metadata.stream().anyMatch(entry -> entry.measurementId().isBlank());
  }

  private boolean allMeasurementCodesExist(List<String> measurementCode) {
    return measurementCode.stream().map(measurementRepository::findProteomicsMeasurement)
        .noneMatch(Optional::isEmpty);
  }

  /**
   * In an edit context, a measurement with a pooled sample group appears multiple times (once per
   * row per sample). Since the user cannot change the sample group of a measurement within the edit
   * context, we assume that the provided values for the first row of the pooled measurement are the
   * ones were interested and discard the rest.
   */
  private List<MeasurementMetadata> mergeUpdatedBySamplePoolGroup(
      List<MeasurementMetadata> measurementMetadata) {
    return measurementMetadata.stream().distinct().toList();
  }

  @PreAuthorize(
      "hasPermission(#projectId, 'life.qbic.projectmanagement.domain.model.project.Project', 'WRITE')")
  @Transactional
  protected List<Result<MeasurementId, ErrorCode>> performUpdate(
      List<? extends MeasurementMetadata> measurementMetadataList, ProjectId projectId) {
    if (measurementMetadataList.isEmpty()) {
      return new ArrayList<>(); // Nothing to do
    }
    try {
      if (measurementMetadataList.get(0) instanceof NGSMeasurementMetadata) {
        return performUpdateNGS(measurementMetadataList, projectId);
      }
    } catch (Exception exception) {
      throw new MeasurementRegistrationException(ErrorCode.FAILED);
    }

    throw new MeasurementRegistrationException(ErrorCode.FAILED);
  }

  private List<Result<MeasurementId, ErrorCode>> performUpdateNGS(
      List<? extends MeasurementMetadata> measurementMetadataList, ProjectId projectId) {
    List<NGSMeasurementMetadata> ngsMeasurements = new ArrayList<>();
    for (MeasurementMetadata measurementMetadata : measurementMetadataList) {
      if (measurementMetadata instanceof NGSMeasurementMetadata) {
        ngsMeasurements.add((NGSMeasurementMetadata) measurementMetadata);
      }
    }
    List<Result<MeasurementId, ErrorCode>> result = measurementDomainService.updateNGSAll(
            ngsMeasurements.stream().map(this::prepareNGSMeasurementUpdate).toList()).stream()
        .map(Result::<MeasurementId, ErrorCode>fromValue).toList();
    return result;
  }

  private NGSMeasurement prepareNGSMeasurementUpdate(NGSMeasurementMetadata metadata) {
    var result = measurementLookupService.findNGSMeasurement(metadata.measurementId());
    if (result.isEmpty()) {
      throw new MeasurementRegistrationException(ErrorCode.UNKNOWN_MEASUREMENT);
    }
    var measurementToUpdate = result.get();

    var instrumentQuery = resolveOntologyCURI(metadata.instrumentCURI());
    if (instrumentQuery.isEmpty()) {
      throw new MeasurementRegistrationException(ErrorCode.UNKNOWN_ONTOLOGY_TERM);
    }

    var organisationQuery = organisationLookupService.organisation(
        metadata.organisationId());
    if (organisationQuery.isEmpty()) {
      throw new MeasurementRegistrationException(ErrorCode.UNKNOWN_ORGANISATION_ROR_ID);
    }

    var method = new NGSMethodMetadata(instrumentQuery.get(), metadata.facility(),
        metadata.sequencingReadType(),
        metadata.libraryKit(),
        metadata.flowCell(), metadata.sequencingRunProtocol(),
        metadata.indexI7(), metadata.indexI5());

    measurementToUpdate.setComment(metadata.comment());
    measurementToUpdate.setSamplePoolGroup(metadata.samplePoolGroup());
    measurementToUpdate.setMethod(method);
    return measurementToUpdate;
  }

<<<<<<< HEAD
  private List<Result<MeasurementId, ErrorCode>> performUpdatePxp(
      List<? extends MeasurementMetadata> measurementMetadataList, ProjectId projectId) {
    List<ProteomicsMeasurementMetadata> proteomicsMeasurements = new ArrayList<>();
    for (MeasurementMetadata measurementMetadata : measurementMetadataList) {
      if (measurementMetadata instanceof ProteomicsMeasurementMetadata) {
        proteomicsMeasurements.add((ProteomicsMeasurementMetadata) measurementMetadata);
      }
    }
    List<Result<MeasurementId, ErrorCode>> result = measurementDomainService.updateProteomicsAll(
            proteomicsMeasurements.stream().map(this::preparePxpMeasurementUpdate).toList()).stream()
        .map(Result::<MeasurementId, ErrorCode>fromValue).toList();
    return result;
  }

  private ProteomicsMeasurement preparePxpMeasurementUpdate(
      ProteomicsMeasurementMetadata metadata) {
    var result = measurementLookupService.findProteomicsMeasurement(metadata.measurementId());
    if (result.isEmpty()) {
      throw new MeasurementRegistrationException(ErrorCode.UNKNOWN_MEASUREMENT);
    }
    var measurementToUpdate = result.get();

    var instrumentQuery = resolveOntologyCURI(metadata.instrumentCURI());
    if (instrumentQuery.isEmpty()) {
      throw new MeasurementRegistrationException(ErrorCode.UNKNOWN_ONTOLOGY_TERM);
    }

    var organisationQuery = organisationLookupService.organisation(
        metadata.organisationId());
    if (organisationQuery.isEmpty()) {
      throw new MeasurementRegistrationException(ErrorCode.UNKNOWN_ORGANISATION_ROR_ID);
    }

    var method = new ProteomicsMethodMetadata(instrumentQuery.get(), metadata.facility(),
        metadata.fractionName(),
        metadata.digestionMethod(), metadata.digestionEnzyme(),
        metadata.enrichmentMethod(), Integer.parseInt(metadata.injectionVolume()),
        metadata.lcColumn(), metadata.lcmsMethod());

    var samplePreparation = new ProteomicsSamplePreparation(metadata.comment());
    var labelingMethod = metadata.labeling().stream().map(label -> new ProteomicsLabeling(
        label.sampleCode(), label.labelType(), label.label())).collect(Collectors.toList());

    measurementToUpdate.setSamplePreparation(samplePreparation);
    measurementToUpdate.setLabeling(labelingMethod);

    metadata.assignedSamplePoolGroup()
        .ifPresent(measurementToUpdate::setSamplePoolGroup);

    measurementToUpdate.setLabeling(labelingMethod);
    measurementToUpdate.setMethod(method);

    return measurementToUpdate;
  }

  private List<? extends MeasurementMetadata> mergeRegisteredBySamplePoolGroup(
      List<? extends MeasurementMetadata> measurementMetadataList) {
    if (measurementMetadataList.isEmpty()) {
      return measurementMetadataList;
    }
    if (measurementMetadataList.stream()
        .allMatch(NGSMeasurementMetadata.class::isInstance)) {
      var ngsMeasurementMetadataList = measurementMetadataList.stream()
          .map(NGSMeasurementMetadata.class::cast).toList();
      return mergeBySamplePoolGroupNGS(ngsMeasurementMetadataList);
    }
    if (measurementMetadataList.stream()
        .allMatch(ProteomicsMeasurementMetadata.class::isInstance)) {
      var proteomicsMeasurementMetadataList = measurementMetadataList.stream()
          .map(ProteomicsMeasurementMetadata.class::cast).toList();
      return mergeBySamplePoolGroupProteomics(proteomicsMeasurementMetadataList);
    } else {
      throw new RuntimeException(
          "Merging measurement metadata: expected proteomics or ngs metadata only.");
    }
  }

  private List<ProteomicsMeasurementMetadata> mergeBySamplePoolGroupProteomics(
      List<ProteomicsMeasurementMetadata> proteomicsMeasurementMetadataList) {
    var poolingGroups = proteomicsMeasurementMetadataList.stream().filter(
        proteomicsMeasurementMetadata -> proteomicsMeasurementMetadata.assignedSamplePoolGroup()
            .isPresent()).collect(Collectors.groupingBy(
        metadata -> metadata.assignedSamplePoolGroup().orElseThrow()));
    List<ProteomicsMeasurementMetadata> mergedPooledMeasurements = poolingGroups.values().stream()
        .map(MeasurementService::mergePxP).filter(Optional::isPresent).map(Optional::get).toList();

    var singleMeasurements = proteomicsMeasurementMetadataList.stream()
        .filter(metadata -> metadata.assignedSamplePoolGroup().isEmpty()).toList();

    return Stream.concat(singleMeasurements.stream(),
        mergedPooledMeasurements.stream()).toList();
  }
=======
>>>>>>> b408d9c7

  private List<NGSMeasurementMetadata> mergeBySamplePoolGroupNGS(
      List<NGSMeasurementMetadata> ngsMeasurementMetadataList) {
    var poolingGroups = ngsMeasurementMetadataList.stream().filter(
        ngsMeasurementMetadata -> ngsMeasurementMetadata.assignedSamplePoolGroup()
            .isPresent()).collect(Collectors.groupingBy(
        metadata -> metadata.assignedSamplePoolGroup().orElseThrow()));
    List<NGSMeasurementMetadata> mergedPooledMeasurements = poolingGroups.values().stream()
        .map(MeasurementService::mergeNGS).filter(Optional::isPresent).map(Optional::get).toList();

    var singleMeasurements = ngsMeasurementMetadataList.stream()
        .filter(metadata -> metadata.assignedSamplePoolGroup().isEmpty()).toList();

    return Stream.concat(singleMeasurements.stream(),
        mergedPooledMeasurements.stream()).toList();
  }


  private Optional<OntologyTerm> resolveOntologyCURI(String ontologyCURI) {
    return ontologyLookupService.findByCURI(ontologyCURI).map(OntologyTerm::from);
  }

  private Optional<SampleIdCodeEntry> queryIdCodePair(SampleCode sampleCode) {
    return sampleInformationService.findSampleId(sampleCode);
  }

  /*Ensures that the provided sample code belong to one of the experiments within the project*/
  private boolean isSampleFromProject(ProjectId projectId, SampleCode sampleCodes) {
    var sampleIdQueryResult = sampleInformationService.findSampleId(sampleCodes);

    if (sampleIdQueryResult.isEmpty()) {
      return false;
    }

    var sampleId = sampleIdQueryResult.map(SampleIdCodeEntry::sampleId).orElseThrow();

    var samples = sampleInformationService.retrieveSamplesByIds(List.of(sampleId));
    var associatedExperimentsFromSamples = samples.stream().map(Sample::experimentId).toList();

    var associatedExperimentsFromProject = projectInformationService.find(projectId).orElseThrow()
        .experiments();
    return new HashSet<>(associatedExperimentsFromProject).containsAll(
        associatedExperimentsFromSamples);
  }

  @PreAuthorize("hasPermission(#projectId, 'life.qbic.projectmanagement.domain.model.project.Project', 'WRITE')")
  public Result<Void, MeasurementDeletionException> deletePtxMeasurements(ProjectId projectId,
      Set<ProteomicsMeasurement> selectedMeasurements) {
    try {
      measurementDomainService.deletePtx(selectedMeasurements);
      dispatchProjectChanged(projectId);
      return Result.fromValue(null);
    } catch (MeasurementDeletionException e) {
      return Result.fromError(e);
    }
  }

  @PreAuthorize("hasPermission(#projectId, 'life.qbic.projectmanagement.domain.model.project.Project', 'WRITE')")
  public Result<Void, MeasurementDeletionException> deleteNGSMeasurements(ProjectId projectId,
      Set<NGSMeasurement> selectedMeasurements) {
    try {
      measurementDomainService.deleteNGS(selectedMeasurements);
      dispatchProjectChanged(projectId);
      return Result.fromValue(null);
    } catch (MeasurementDeletionException e) {
      return Result.fromError(e);
    }
  }

  private void dispatchProjectChanged(ProjectId projectId) {
    ProjectChanged projectChanged = ProjectChanged.create(projectId);
    DomainEventDispatcher.instance().dispatch(projectChanged);
}
  public enum DeletionErrorCode {
    FAILED, DATA_ATTACHED
  }

  public enum ErrorCode {
<<<<<<< HEAD
    FAILED, UNKNOWN_ORGANISATION_ROR_ID, UNKNOWN_ONTOLOGY_TERM, WRONG_EXPERIMENT,
    MISSING_ASSOCIATED_SAMPLES, MISSING_MEASUREMENT_ID, SAMPLECODE_NOT_FROM_PROJECT,
    UNKNOWN_MEASUREMENT
=======
    FAILED, UNKNOWN_ORGANISATION_ROR_ID, UNKNOWN_ONTOLOGY_TERM, WRONG_EXPERIMENT, MISSING_ASSOCIATED_SAMPLE, MISSING_MEASUREMENT_ID, SAMPLECODE_NOT_FROM_PROJECT, UNKNOWN_MEASUREMENT
>>>>>>> b408d9c7
  }

  public static final class MeasurementDeletionException extends RuntimeException {

    private final DeletionErrorCode reason;

    public MeasurementDeletionException(DeletionErrorCode reason) {
      this.reason = reason;
    }

    public DeletionErrorCode reason() {
      return reason;
    }
  }

  public static final class MeasurementRegistrationException extends RuntimeException {

    private final ErrorCode reason;

    public MeasurementRegistrationException(ErrorCode reason) {
      this.reason = reason;
    }

    public ErrorCode reason() {
      return reason;
    }
  }

  private record MeasurementUpdatedDomainEventSubscriber(
      List<DomainEvent> domainEventsCache) implements
      DomainEventSubscriber<DomainEvent> {

    @Override
    public Class<? extends DomainEvent> subscribedToEventType() {
      return MeasurementUpdatedEvent.class;
    }

    @Override
    public void handleEvent(DomainEvent event) {
      domainEventsCache.add(event);
    }
  }
}<|MERGE_RESOLUTION|>--- conflicted
+++ resolved
@@ -13,11 +13,12 @@
 import java.util.Set;
 import java.util.concurrent.CompletableFuture;
 import java.util.stream.Collectors;
-import java.util.stream.Stream;
 import life.qbic.application.commons.Result;
 import life.qbic.application.commons.SortOrder;
 import life.qbic.domain.concepts.DomainEvent;
+import life.qbic.domain.concepts.DomainEventDispatcher;
 import life.qbic.domain.concepts.DomainEventSubscriber;
+import life.qbic.domain.concepts.LocalDomainEventDispatcher;
 import life.qbic.logging.api.Logger;
 import life.qbic.projectmanagement.application.OrganisationLookupService;
 import life.qbic.projectmanagement.application.ProjectInformationService;
@@ -63,6 +64,7 @@
   private final OntologyLookupService ontologyLookupService;
   private final OrganisationLookupService organisationLookupService;
   private final ProjectInformationService projectInformationService;
+  private final MeasurementRepository measurementRepository;
 
   @Autowired
   public MeasurementService(MeasurementDomainService measurementDomainService,
@@ -70,40 +72,15 @@
       OntologyLookupService ontologyLookupService,
       OrganisationLookupService organisationLookupService,
       MeasurementLookupService measurementLookupService,
-      ProjectInformationService projectInformationService) {
+      ProjectInformationService projectInformationService,
+      MeasurementRepository measurementRepository) {
     this.measurementDomainService = Objects.requireNonNull(measurementDomainService);
     this.sampleInformationService = Objects.requireNonNull(sampleInformationService);
     this.ontologyLookupService = Objects.requireNonNull(ontologyLookupService);
     this.organisationLookupService = Objects.requireNonNull(organisationLookupService);
     this.measurementLookupService = Objects.requireNonNull(measurementLookupService);
     this.projectInformationService = Objects.requireNonNull(projectInformationService);
-  }
-
-
-  /**
-   * Merges a collection of {@link NGSMeasurementMetadata} items into one single
-   * {@link NGSMeasurementMetadata} item.
-   * <p>
-   * The method currently considers the sample codes as preservable.
-   * <p>
-   * For all other properties, there is no guarantee from which item they are derived.
-   *
-   * @param metadata a collection of metadata items to be merged into a single item
-   * @return
-   */
-  private static Optional<NGSMeasurementMetadata> mergeNGS(
-      Collection<NGSMeasurementMetadata> metadata) {
-    if (metadata.isEmpty()) {
-      return Optional.empty();
-    }
-    List<SampleCode> associatedSamples = metadata.stream().map(
-        NGSMeasurementMetadata::sampleCodes).flatMap(Collection::stream).toList();
-    var indexI7 = metadata.stream().map(NGSMeasurementMetadata::indexI7).findFirst().orElseThrow();
-    var indexI5 = metadata.stream().map(NGSMeasurementMetadata::indexI5).findFirst().orElseThrow();
-    var firstEntry = metadata.iterator().next();
-    return Optional.of(
-        NGSMeasurementMetadata.copyWithNewProperties(associatedSamples, indexI7, indexI5,
-            firstEntry));
+    this.measurementRepository = Objects.requireNonNull(measurementRepository);
   }
 
   /**
@@ -119,16 +96,10 @@
     return measurementLookupService.countMeasurementsBySampleIds(samplesInExperiment) != 0;
   }
 
-<<<<<<< HEAD
-=======
-
->>>>>>> b408d9c7
   @PostAuthorize(
       "hasPermission(#projectId, 'life.qbic.projectmanagement.domain.model.project.Project', 'READ') ")
   public Collection<ProteomicsMeasurement> findProteomicsMeasurements(String filter,
-      ExperimentId experimentId,
-      int offset, int limit,
-      List<SortOrder> sortOrder, ProjectId projectId) {
+      ExperimentId experimentId, int offset, int limit, List<SortOrder> sortOrder) {
     var result = sampleInformationService.retrieveSamplesForExperiment(experimentId);
     var samplesInExperiment = result.getValue().stream().map(Sample::sampleId).toList();
     return measurementLookupService.queryProteomicsMeasurementsBySampleIds(filter,
@@ -137,8 +108,7 @@
 
   @PostAuthorize(
       "hasPermission(#projectId, 'life.qbic.projectmanagement.domain.model.project.Project', 'READ') ")
-  public Collection<ProteomicsMeasurement> findProteomicsMeasurements(ExperimentId experimentId,
-      ProjectId projectId) {
+  public Collection<ProteomicsMeasurement> findProteomicsMeasurements(ExperimentId experimentId) {
     var result = sampleInformationService.retrieveSamplesForExperiment(experimentId);
     var samplesInExperiment = result.getValue().stream().map(Sample::sampleId).toList();
     return measurementLookupService.queryAllProteomicsMeasurements(samplesInExperiment);
@@ -151,9 +121,7 @@
   @PostAuthorize(
       "hasPermission(#projectId, 'life.qbic.projectmanagement.domain.model.project.Project', 'READ') ")
   public Collection<NGSMeasurement> findNGSMeasurements(String filter, ExperimentId experimentId,
-      int offset,
-      int limit,
-      List<SortOrder> sortOrders, ProjectId projectId) {
+      int offset, int limit, List<SortOrder> sortOrders) {
     var result = sampleInformationService.retrieveSamplesForExperiment(experimentId);
     var samplesInExperiment = result.getValue().stream().map(Sample::sampleId).toList();
     return measurementLookupService.queryNGSMeasurementsBySampleIds(filter, samplesInExperiment,
@@ -162,8 +130,7 @@
 
   @PostAuthorize(
       "hasPermission(#projectId, 'life.qbic.projectmanagement.domain.model.project.Project', 'READ') ")
-  public Collection<NGSMeasurement> findNGSMeasurements(ExperimentId experimentId,
-      ProjectId projectId) {
+  public Collection<NGSMeasurement> findNGSMeasurements(ExperimentId experimentId) {
     var result = sampleInformationService.retrieveSamplesForExperiment(experimentId);
     var samplesInExperiment = result.getValue().stream().map(Sample::sampleId).toList();
     return measurementLookupService.queryAllNGSMeasurement(samplesInExperiment);
@@ -173,89 +140,6 @@
     return measurementLookupService.findNGSMeasurement(measurementId);
   }
 
-<<<<<<< HEAD
-=======
-  private Result<MeasurementId, ErrorCode> registerNGS(
-      ProjectId projectId, NGSMeasurementMetadata metadata) {
-
-    var associatedSampleCodes = metadata.associatedSample();
-    var selectedSampleCode = MeasurementCode.createNGS(
-        String.valueOf(metadata.associatedSample().code()));
-    var sampleIdCodeEntries = queryIdCodePair(associatedSampleCodes);
-
-    var instrumentQuery = resolveOntologyCURI(metadata.instrumentCURI());
-    if (instrumentQuery.isEmpty()) {
-      return Result.fromError(ErrorCode.UNKNOWN_ONTOLOGY_TERM);
-    }
-
-    var organisationQuery = organisationLookupService.organisation(
-        metadata.organisationId());
-    if (organisationQuery.isEmpty()) {
-      return Result.fromError(ErrorCode.UNKNOWN_ORGANISATION_ROR_ID);
-    }
-
-    var method = new NGSMethodMetadata(instrumentQuery.get(), metadata.facility(),
-        metadata.sequencingReadType(), metadata.libraryKit(), metadata.flowCell(),
-        metadata.sequencingRunProtocol(),
-        metadata.indexI7(), metadata.indexI5());
-
-    var measurement = NGSMeasurement.create(projectId,
-        sampleIdCodeEntries.stream().map(SampleIdCodeEntry::sampleId).toList(),
-        selectedSampleCode, organisationQuery.get(), method, metadata.comment());
-
-    metadata.assignedSamplePoolGroup()
-        .ifPresent(measurement::setSamplePoolGroup);
-
-    var parentCodes = sampleIdCodeEntries.stream().map(SampleIdCodeEntry::sampleCode).toList();
-
-    var result = measurementDomainService.addNGS(measurement, parentCodes);
-
-    if (result.isError()) {
-      return Result.fromError(ErrorCode.FAILED);
-    } else {
-      return Result.fromValue(result.getValue().measurementId());
-    }
-  }
-
-  private Result<MeasurementId, ErrorCode> updateNGS(NGSMeasurementMetadata metadata) {
-    var result = measurementLookupService.findNGSMeasurement(metadata.measurementId());
-    if (result.isEmpty()) {
-      return Result.fromError(ErrorCode.UNKNOWN_MEASUREMENT);
-    }
-    var measurementToUpdate = result.get();
-
-    var instrumentQuery = resolveOntologyCURI(metadata.instrumentCURI());
-    if (instrumentQuery.isEmpty()) {
-      return Result.fromError(ErrorCode.UNKNOWN_ONTOLOGY_TERM);
-    }
-
-    var organisationQuery = organisationLookupService.organisation(
-        metadata.organisationId());
-    if (organisationQuery.isEmpty()) {
-      return Result.fromError(ErrorCode.UNKNOWN_ORGANISATION_ROR_ID);
-    }
-
-    var method = new NGSMethodMetadata(instrumentQuery.get(), metadata.facility(),
-        metadata.sequencingReadType(),
-        metadata.libraryKit(), metadata.flowCell(),
-        metadata.sequencingRunProtocol(),
-        metadata.indexI7(), metadata.indexI5());
-
-    metadata.assignedSamplePoolGroup()
-        .ifPresent(measurementToUpdate::setSamplePoolGroup);
-
-    measurementToUpdate.setMethod(method);
-    measurementToUpdate.setComment(metadata.comment());
-    var updateResult = measurementDomainService.updateNGS(measurementToUpdate);
-
-    if (updateResult.isError()) {
-      return Result.fromError(ErrorCode.FAILED);
-    } else {
-      return Result.fromValue(updateResult.getValue().measurementId());
-    }
-  }
-
->>>>>>> b408d9c7
   /**
    * Registers a collection of {@link MeasurementMetadata} items.
    * <p>
@@ -279,16 +163,12 @@
   public CompletableFuture<List<Result<MeasurementId, ErrorCode>>> registerAll(
       List<MeasurementMetadata> measurementMetadataList, ProjectId projectId) {
 
-<<<<<<< HEAD
     List<DomainEvent> domainEventsCache = new ArrayList<>();
     var localDomainEventDispatcher = LocalDomainEventDispatcher.instance();
     localDomainEventDispatcher.reset();
     localDomainEventDispatcher.subscribe(
-        new MeasurementUpdatedDomainEventSubscriber(domainEventsCache));
-
-    var mergedSamplePoolGroups = mergeRegisteredBySamplePoolGroup(measurementMetadataList);
-=======
->>>>>>> b408d9c7
+        new MeasurementDomainEventSubscriber(domainEventsCache));
+
     List<Result<MeasurementId, ErrorCode>> results;
 
     try {
@@ -395,13 +275,6 @@
       }
     }
     Map<ProteomicsMeasurement, Collection<SampleIdCodeEntry>> proteomicsMeasurementsMapping = new HashMap<>();
-<<<<<<< HEAD
-    for (ProteomicsMeasurementMetadata metadata : proteomicsMeasurements) {
-      proteomicsMeasurementsMapping.putAll(preparePxpMeasurement(projectId, metadata));
-    }
-    List<MeasurementId> result = measurementDomainService.addProteomicsAll(proteomicsMeasurementsMapping);
-    return result;
-=======
 
     // Start with the pooled measurements first and group the metadata entries by pool
     Map<String, List<ProteomicsMeasurementMetadata>> measurementsByPool = proteomicsMeasurements.stream()
@@ -420,7 +293,6 @@
         .forEach(proteomicsMeasurementsMapping::putAll);
 
     return measurementDomainService.addProteomicsAll(proteomicsMeasurementsMapping);
->>>>>>> b408d9c7
   }
 
   /**
@@ -563,14 +435,12 @@
       List<MeasurementMetadata> measurementMetadataList, ProjectId projectId) {
     List<Result<MeasurementId, ErrorCode>> results;
 
-<<<<<<< HEAD
     List<DomainEvent> domainEventsCache = new ArrayList<>();
     var localDomainEventDispatcher = LocalDomainEventDispatcher.instance();
     localDomainEventDispatcher.reset();
     localDomainEventDispatcher.subscribe(
-        new MeasurementUpdatedDomainEventSubscriber(domainEventsCache));
-
-=======
+        new MeasurementDomainEventSubscriber(domainEventsCache));
+
     if (!measurementMetadataList.isEmpty() && measurementMetadataList.get(
         0) instanceof ProteomicsMeasurementMetadata) {
       List<ProteomicsMeasurementMetadata> metadata = new ArrayList<>();
@@ -588,17 +458,24 @@
 
     // Leave this for NGS legacy support, until pooling and multiplexing is solved with
     // domain experts (aka Morgana)
->>>>>>> b408d9c7
     var pooledMeasurements = mergeUpdatedBySamplePoolGroup(measurementMetadataList);
     try {
       results = performUpdate(pooledMeasurements, projectId);
     } catch (MeasurementRegistrationException e) {
       return CompletableFuture.completedFuture(List.of(Result.fromError(e.reason)));
     }
-    // if the update worked, we forward the events, otherwise it will be rolled back
+    // if the update worked, we forward the unique update events, otherwise it will be rolled back
     if(results.stream().allMatch(Result::isValue)) {
-      domainEventsCache.forEach(
-          domainEvent -> DomainEventDispatcher.instance().dispatch(domainEvent));
+      Set<MeasurementId> dispatchedIDs = new HashSet<>();
+      for(DomainEvent event : domainEventsCache) {
+        if(event instanceof MeasurementUpdatedEvent) {
+          MeasurementId id = ((MeasurementUpdatedEvent) event).measurementId();
+          if(!dispatchedIDs.contains(id)) {
+            DomainEventDispatcher.instance().dispatch(event);
+            dispatchedIDs.add(id);
+          }
+        }
+      }
     }
     return CompletableFuture.completedFuture(results);
   }
@@ -795,119 +672,6 @@
     return measurementToUpdate;
   }
 
-<<<<<<< HEAD
-  private List<Result<MeasurementId, ErrorCode>> performUpdatePxp(
-      List<? extends MeasurementMetadata> measurementMetadataList, ProjectId projectId) {
-    List<ProteomicsMeasurementMetadata> proteomicsMeasurements = new ArrayList<>();
-    for (MeasurementMetadata measurementMetadata : measurementMetadataList) {
-      if (measurementMetadata instanceof ProteomicsMeasurementMetadata) {
-        proteomicsMeasurements.add((ProteomicsMeasurementMetadata) measurementMetadata);
-      }
-    }
-    List<Result<MeasurementId, ErrorCode>> result = measurementDomainService.updateProteomicsAll(
-            proteomicsMeasurements.stream().map(this::preparePxpMeasurementUpdate).toList()).stream()
-        .map(Result::<MeasurementId, ErrorCode>fromValue).toList();
-    return result;
-  }
-
-  private ProteomicsMeasurement preparePxpMeasurementUpdate(
-      ProteomicsMeasurementMetadata metadata) {
-    var result = measurementLookupService.findProteomicsMeasurement(metadata.measurementId());
-    if (result.isEmpty()) {
-      throw new MeasurementRegistrationException(ErrorCode.UNKNOWN_MEASUREMENT);
-    }
-    var measurementToUpdate = result.get();
-
-    var instrumentQuery = resolveOntologyCURI(metadata.instrumentCURI());
-    if (instrumentQuery.isEmpty()) {
-      throw new MeasurementRegistrationException(ErrorCode.UNKNOWN_ONTOLOGY_TERM);
-    }
-
-    var organisationQuery = organisationLookupService.organisation(
-        metadata.organisationId());
-    if (organisationQuery.isEmpty()) {
-      throw new MeasurementRegistrationException(ErrorCode.UNKNOWN_ORGANISATION_ROR_ID);
-    }
-
-    var method = new ProteomicsMethodMetadata(instrumentQuery.get(), metadata.facility(),
-        metadata.fractionName(),
-        metadata.digestionMethod(), metadata.digestionEnzyme(),
-        metadata.enrichmentMethod(), Integer.parseInt(metadata.injectionVolume()),
-        metadata.lcColumn(), metadata.lcmsMethod());
-
-    var samplePreparation = new ProteomicsSamplePreparation(metadata.comment());
-    var labelingMethod = metadata.labeling().stream().map(label -> new ProteomicsLabeling(
-        label.sampleCode(), label.labelType(), label.label())).collect(Collectors.toList());
-
-    measurementToUpdate.setSamplePreparation(samplePreparation);
-    measurementToUpdate.setLabeling(labelingMethod);
-
-    metadata.assignedSamplePoolGroup()
-        .ifPresent(measurementToUpdate::setSamplePoolGroup);
-
-    measurementToUpdate.setLabeling(labelingMethod);
-    measurementToUpdate.setMethod(method);
-
-    return measurementToUpdate;
-  }
-
-  private List<? extends MeasurementMetadata> mergeRegisteredBySamplePoolGroup(
-      List<? extends MeasurementMetadata> measurementMetadataList) {
-    if (measurementMetadataList.isEmpty()) {
-      return measurementMetadataList;
-    }
-    if (measurementMetadataList.stream()
-        .allMatch(NGSMeasurementMetadata.class::isInstance)) {
-      var ngsMeasurementMetadataList = measurementMetadataList.stream()
-          .map(NGSMeasurementMetadata.class::cast).toList();
-      return mergeBySamplePoolGroupNGS(ngsMeasurementMetadataList);
-    }
-    if (measurementMetadataList.stream()
-        .allMatch(ProteomicsMeasurementMetadata.class::isInstance)) {
-      var proteomicsMeasurementMetadataList = measurementMetadataList.stream()
-          .map(ProteomicsMeasurementMetadata.class::cast).toList();
-      return mergeBySamplePoolGroupProteomics(proteomicsMeasurementMetadataList);
-    } else {
-      throw new RuntimeException(
-          "Merging measurement metadata: expected proteomics or ngs metadata only.");
-    }
-  }
-
-  private List<ProteomicsMeasurementMetadata> mergeBySamplePoolGroupProteomics(
-      List<ProteomicsMeasurementMetadata> proteomicsMeasurementMetadataList) {
-    var poolingGroups = proteomicsMeasurementMetadataList.stream().filter(
-        proteomicsMeasurementMetadata -> proteomicsMeasurementMetadata.assignedSamplePoolGroup()
-            .isPresent()).collect(Collectors.groupingBy(
-        metadata -> metadata.assignedSamplePoolGroup().orElseThrow()));
-    List<ProteomicsMeasurementMetadata> mergedPooledMeasurements = poolingGroups.values().stream()
-        .map(MeasurementService::mergePxP).filter(Optional::isPresent).map(Optional::get).toList();
-
-    var singleMeasurements = proteomicsMeasurementMetadataList.stream()
-        .filter(metadata -> metadata.assignedSamplePoolGroup().isEmpty()).toList();
-
-    return Stream.concat(singleMeasurements.stream(),
-        mergedPooledMeasurements.stream()).toList();
-  }
-=======
->>>>>>> b408d9c7
-
-  private List<NGSMeasurementMetadata> mergeBySamplePoolGroupNGS(
-      List<NGSMeasurementMetadata> ngsMeasurementMetadataList) {
-    var poolingGroups = ngsMeasurementMetadataList.stream().filter(
-        ngsMeasurementMetadata -> ngsMeasurementMetadata.assignedSamplePoolGroup()
-            .isPresent()).collect(Collectors.groupingBy(
-        metadata -> metadata.assignedSamplePoolGroup().orElseThrow()));
-    List<NGSMeasurementMetadata> mergedPooledMeasurements = poolingGroups.values().stream()
-        .map(MeasurementService::mergeNGS).filter(Optional::isPresent).map(Optional::get).toList();
-
-    var singleMeasurements = ngsMeasurementMetadataList.stream()
-        .filter(metadata -> metadata.assignedSamplePoolGroup().isEmpty()).toList();
-
-    return Stream.concat(singleMeasurements.stream(),
-        mergedPooledMeasurements.stream()).toList();
-  }
-
-
   private Optional<OntologyTerm> resolveOntologyCURI(String ontologyCURI) {
     return ontologyLookupService.findByCURI(ontologyCURI).map(OntologyTerm::from);
   }
@@ -940,7 +704,9 @@
       Set<ProteomicsMeasurement> selectedMeasurements) {
     try {
       measurementDomainService.deletePtx(selectedMeasurements);
-      dispatchProjectChanged(projectId);
+      if(!selectedMeasurements.isEmpty()) {
+        dispatchProjectChangedOnMeasurementDeleted(projectId);
+      }
       return Result.fromValue(null);
     } catch (MeasurementDeletionException e) {
       return Result.fromError(e);
@@ -952,14 +718,16 @@
       Set<NGSMeasurement> selectedMeasurements) {
     try {
       measurementDomainService.deleteNGS(selectedMeasurements);
-      dispatchProjectChanged(projectId);
+      if(!selectedMeasurements.isEmpty()) {
+        dispatchProjectChangedOnMeasurementDeleted(projectId);
+      }
       return Result.fromValue(null);
     } catch (MeasurementDeletionException e) {
       return Result.fromError(e);
     }
   }
 
-  private void dispatchProjectChanged(ProjectId projectId) {
+  private void dispatchProjectChangedOnMeasurementDeleted(ProjectId projectId) {
     ProjectChanged projectChanged = ProjectChanged.create(projectId);
     DomainEventDispatcher.instance().dispatch(projectChanged);
 }
@@ -968,13 +736,9 @@
   }
 
   public enum ErrorCode {
-<<<<<<< HEAD
     FAILED, UNKNOWN_ORGANISATION_ROR_ID, UNKNOWN_ONTOLOGY_TERM, WRONG_EXPERIMENT,
-    MISSING_ASSOCIATED_SAMPLES, MISSING_MEASUREMENT_ID, SAMPLECODE_NOT_FROM_PROJECT,
+    MISSING_ASSOCIATED_SAMPLE, MISSING_MEASUREMENT_ID, SAMPLECODE_NOT_FROM_PROJECT,
     UNKNOWN_MEASUREMENT
-=======
-    FAILED, UNKNOWN_ORGANISATION_ROR_ID, UNKNOWN_ONTOLOGY_TERM, WRONG_EXPERIMENT, MISSING_ASSOCIATED_SAMPLE, MISSING_MEASUREMENT_ID, SAMPLECODE_NOT_FROM_PROJECT, UNKNOWN_MEASUREMENT
->>>>>>> b408d9c7
   }
 
   public static final class MeasurementDeletionException extends RuntimeException {
@@ -1003,7 +767,7 @@
     }
   }
 
-  private record MeasurementUpdatedDomainEventSubscriber(
+  private record MeasurementDomainEventSubscriber(
       List<DomainEvent> domainEventsCache) implements
       DomainEventSubscriber<DomainEvent> {
 
