--- conflicted
+++ resolved
@@ -281,7 +281,9 @@
     if (metadata.measurementIdentifier().isEmpty()) {
       return Result.fromError(ErrorCode.MISSING_MEASUREMENT_ID);
     }
-
+    if (!areSamplesFromProject(projectId, metadata.associatedSamples())) {
+      return Result.fromError(ErrorCode.SAMPLECODE_NOT_FROM_PROJECT);
+    }
     if (metadata instanceof ProteomicsMeasurementMetadata pxpMetadata) {
       return updatePxP(pxpMetadata);
     }
@@ -349,11 +351,7 @@
       return Result.fromError(ErrorCode.MISSING_ASSOCIATED_SAMPLES);
     }
     if (!areSamplesFromProject(projectId, measurementMetadata.associatedSamples())) {
-<<<<<<< HEAD
-      return Result.fromError(ResponseCode.SAMPLECODE_NOT_FROM_PROJECT);
-=======
       return Result.fromError(ErrorCode.SAMPLECODE_NOT_FROM_PROJECT);
->>>>>>> c5a196fd
     }
     if (measurementMetadata instanceof ProteomicsMeasurementMetadata proteomicsMeasurementMetadata) {
       return registerPxP(projectId, proteomicsMeasurementMetadata);
