--- conflicted
+++ resolved
@@ -64,7 +64,6 @@
   }
 
   /**
-<<<<<<< HEAD
    * Checks if there are measurements registered for the provided experimentId
    *
    * @param experimentId {@link ExperimentId}s of the experiment for which it should be determined
@@ -77,7 +76,7 @@
     return measurementLookupService.countMeasurementsBySampleIds(samplesInExperiment) != 0;
   }
 
-=======
+  /**
    * Merges a collection of {@link ProteomicsMeasurementMetadata} items into one single
    * {@link ProteomicsMeasurementMetadata} item.
    * <p>
@@ -89,7 +88,6 @@
    * @return
    * @since 1.0.0
    */
->>>>>>> 3db69f85
   private static Optional<ProteomicsMeasurementMetadata> merge(
       Collection<ProteomicsMeasurementMetadata> metadata) {
     if (metadata.isEmpty()) {
