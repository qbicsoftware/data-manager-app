package life.qbic.projectmanagement.application.measurement;

import static life.qbic.logging.service.LoggerFactory.logger;

import java.util.ArrayList;
import java.util.Collection;
import java.util.HashMap;
import java.util.HashSet;
import java.util.List;
import java.util.Map;
import java.util.Objects;
import java.util.Optional;
import java.util.Set;
import java.util.concurrent.CompletableFuture;
import java.util.stream.Collectors;
import life.qbic.application.commons.Result;
import life.qbic.application.commons.SortOrder;
import life.qbic.domain.concepts.DomainEvent;
import life.qbic.domain.concepts.DomainEventDispatcher;
import life.qbic.domain.concepts.DomainEventSubscriber;
import life.qbic.domain.concepts.LocalDomainEventDispatcher;
import life.qbic.logging.api.Logger;
import life.qbic.projectmanagement.application.OrganisationLookupService;
import life.qbic.projectmanagement.application.ProjectInformationService;
import life.qbic.projectmanagement.application.ontology.OntologyLookupService;
import life.qbic.projectmanagement.application.sample.SampleIdCodeEntry;
import life.qbic.projectmanagement.application.sample.SampleInformationService;
import life.qbic.projectmanagement.domain.model.OntologyTerm;
import life.qbic.projectmanagement.domain.model.experiment.ExperimentId;
import life.qbic.projectmanagement.domain.model.measurement.MeasurementCode;
import life.qbic.projectmanagement.domain.model.measurement.MeasurementId;
import life.qbic.projectmanagement.domain.model.measurement.NGSMeasurement;
import life.qbic.projectmanagement.domain.model.measurement.NGSMethodMetadata;
import life.qbic.projectmanagement.domain.model.measurement.NGSSpecificMeasurementMetadata;
import life.qbic.projectmanagement.domain.model.measurement.ProteomicsMeasurement;
import life.qbic.projectmanagement.domain.model.measurement.ProteomicsMethodMetadata;
import life.qbic.projectmanagement.domain.model.measurement.ProteomicsSpecificMeasurementMetadata;
import life.qbic.projectmanagement.domain.model.measurement.event.MeasurementCreatedEvent;
import life.qbic.projectmanagement.domain.model.measurement.event.MeasurementUpdatedEvent;
import life.qbic.projectmanagement.domain.model.project.ProjectId;
import life.qbic.projectmanagement.domain.model.project.event.ProjectChanged;
import life.qbic.projectmanagement.domain.model.sample.Sample;
import life.qbic.projectmanagement.domain.model.sample.SampleCode;
import life.qbic.projectmanagement.domain.repository.MeasurementRepository;
import life.qbic.projectmanagement.domain.service.MeasurementDomainService;
import org.springframework.beans.factory.annotation.Autowired;
import org.springframework.scheduling.annotation.Async;
import org.springframework.security.access.prepost.PostAuthorize;
import org.springframework.security.access.prepost.PreAuthorize;
import org.springframework.stereotype.Service;
import org.springframework.transaction.annotation.Transactional;


/**
 * Measurement Service
 * <p>
 * Service that provides an API to manage and query measurement information
 */
@Service
public class MeasurementService {

  private static final Logger log = logger(MeasurementService.class);
  private final MeasurementDomainService measurementDomainService;
  private final MeasurementLookupService measurementLookupService;
  private final SampleInformationService sampleInformationService;
  private final OntologyLookupService ontologyLookupService;
  private final OrganisationLookupService organisationLookupService;
  private final ProjectInformationService projectInformationService;
  private final MeasurementRepository measurementRepository;

  @Autowired
  public MeasurementService(MeasurementDomainService measurementDomainService,
      SampleInformationService sampleInformationService,
      OntologyLookupService ontologyLookupService,
      OrganisationLookupService organisationLookupService,
      MeasurementLookupService measurementLookupService,
      ProjectInformationService projectInformationService,
      MeasurementRepository measurementRepository) {
    this.measurementDomainService = Objects.requireNonNull(measurementDomainService);
    this.sampleInformationService = Objects.requireNonNull(sampleInformationService);
    this.ontologyLookupService = Objects.requireNonNull(ontologyLookupService);
    this.organisationLookupService = Objects.requireNonNull(organisationLookupService);
    this.measurementLookupService = Objects.requireNonNull(measurementLookupService);
    this.projectInformationService = Objects.requireNonNull(projectInformationService);
    this.measurementRepository = Objects.requireNonNull(measurementRepository);
  }

  /**
   * Checks if there are measurements registered for the provided experimentId
   *
   * @param experimentId {@link ExperimentId}s of the experiment for which it should be determined
   *                     if its contained {@link Sample} have measurements attached
   * @return true if experiments has samples with associated measurements, false if not
   */
  public boolean hasMeasurements(ExperimentId experimentId) {
    var result = sampleInformationService.retrieveSamplesForExperiment(experimentId);
    var samplesInExperiment = result.getValue().stream().map(Sample::sampleId).toList();
    return measurementLookupService.countMeasurementsBySampleIds(samplesInExperiment) != 0;
  }

  @PostAuthorize(
      "hasPermission(#projectId, 'life.qbic.projectmanagement.domain.model.project.Project', 'READ') ")
  public Collection<ProteomicsMeasurement> findProteomicsMeasurements(String filter,
      ExperimentId experimentId, int offset, int limit, List<SortOrder> sortOrder, ProjectId projectId) {
    var result = sampleInformationService.retrieveSamplesForExperiment(experimentId);
    var samplesInExperiment = result.getValue().stream().map(Sample::sampleId).toList();
    return measurementLookupService.queryProteomicsMeasurementsBySampleIds(filter,
        samplesInExperiment, offset, limit, sortOrder);
  }

  @PostAuthorize(
      "hasPermission(#projectId, 'life.qbic.projectmanagement.domain.model.project.Project', 'READ') ")
  public Collection<ProteomicsMeasurement> findProteomicsMeasurements(ExperimentId experimentId,
      ProjectId projectId) {
    var result = sampleInformationService.retrieveSamplesForExperiment(experimentId);
    var samplesInExperiment = result.getValue().stream().map(Sample::sampleId).toList();
    return measurementLookupService.queryAllProteomicsMeasurements(samplesInExperiment);
  }

  public Optional<ProteomicsMeasurement> findProteomicsMeasurement(String measurementCode) {
    return measurementLookupService.findProteomicsMeasurement(measurementCode);
  }

  @PostAuthorize(
      "hasPermission(#projectId, 'life.qbic.projectmanagement.domain.model.project.Project', 'READ') ")
  public Collection<NGSMeasurement> findNGSMeasurements(String filter, ExperimentId experimentId,
      int offset, int limit, List<SortOrder> sortOrders, ProjectId projectId) {
    var result = sampleInformationService.retrieveSamplesForExperiment(experimentId);
    var samplesInExperiment = result.getValue().stream().map(Sample::sampleId).toList();
    return measurementLookupService.queryNGSMeasurementsBySampleIds(filter, samplesInExperiment,
        offset, limit, sortOrders);
  }

  @PostAuthorize(
      "hasPermission(#projectId, 'life.qbic.projectmanagement.domain.model.project.Project', 'READ') ")
  public Collection<NGSMeasurement> findNGSMeasurements(ExperimentId experimentId, ProjectId projectId) {
    var result = sampleInformationService.retrieveSamplesForExperiment(experimentId);
    var samplesInExperiment = result.getValue().stream().map(Sample::sampleId).toList();
    return measurementLookupService.queryAllNGSMeasurement(samplesInExperiment);
  }

<<<<<<< HEAD
  public Optional<NGSMeasurement> findNGSMeasurement(String measurementCode) {
    return measurementLookupService.findNGSMeasurement(measurementCode);
  }
=======
  public Optional<NGSMeasurement> findNGSMeasurement(String measurementId) {
    return measurementLookupService.findNGSMeasurement(measurementId);
  }

>>>>>>> 70d54acc

  /**
   * Registers a collection of {@link MeasurementMetadata} items.
   * <p>
   * The method execution is transactional, the client can expect that either all measurements are
   * registered successfully or none is.
   * <p>
   * If there is at least one error or exception recorded, the complete transaction will be rolled
   * back.
   * <p>
   * If the returned collection {@link Result}s does not contain any error (equivalent to
   * {@link Result#isError()} == true), then the transaction was successful.
   *
   * @param measurementMetadataList a list of measurement metadata items to get registered
   * @param projectId               the project ID of the project the measurement should be
   *                                registered in
   * @since 1.0.0
   */
  @PreAuthorize(
      "hasPermission(#projectId, 'life.qbic.projectmanagement.domain.model.project.Project', 'WRITE')")
  @Async
  public CompletableFuture<List<Result<MeasurementId, ErrorCode>>> registerAll(
      List<MeasurementMetadata> measurementMetadataList, ProjectId projectId) {

    List<DomainEvent> domainEventsCache = new ArrayList<>();
    var localDomainEventDispatcher = LocalDomainEventDispatcher.instance();
    localDomainEventDispatcher.reset();
    localDomainEventDispatcher.subscribe(
        new MeasurementCreatedDomainEventSubscriber(domainEventsCache));

    List<Result<MeasurementId, ErrorCode>> results;

    try {
      runPreRegistrationChecks(measurementMetadataList, projectId);
    } catch (MeasurementRegistrationException e) {
      return CompletableFuture.completedFuture(List.of(Result.fromError(e.reason)));
    }
    try {
      results = performRegistration(measurementMetadataList, projectId).stream()
          .map(Result::<MeasurementId, ErrorCode>fromValue).toList();
    } catch (MeasurementRegistrationException e) {
      log.error("Failed to register measurement", e);
      return CompletableFuture.completedFuture(List.of(Result.fromError(e.reason)));
    } catch (RuntimeException e) {
      log.error("Failed to register measurement", e);
      return CompletableFuture.completedFuture(List.of(Result.fromError(ErrorCode.FAILED)));
    }
    // if the creation worked, we forward the events, otherwise it will be rolled back
    if(results.stream().allMatch(Result::isValue)) {
      domainEventsCache.forEach(
          domainEvent -> DomainEventDispatcher.instance().dispatch(domainEvent));
    }

    return CompletableFuture.completedFuture(results);
  }

  @PreAuthorize(
      "hasPermission(#projectId, 'life.qbic.projectmanagement.domain.model.project.Project', 'WRITE')")
  @Transactional
  protected List<MeasurementId> performRegistration(
      List<? extends MeasurementMetadata> measurementMetadataList, ProjectId projectId) {
    if (measurementMetadataList.isEmpty()) {
      return new ArrayList<>(); // Nothing to do
    }
    if (measurementMetadataList.get(0) instanceof ProteomicsMeasurementMetadata) {
      return performRegistrationPxP((List<MeasurementMetadata>) measurementMetadataList, projectId);

    }
    if (measurementMetadataList.get(0) instanceof NGSMeasurementMetadata) {
      return performRegistrationNGS((List<MeasurementMetadata>) measurementMetadataList, projectId);
    }
    throw new MeasurementRegistrationException(ErrorCode.FAILED);
  }

  private List<MeasurementId> performRegistrationNGS(
      List<MeasurementMetadata> measurementMetadataList,
      ProjectId projectId) {
    List<NGSMeasurementMetadata> ngsMeasurementMetadata = new ArrayList<>();
    for (MeasurementMetadata measurementMetadata : measurementMetadataList) {
      if (measurementMetadata instanceof NGSMeasurementMetadata ngsMetadata) {
        ngsMeasurementMetadata.add(ngsMetadata);
      }
    }
    Map<NGSMeasurement, Collection<SampleIdCodeEntry>> ngsMeasurementsMapping = new HashMap<>();

    // Start with the pooled measurements first and group the metadata entries by pool
    Map<String, List<NGSMeasurementMetadata>> measurementsByPool = ngsMeasurementMetadata.stream()
        .filter(metadata -> metadata.assignedSamplePoolGroup().isPresent())
        .collect(Collectors.groupingBy(metadata -> metadata.assignedSamplePoolGroup().get()));

    // We collect the "single" sample measurements extra
    List<NGSMeasurementMetadata> singleMeasurements = ngsMeasurementMetadata.stream()
        .filter(metadata -> metadata.assignedSamplePoolGroup().isEmpty()).toList();

    // Then merge and prepare the domain objects by pool
    ngsMeasurementsMapping.putAll(mergeByPoolNGS(measurementsByPool, projectId));
    // and last but not least also the single sample measurements
    singleMeasurements.stream()
        .map(singleMeasurement -> buildNGS(List.of(singleMeasurement), projectId))
        .forEach(ngsMeasurementsMapping::putAll);

    return measurementDomainService.addNGSAll(ngsMeasurementsMapping);
  }

  private List<MeasurementId> performRegistrationPxP(
      List<MeasurementMetadata> measurementMetadataList,
      ProjectId projectId) {
    List<ProteomicsMeasurementMetadata> proteomicsMeasurements = new ArrayList<>();
    for (MeasurementMetadata measurementMetadata : measurementMetadataList) {
      if (measurementMetadata instanceof ProteomicsMeasurementMetadata proteomicsMetadata) {
        proteomicsMeasurements.add(proteomicsMetadata);
      }
    }
    Map<ProteomicsMeasurement, Collection<SampleIdCodeEntry>> proteomicsMeasurementsMapping = new HashMap<>();

    // Start with the pooled measurements first and group the metadata entries by pool
    Map<String, List<ProteomicsMeasurementMetadata>> measurementsByPool = proteomicsMeasurements.stream()
        .filter(metadata -> metadata.assignedSamplePoolGroup().isPresent())
        .collect(Collectors.groupingBy(metadata -> metadata.assignedSamplePoolGroup().get()));

    // We collect the "single" sample measurements extra
    List<ProteomicsMeasurementMetadata> singleMeasurements = proteomicsMeasurements.stream()
        .filter(metadata -> metadata.assignedSamplePoolGroup().isEmpty()).toList();

    // Then merge and prepare the domain objects by pool
    proteomicsMeasurementsMapping.putAll(mergeByPoolPxP(measurementsByPool, projectId));
    // and last but not least also the single sample measurements
    singleMeasurements.stream()
        .map(singleMeasurement -> buildPxP(List.of(singleMeasurement), projectId))
        .forEach(proteomicsMeasurementsMapping::putAll);

    return measurementDomainService.addProteomicsAll(proteomicsMeasurementsMapping);
  }

  /**
   * Merges and builds {@link ProteomicsMeasurement} based on the given pool information.
   *
   * @param groupedMetadata already grouped measurement metadata by pool
   * @param projectId       the project the measurement belongs to
   * @return
   * @since 1.0.0
   */
  private Map<ProteomicsMeasurement, Collection<SampleIdCodeEntry>> mergeByPoolPxP(
      Map<String, List<ProteomicsMeasurementMetadata>> groupedMetadata, ProjectId projectId) {
    Map<ProteomicsMeasurement, Collection<SampleIdCodeEntry>> metadataMap = new HashMap<>();
    for (var metadataGroup : groupedMetadata.entrySet()) {
      metadataMap.putAll(buildPxP(metadataGroup.getValue(), projectId));
    }
    return metadataMap;
  }

  private Map<NGSMeasurement, Collection<SampleIdCodeEntry>> mergeByPoolNGS(
      Map<String, List<NGSMeasurementMetadata>> groupedMetadata, ProjectId projectId) {
    Map<NGSMeasurement, Collection<SampleIdCodeEntry>> metadataMap = new HashMap<>();
    for (var metadataGroup : groupedMetadata.entrySet()) {
      metadataMap.putAll(buildNGS(metadataGroup.getValue(), projectId));
    }
    return metadataMap;
  }

  private Map<NGSMeasurement, Collection<SampleIdCodeEntry>> buildNGS(
      List<NGSMeasurementMetadata> metadataList, ProjectId projectId) {
    Map<SampleCode, SampleIdCodeEntry> sampleIdLookupTable = buildSampleIdLookupTable(metadataList);
    var sampleCodes = sampleIdLookupTable.keySet();
    var specificMetadata = createSpecificMetadataNGS(metadataList, sampleIdLookupTable);
    var assignedMeasurementCode = MeasurementCode.createNGS(sampleCodes.iterator().next().code());
    var firstMetadataEntry = metadataList.get(0);

    var organisationQuery = organisationLookupService.organisation(
        firstMetadataEntry.organisationId());
    if (organisationQuery.isEmpty()) {
      throw new MeasurementRegistrationException(ErrorCode.UNKNOWN_ORGANISATION_ROR_ID);
    }

    var instrumentQuery = resolveOntologyCURI(firstMetadataEntry.instrumentCURI());
    if (instrumentQuery.isEmpty()) {
      throw new MeasurementRegistrationException(ErrorCode.UNKNOWN_ONTOLOGY_TERM);
    }

    var method = new NGSMethodMetadata(instrumentQuery.get(), firstMetadataEntry.facility(),
        firstMetadataEntry.sequencingReadType(), firstMetadataEntry.libraryKit(),
        firstMetadataEntry.flowCell(), firstMetadataEntry.sequencingRunProtocol());

    NGSMeasurement measurement;
    if (firstMetadataEntry.assignedSamplePoolGroup().isPresent()) {
      measurement = NGSMeasurement.createWithPool(projectId,
          firstMetadataEntry.assignedSamplePoolGroup().get(), assignedMeasurementCode,
          organisationQuery.get(), method, specificMetadata);
    } else {
      measurement = NGSMeasurement.createSingleMeasurement(projectId, assignedMeasurementCode,
          organisationQuery.get(), method, specificMetadata.get(0));
    }

    return Map.of(measurement, sampleIdLookupTable.values());
  }

  private Map<SampleCode, SampleIdCodeEntry> buildSampleIdLookupTable(
      Collection<? extends MeasurementMetadata> metadata) {
    Map<SampleCode, SampleIdCodeEntry> sampleIdLookupTable = new HashMap<>();
    var sampleCodes = metadata.stream().map(MeasurementMetadata::associatedSample).toList();
    for (SampleCode sampleCode : sampleCodes) {
      var sampleIdQueryResult = queryIdCodePair(sampleCode).orElseThrow();
      sampleIdLookupTable.put(sampleCode, sampleIdQueryResult);
    }
    return sampleIdLookupTable;
  }

  /**
   * Builds an instance of {@link ProteomicsMeasurement} and its corresponding
   * {@link SampleIdCodeEntry}s based on the given list of {@link ProteomicsMethodMetadata} and the
   * {@link ProjectId}.
   * <p>
   * Disclaimer: the method does NOT evaluate, of the entries belong together, e.g. they are part of
   * the same pool. This grouping needs to be done by the caller.
   *
   * @param metadataList A list of pre-grouped metadata of a pool or single measurement representing
   *                     one unit of a {@link ProteomicsMeasurement}.
   * @param projectId    the project the measurement belongs to
   * @return
   * @since 1.0.0
   */
  private Map<ProteomicsMeasurement, Collection<SampleIdCodeEntry>> buildPxP(
      List<ProteomicsMeasurementMetadata> metadataList, ProjectId projectId) {
    Map<SampleCode, SampleIdCodeEntry> sampleIdLookupTable = buildSampleIdLookupTable(metadataList);
    var sampleCodes = sampleIdLookupTable.keySet();
    var specificMetadata = createSpecificMetadataPxP(metadataList, sampleIdLookupTable);
    var assignedMeasurementCode = MeasurementCode.createMS(sampleCodes.iterator().next().code());
    var firstMetadataEntry = metadataList.get(0);

    var organisationQuery = organisationLookupService.organisation(
        firstMetadataEntry.organisationId());
    if (organisationQuery.isEmpty()) {
      throw new MeasurementRegistrationException(ErrorCode.UNKNOWN_ORGANISATION_ROR_ID);
    }

    var instrumentQuery = resolveOntologyCURI(firstMetadataEntry.instrumentCURI());
    if (instrumentQuery.isEmpty()) {
      throw new MeasurementRegistrationException(ErrorCode.UNKNOWN_ONTOLOGY_TERM);
    }

    var method = new ProteomicsMethodMetadata(instrumentQuery.get(), firstMetadataEntry.facility(),
        firstMetadataEntry.digestionMethod(), firstMetadataEntry.digestionEnzyme(),
        firstMetadataEntry.enrichmentMethod(), firstMetadataEntry.lcColumn(),
        firstMetadataEntry.lcmsMethod(), readInjectionVolume(firstMetadataEntry.injectionVolume()),
        firstMetadataEntry.labeling()
            .labelType());

    var measurement = ProteomicsMeasurement.create(projectId, assignedMeasurementCode,
        organisationQuery.get(), method, specificMetadata);

    measurement.setSamplePoolGroup(firstMetadataEntry.samplePoolGroup());

    return Map.of(measurement, sampleIdLookupTable.values());
  }

  private List<ProteomicsSpecificMeasurementMetadata> createSpecificMetadataPxP(
      List<ProteomicsMeasurementMetadata> metadata,
      Map<SampleCode, SampleIdCodeEntry> sampleIdCodeLookupTable) {
    return metadata.stream().map(metadataEntry -> ProteomicsSpecificMeasurementMetadata.create(
        sampleIdCodeLookupTable.get(metadataEntry.associatedSample()).sampleId(),
        metadataEntry.labeling().label(), metadataEntry.fractionName(),
        metadataEntry.comment())).toList();
  }

  private List<NGSSpecificMeasurementMetadata> createSpecificMetadataNGS(
      List<NGSMeasurementMetadata> metadata,
      Map<SampleCode, SampleIdCodeEntry> sampleIdCodeLookupTable) {
    return metadata.stream().map(metadataEntry -> NGSSpecificMeasurementMetadata.create(
        sampleIdCodeLookupTable.get(metadataEntry.associatedSample()).sampleId(),
        metadataEntry.indexI5(), metadataEntry.indexI7(),
        metadataEntry.comment())).toList();
  }


  private void runPreRegistrationChecks(
      List<? extends MeasurementMetadata> measurements, ProjectId projectId)
      throws MeasurementRegistrationException {

    for (MeasurementMetadata measurementMetadata : measurements) {
      if (measurementMetadata.associatedSample() == null) {
        throw new MeasurementRegistrationException(ErrorCode.MISSING_ASSOCIATED_SAMPLE);
      }
      if (!isSampleFromProject(projectId, measurementMetadata.associatedSample())) {
        throw new MeasurementRegistrationException(ErrorCode.SAMPLECODE_NOT_FROM_PROJECT);
      }
      if (queryIdCodePair(measurementMetadata.associatedSample()).isEmpty()) {
        throw new MeasurementRegistrationException(ErrorCode.MISSING_ASSOCIATED_SAMPLE);
      }
    }
  }

  /**
   * Based on a list of measurement metadata entries with measurement IDs, the already registered
   * measurements are queried and updated.
   * <p>
   * The update happens async, so the client can continue by handling the {@link CompletableFuture}
   * object that is returned instantly.
   * <p>
   * The update happens atomic, and either was successful for all entries or none.
   * <p>
   * Possible reasons for a failing update are:
   *
   * <ul>
   *   <li>the measurement id does not belong to a registered entity</li>
   *   <li>some provided metadata ontologies or PIDs cannot be resolved</li>
   *   <li>some technical issue with the persistence layer</li>
   * </ul>
   * <p>
   * The client is advised to check for any result {@link Result#isError()} is present in the returned list.
   * <p>
   * Disclaimer: Pooled Measurements
   * Currently for pooled measurement updates, the pool group label is not updated to make the pool metadata handling less susceptible
   * to accidental errors.
   * However, the references of the samples pooled in the measurement have an impact and will lead to a reassignment of the associated measured samples if changed during the update.
   *
   * @param measurementMetadataList a list of measurements metadata to be updated
   * @param projectId               the project id of the project the measurements belong to
   * @return a {@link CompletableFuture} object with a list of {@link Result} objects, containing
   * either the measurement id of the updated measurement or an error code.
   * @since 1.0.0
   */
  @PreAuthorize(
      "hasPermission(#projectId, 'life.qbic.projectmanagement.domain.model.project.Project', 'WRITE')")
  @Async
  public CompletableFuture<List<Result<MeasurementId, ErrorCode>>> updateAll(
      List<MeasurementMetadata> measurementMetadataList, ProjectId projectId) {
    List<Result<MeasurementId, ErrorCode>> results;

    List<DomainEvent> domainEventsCache = new ArrayList<>();
    var localDomainEventDispatcher = LocalDomainEventDispatcher.instance();
    localDomainEventDispatcher.reset();
    localDomainEventDispatcher.subscribe(
        new MeasurementUpdatedDomainEventSubscriber(domainEventsCache));

    if (!measurementMetadataList.isEmpty() && measurementMetadataList.get(
        0) instanceof ProteomicsMeasurementMetadata) {
      List<ProteomicsMeasurementMetadata> metadata = new ArrayList<>();
      for (MeasurementMetadata measurementMetadata : measurementMetadataList) {
        metadata.add((ProteomicsMeasurementMetadata) measurementMetadata);
      }
      try {
<<<<<<< HEAD
        results = updateAllPxp(metadata, projectId);
        // if the update worked, we forward the unique update events, otherwise it will be rolled back
        handleUpdateEvents(domainEventsCache, results);
=======
        results = updateAllPxP(metadata, projectId);
>>>>>>> 70d54acc
      } catch (MeasurementRegistrationException e) {
        log.error("Measurement update failed.", e);
        return CompletableFuture.completedFuture(List.of(Result.fromError(e.reason)));
      }
      return CompletableFuture.completedFuture(results);
    }

    if (!measurementMetadataList.isEmpty() && measurementMetadataList.get(
        0) instanceof NGSMeasurementMetadata) {
      List<NGSMeasurementMetadata> metadata = new ArrayList<>();
      for (MeasurementMetadata measurementMetadata : measurementMetadataList) {
        metadata.add((NGSMeasurementMetadata) measurementMetadata);
      }
      try {
        results = updateAllNGS(metadata, projectId);
      } catch (MeasurementRegistrationException e) {
        log.error("Measurement update failed.", e);
        return CompletableFuture.completedFuture(List.of(Result.fromError(e.reason)));
      }
      return CompletableFuture.completedFuture(results);
    }
<<<<<<< HEAD
    // if the update worked, we forward the unique update events, otherwise it will be rolled back
    handleUpdateEvents(domainEventsCache, results);

    return CompletableFuture.completedFuture(results);
=======

    return CompletableFuture.completedFuture(List.of(Result.fromError(ErrorCode.FAILED)));
>>>>>>> 70d54acc
  }

  private void handleUpdateEvents(List<DomainEvent> domainEventsCache,
      List<Result<MeasurementId, ErrorCode>> results) {
    if(results.stream().anyMatch(Result::isError)) {
      return;
    }
    Set<MeasurementId> dispatchedIDs = new HashSet<>();
    for(DomainEvent event : domainEventsCache) {
      if(event instanceof MeasurementUpdatedEvent measurementUpdatedEvent) {
        MeasurementId id = measurementUpdatedEvent.measurementId();        
        if(dispatchedIDs.contains(id)) {
          continue;
        }        
        DomainEventDispatcher.instance().dispatch(event);
        dispatchedIDs.add(id);
      }
    }
   
  }

  /**
   * Reads the injection volume from a character representation.
   * <p>
   * If no value is present, it returns -1.
   *
   * @param value
   * @return
   * @since 1.0.0
   */
  private int readInjectionVolume(String value) throws NumberFormatException {
    if (value.isBlank()) {
      return -1;
    }
    return Integer.parseInt(value);
  }

  /**
   * Bulk update of a list of proteomics measurements.
   * <p>
   * This method takes care of two types of measurements:
   *
   * <ul>
   *   <li>single sample measurement</li>
   *   <li>pooled sample measurement</li>
   * </ul>
   * <p>
   * In the case of pooled sample measurement updates, the method groups
   * the metadata entries by measurement ID since the pool has already been registered and
   * cannot be reassigned.
   * <p>
   * In the current state of implementation, if a user wants to update the pool label, they have to
   * delete the measurement and register it properly again.
   *
   * @param metadata  the proteomics metadata to update
   * @param projectId the project the measurement belongs to
   * @return a list of {@link Result} objects
   * @since 1.0.0
   */
  private List<Result<MeasurementId, ErrorCode>> updateAllPxP(
      List<ProteomicsMeasurementMetadata> metadata, ProjectId projectId) {

    if (measurementCodeMissing(metadata)) {
      throw new MeasurementRegistrationException(ErrorCode.MISSING_MEASUREMENT_ID);
    }
    if (!allMeasurementCodesExist(
        metadata.stream().map(ProteomicsMeasurementMetadata::measurementId).toList())) {
      throw new MeasurementRegistrationException(ErrorCode.UNKNOWN_MEASUREMENT);
    }

    var singleSampleMeasurements = metadata.stream()
        .filter(measurement -> measurement.assignedSamplePoolGroup().isEmpty()).toList();
    var pooledMeasurements = metadata.stream()
        .filter(measurement -> measurement.assignedSamplePoolGroup().isPresent()).collect(
            Collectors.groupingBy(ProteomicsMeasurementMetadata::measurementId));

    List<ProteomicsMeasurement> measurementsForUpdate = new ArrayList<>();

    var lookupTable = buildSampleIdLookupTable(metadata);

    for (ProteomicsMeasurementMetadata measurementMetadata : singleSampleMeasurements) {
      var measurement = measurementRepository.findProteomicsMeasurement(
          measurementMetadata.measurementId()).orElseThrow();
      measurement.setSpecificMetadata(
          createSpecificMetadataPxP(List.of(measurementMetadata), lookupTable));
      var organisationQuery = organisationLookupService.organisation(
          measurementMetadata.organisationId());
      if (organisationQuery.isEmpty()) {
        throw new MeasurementRegistrationException(ErrorCode.UNKNOWN_ORGANISATION_ROR_ID);
      }

      var instrumentQuery = resolveOntologyCURI(measurementMetadata.instrumentCURI());
      if (instrumentQuery.isEmpty()) {
        throw new MeasurementRegistrationException(ErrorCode.UNKNOWN_ONTOLOGY_TERM);
      }

      var method = new ProteomicsMethodMetadata(instrumentQuery.get(),
          measurementMetadata.facility(),
          measurementMetadata.digestionMethod(), measurementMetadata.digestionEnzyme(),
          measurementMetadata.enrichmentMethod(), measurementMetadata.lcColumn(),
          measurementMetadata.lcmsMethod(),
          readInjectionVolume(measurementMetadata.injectionVolume()),
          measurementMetadata.labeling()
              .labelType());

      measurement.setOrganisation(organisationQuery.get());
      measurement.updateMethod(method);
      measurementsForUpdate.add(measurement);
    }

    for (String measurementId : pooledMeasurements.keySet()) {
      var pooledMeasurement = pooledMeasurements.get(measurementId);
      var firstEntry = pooledMeasurement.get(0);
      var measurement = measurementRepository.findProteomicsMeasurement(
          firstEntry.measurementId()).orElseThrow();
      measurement.setSpecificMetadata(createSpecificMetadataPxP(pooledMeasurement, lookupTable));
      var organisationQuery = organisationLookupService.organisation(
          firstEntry.organisationId());
      if (organisationQuery.isEmpty()) {
        throw new MeasurementRegistrationException(ErrorCode.UNKNOWN_ORGANISATION_ROR_ID);
      }

      var instrumentQuery = resolveOntologyCURI(firstEntry.instrumentCURI());
      if (instrumentQuery.isEmpty()) {
        throw new MeasurementRegistrationException(ErrorCode.UNKNOWN_ONTOLOGY_TERM);
      }

      var method = new ProteomicsMethodMetadata(instrumentQuery.get(), firstEntry.facility(),
          firstEntry.digestionMethod(), firstEntry.digestionEnzyme(),
          firstEntry.enrichmentMethod(), firstEntry.lcColumn(),
          firstEntry.lcmsMethod(), readInjectionVolume(firstEntry.injectionVolume()),
          firstEntry.labeling()
              .labelType());

      measurement.setOrganisation(organisationQuery.get());
      measurement.updateMethod(method);
      measurementsForUpdate.add(measurement);
    }

    try {
      var ids = measurementDomainService.updateProteomicsAll(measurementsForUpdate);
      return ids.stream().map(Result::<MeasurementId, ErrorCode>fromValue).toList();
    } catch (RuntimeException e) {
      return List.of(Result.fromError(ErrorCode.FAILED));
    }
  }


  private List<Result<MeasurementId, ErrorCode>> updateAllNGS(
      List<NGSMeasurementMetadata> metadata, ProjectId projectId) {

    if (measurementCodeMissing(metadata)) {
      throw new MeasurementRegistrationException(ErrorCode.MISSING_MEASUREMENT_ID);
    }
    if (!allMeasurementCodesExist(
        metadata.stream().map(NGSMeasurementMetadata::measurementId).toList())) {
      throw new MeasurementRegistrationException(ErrorCode.UNKNOWN_MEASUREMENT);
    }

    var singleSampleMeasurements = metadata.stream()
        .filter(measurement -> measurement.assignedSamplePoolGroup().isEmpty()).toList();
    var pooledMeasurements = metadata.stream()
        .filter(measurement -> measurement.assignedSamplePoolGroup().isPresent()).collect(
            Collectors.groupingBy(NGSMeasurementMetadata::measurementId));

    List<NGSMeasurement> measurementsForUpdate = new ArrayList<>();

    var lookupTable = buildSampleIdLookupTable(metadata);

    for (NGSMeasurementMetadata measurementMetadata : singleSampleMeasurements) {
      var measurement = measurementRepository.findNGSMeasurement(
          measurementMetadata.measurementId()).orElseThrow();
      measurement.setSpecificMetadata(
          createSpecificMetadataNGS(List.of(measurementMetadata), lookupTable));
      var organisationQuery = organisationLookupService.organisation(
          measurementMetadata.organisationId());
      if (organisationQuery.isEmpty()) {
        throw new MeasurementRegistrationException(ErrorCode.UNKNOWN_ORGANISATION_ROR_ID);
      }

      var instrumentQuery = resolveOntologyCURI(measurementMetadata.instrumentCURI());
      if (instrumentQuery.isEmpty()) {
        throw new MeasurementRegistrationException(ErrorCode.UNKNOWN_ONTOLOGY_TERM);
      }

      var method = new NGSMethodMetadata(instrumentQuery.get(),
          measurementMetadata.facility(), measurementMetadata.sequencingReadType(),
          measurementMetadata.libraryKit(), measurementMetadata.flowCell(),
          measurementMetadata.sequencingRunProtocol());

      measurement.setOrganisation(organisationQuery.get());
      measurement.updateMethod(method);
      measurementsForUpdate.add(measurement);
    }

    for (String measurementId : pooledMeasurements.keySet()) {
      var pooledMeasurement = pooledMeasurements.get(measurementId);
      var firstEntry = pooledMeasurement.get(0);
      var measurement = measurementRepository.findNGSMeasurement(
          firstEntry.measurementId()).orElseThrow();
      measurement.setSpecificMetadata(createSpecificMetadataNGS(pooledMeasurement, lookupTable));
      var organisationQuery = organisationLookupService.organisation(
          firstEntry.organisationId());
      if (organisationQuery.isEmpty()) {
        throw new MeasurementRegistrationException(ErrorCode.UNKNOWN_ORGANISATION_ROR_ID);
      }

      var instrumentQuery = resolveOntologyCURI(firstEntry.instrumentCURI());
      if (instrumentQuery.isEmpty()) {
        throw new MeasurementRegistrationException(ErrorCode.UNKNOWN_ONTOLOGY_TERM);
      }

<<<<<<< HEAD
=======
      var method = new NGSMethodMetadata(instrumentQuery.get(),
          firstEntry.facility(), firstEntry.sequencingReadType(),
          firstEntry.libraryKit(), firstEntry.flowCell(),
          firstEntry.sequencingRunProtocol());

      measurement.setOrganisation(organisationQuery.get());
      measurement.updateMethod(method);
      measurementsForUpdate.add(measurement);
    }

    try {
      var ids = measurementDomainService.updateNGSAll(measurementsForUpdate);
      return ids.stream().map(Result::<MeasurementId, ErrorCode>fromValue).toList();
    } catch (RuntimeException e) {
      return List.of(Result.fromError(ErrorCode.FAILED));
    }
  }

  private boolean measurementCodeMissing(List<? extends MeasurementMetadata> metadata) {
    return metadata.stream().map(MeasurementMetadata::measurementIdentifier)
        .anyMatch(Optional::isEmpty);
  }

  private boolean allMeasurementCodesExist(List<String> measurementCode) {
    return measurementCode.stream()
        .allMatch(measurementRepository::existsMeasurement);
  }

>>>>>>> 70d54acc
  private Optional<OntologyTerm> resolveOntologyCURI(String ontologyCURI) {
    return ontologyLookupService.findByCURI(ontologyCURI).map(OntologyTerm::from);
  }

  private Optional<SampleIdCodeEntry> queryIdCodePair(SampleCode sampleCode) {
    return sampleInformationService.findSampleId(sampleCode);
  }

  /*Ensures that the provided sample code belong to one of the experiments within the project*/
  private boolean isSampleFromProject(ProjectId projectId, SampleCode sampleCodes) {
    var sampleIdQueryResult = sampleInformationService.findSampleId(sampleCodes);

    if (sampleIdQueryResult.isEmpty()) {
      return false;
    }

    var sampleId = sampleIdQueryResult.map(SampleIdCodeEntry::sampleId).orElseThrow();

    var samples = sampleInformationService.retrieveSamplesByIds(List.of(sampleId));
    var associatedExperimentsFromSamples = samples.stream().map(Sample::experimentId).toList();

    var associatedExperimentsFromProject = projectInformationService.find(projectId).orElseThrow()
        .experiments();
    return new HashSet<>(associatedExperimentsFromProject).containsAll(
        associatedExperimentsFromSamples);
  }

  @PreAuthorize("hasPermission(#projectId, 'life.qbic.projectmanagement.domain.model.project.Project', 'WRITE')")
  public Result<Void, MeasurementDeletionException> deletePxPMeasurements(ProjectId projectId,
      Set<ProteomicsMeasurement> selectedMeasurements) {
    try {
<<<<<<< HEAD
      measurementDomainService.deletePtx(selectedMeasurements);
      if(!selectedMeasurements.isEmpty()) {
        dispatchProjectChangedOnMeasurementDeleted(projectId);
      }
=======
      measurementDomainService.deletePxP(selectedMeasurements);
>>>>>>> 70d54acc
      return Result.fromValue(null);
    } catch (MeasurementDeletionException e) {
      return Result.fromError(e);
    }
  }

  @PreAuthorize("hasPermission(#projectId, 'life.qbic.projectmanagement.domain.model.project.Project', 'WRITE')")
  public Result<Void, MeasurementDeletionException> deleteNGSMeasurements(ProjectId projectId,
      Set<NGSMeasurement> selectedMeasurements) {
    try {
      measurementDomainService.deleteNGS(selectedMeasurements);
      if(!selectedMeasurements.isEmpty()) {
        dispatchProjectChangedOnMeasurementDeleted(projectId);
      }
      return Result.fromValue(null);
    } catch (MeasurementDeletionException e) {
      return Result.fromError(e);
    }
  }

  private void dispatchProjectChangedOnMeasurementDeleted(ProjectId projectId) {
    ProjectChanged projectChanged = ProjectChanged.create(projectId);
    DomainEventDispatcher.instance().dispatch(projectChanged);
}
  public enum DeletionErrorCode {
    FAILED, DATA_ATTACHED
  }

  public enum ErrorCode {
    FAILED, UNKNOWN_ORGANISATION_ROR_ID, UNKNOWN_ONTOLOGY_TERM, WRONG_EXPERIMENT,
    MISSING_ASSOCIATED_SAMPLE, MISSING_MEASUREMENT_ID, SAMPLECODE_NOT_FROM_PROJECT,
    UNKNOWN_MEASUREMENT
  }

  public static final class MeasurementDeletionException extends RuntimeException {

    private final DeletionErrorCode reason;

    public MeasurementDeletionException(DeletionErrorCode reason) {
      this.reason = reason;
    }

    public DeletionErrorCode reason() {
      return reason;
    }
  }

  public static final class MeasurementRegistrationException extends RuntimeException {

    private final ErrorCode reason;

    public MeasurementRegistrationException(ErrorCode reason) {
      this.reason = reason;
    }

    public ErrorCode reason() {
      return reason;
    }
  }

  private record MeasurementUpdatedDomainEventSubscriber(
      List<DomainEvent> domainEventsCache) implements
      DomainEventSubscriber<DomainEvent> {

    @Override
    public Class<? extends DomainEvent> subscribedToEventType() {
      return MeasurementUpdatedEvent.class;
    }

    @Override
    public void handleEvent(DomainEvent event) {
      domainEventsCache.add(event);
    }
  }

  private record MeasurementCreatedDomainEventSubscriber(
      List<DomainEvent> domainEventsCache) implements
      DomainEventSubscriber<DomainEvent> {

    @Override
    public Class<? extends DomainEvent> subscribedToEventType() {
      return MeasurementCreatedEvent.class;
    }

    @Override
    public void handleEvent(DomainEvent event) {
      domainEventsCache.add(event);
    }
  }
}<|MERGE_RESOLUTION|>--- conflicted
+++ resolved
@@ -139,16 +139,9 @@
     return measurementLookupService.queryAllNGSMeasurement(samplesInExperiment);
   }
 
-<<<<<<< HEAD
   public Optional<NGSMeasurement> findNGSMeasurement(String measurementCode) {
     return measurementLookupService.findNGSMeasurement(measurementCode);
   }
-=======
-  public Optional<NGSMeasurement> findNGSMeasurement(String measurementId) {
-    return measurementLookupService.findNGSMeasurement(measurementId);
-  }
-
->>>>>>> 70d54acc
 
   /**
    * Registers a collection of {@link MeasurementMetadata} items.
@@ -490,17 +483,14 @@
         metadata.add((ProteomicsMeasurementMetadata) measurementMetadata);
       }
       try {
-<<<<<<< HEAD
-        results = updateAllPxp(metadata, projectId);
+        results = updateAllPxP(metadata, projectId);
         // if the update worked, we forward the unique update events, otherwise it will be rolled back
         handleUpdateEvents(domainEventsCache, results);
-=======
-        results = updateAllPxP(metadata, projectId);
->>>>>>> 70d54acc
       } catch (MeasurementRegistrationException e) {
         log.error("Measurement update failed.", e);
         return CompletableFuture.completedFuture(List.of(Result.fromError(e.reason)));
       }
+      handleUpdateEvents(domainEventsCache, results);
       return CompletableFuture.completedFuture(results);
     }
 
@@ -516,17 +506,10 @@
         log.error("Measurement update failed.", e);
         return CompletableFuture.completedFuture(List.of(Result.fromError(e.reason)));
       }
+      handleUpdateEvents(domainEventsCache, results);
       return CompletableFuture.completedFuture(results);
     }
-<<<<<<< HEAD
-    // if the update worked, we forward the unique update events, otherwise it will be rolled back
-    handleUpdateEvents(domainEventsCache, results);
-
-    return CompletableFuture.completedFuture(results);
-=======
-
     return CompletableFuture.completedFuture(List.of(Result.fromError(ErrorCode.FAILED)));
->>>>>>> 70d54acc
   }
 
   private void handleUpdateEvents(List<DomainEvent> domainEventsCache,
@@ -739,8 +722,6 @@
         throw new MeasurementRegistrationException(ErrorCode.UNKNOWN_ONTOLOGY_TERM);
       }
 
-<<<<<<< HEAD
-=======
       var method = new NGSMethodMetadata(instrumentQuery.get(),
           firstEntry.facility(), firstEntry.sequencingReadType(),
           firstEntry.libraryKit(), firstEntry.flowCell(),
@@ -769,7 +750,6 @@
         .allMatch(measurementRepository::existsMeasurement);
   }
 
->>>>>>> 70d54acc
   private Optional<OntologyTerm> resolveOntologyCURI(String ontologyCURI) {
     return ontologyLookupService.findByCURI(ontologyCURI).map(OntologyTerm::from);
   }
@@ -801,14 +781,10 @@
   public Result<Void, MeasurementDeletionException> deletePxPMeasurements(ProjectId projectId,
       Set<ProteomicsMeasurement> selectedMeasurements) {
     try {
-<<<<<<< HEAD
-      measurementDomainService.deletePtx(selectedMeasurements);
+      measurementDomainService.deletePxP(selectedMeasurements);
       if(!selectedMeasurements.isEmpty()) {
         dispatchProjectChangedOnMeasurementDeleted(projectId);
       }
-=======
-      measurementDomainService.deletePxP(selectedMeasurements);
->>>>>>> 70d54acc
       return Result.fromValue(null);
     } catch (MeasurementDeletionException e) {
       return Result.fromError(e);
