--- conflicted
+++ resolved
@@ -214,141 +214,6 @@
     }
   }
 
-<<<<<<< HEAD
-  private Result<MeasurementId, ErrorCode> registerPxP(
-      ProjectId projectId, ProteomicsMeasurementMetadata metadata) {
-    var associatedSampleCodes = metadata.associatedSamples();
-    var selectedSampleCode = MeasurementCode.createMS(
-        String.valueOf(metadata.associatedSamples().get(0).code()));
-    var sampleIdCodeEntries = queryIdCodePairs(associatedSampleCodes);
-
-    if (sampleIdCodeEntries.size() != associatedSampleCodes.size()) {
-      log.error("Could not find all corresponding sample ids for input: " + associatedSampleCodes);
-      throw new MeasurementRegistrationException(ErrorCode.FAILED);
-    }
-
-    var instrumentQuery = resolveOntologyCURI(metadata.instrumentCURI());
-    if (instrumentQuery.isEmpty()) {
-      throw new MeasurementRegistrationException(ErrorCode.UNKNOWN_ONTOLOGY_TERM);
-    }
-
-    var organisationQuery = organisationLookupService.organisation(
-        metadata.organisationId());
-    if (organisationQuery.isEmpty()) {
-      throw new MeasurementRegistrationException(ErrorCode.UNKNOWN_ORGANISATION_ROR_ID);
-    }
-
-    var method = new ProteomicsMethodMetadata(instrumentQuery.get(), metadata.facility(),
-        metadata.fractionName(),
-        metadata.digestionMethod(), metadata.digestionEnzyme(),
-        metadata.enrichmentMethod(), Integer.parseInt(metadata.injectionVolume()),
-        metadata.lcColumn(), metadata.lcmsMethod());
-
-    var samplePreparation = new ProteomicsSamplePreparation(metadata.comment());
-    var labelingMethod = metadata.labeling().stream().map(label -> new ProteomicsLabeling(
-        label.sampleCode(), label.labelType(), label.label())).toList();
-
-    var measurement = ProteomicsMeasurement.create(
-        projectId,
-        sampleIdCodeEntries.stream().map(SampleIdCodeEntry::sampleId).toList(),
-        selectedSampleCode,
-        organisationQuery.get(),
-        method, samplePreparation);
-
-    metadata.assignedSamplePoolGroup()
-        .ifPresent(measurement::setSamplePoolGroup);
-
-    measurement.setLabeling(labelingMethod);
-
-    measurement.setFraction(metadata.fractionName());
-
-    var parentCodes = sampleIdCodeEntries.stream().map(SampleIdCodeEntry::sampleCode).toList();
-
-    var result = measurementDomainService.addProteomics(measurement, parentCodes);
-
-    if (result.isError()) {
-      throw new MeasurementRegistrationException(ErrorCode.FAILED);
-    }
-    return Result.fromValue(result.getValue().measurementId());
-  }
-
-  @Transactional
-  @PreAuthorize("hasPermission(#projectId, 'life.qbic.projectmanagement.domain.model.project.Project', 'WRITE')")
-  public Result<MeasurementId, ErrorCode> update(ProjectId projectId,
-      MeasurementMetadata metadata) {
-    if (metadata.measurementIdentifier().isEmpty()) {
-      throw new MeasurementRegistrationException(ErrorCode.MISSING_MEASUREMENT_ID);
-    }
-    if (!areSamplesFromProject(projectId, metadata.associatedSamples())) {
-      throw new MeasurementRegistrationException(ErrorCode.SAMPLECODE_NOT_FROM_PROJECT);
-    }
-    if (metadata instanceof ProteomicsMeasurementMetadata pxpMetadata) {
-      return updatePxP(pxpMetadata);
-    }
-    if (metadata instanceof NGSMeasurementMetadata ngsMeasurementMetadata) {
-      return updateNGS(ngsMeasurementMetadata);
-    }
-    throw new MeasurementRegistrationException(ErrorCode.FAILED);
-  }
-
-  private Result<MeasurementId, ErrorCode> updatePxP(ProteomicsMeasurementMetadata metadata) {
-    List<DomainEvent> domainEventsCache = new ArrayList<>();
-    var localDomainEventDispatcher = LocalDomainEventDispatcher.instance();
-    localDomainEventDispatcher.reset();
-    localDomainEventDispatcher.subscribe(
-        new MeasurementUpdatedDomainEventSubscriber(domainEventsCache));
-
-    var result = measurementLookupService.findProteomicsMeasurement(metadata.measurementId());
-    if (result.isEmpty()) {
-      return Result.fromError(ErrorCode.UNKNOWN_MEASUREMENT);
-    }
-    var measurementToUpdate = result.get();
-
-    var instrumentQuery = resolveOntologyCURI(metadata.instrumentCURI());
-    if (instrumentQuery.isEmpty()) {
-      return Result.fromError(ErrorCode.UNKNOWN_ONTOLOGY_TERM);
-    }
-
-    var organisationQuery = organisationLookupService.organisation(
-        metadata.organisationId());
-    if (organisationQuery.isEmpty()) {
-      return Result.fromError(ErrorCode.UNKNOWN_ORGANISATION_ROR_ID);
-    }
-
-    var method = new ProteomicsMethodMetadata(instrumentQuery.get(), metadata.facility(),
-        metadata.fractionName(),
-        metadata.digestionMethod(), metadata.digestionEnzyme(),
-        metadata.enrichmentMethod(), Integer.parseInt(metadata.injectionVolume()),
-        metadata.lcColumn(), metadata.lcmsMethod());
-
-    var samplePreparation = new ProteomicsSamplePreparation(metadata.comment());
-    var labelingMethod = metadata.labeling().stream().map(label -> new ProteomicsLabeling(
-        label.sampleCode(), label.labelType(), label.label())).collect(Collectors.toList());
-
-    measurementToUpdate.setSamplePreparation(samplePreparation);
-    measurementToUpdate.setLabeling(labelingMethod);
-
-    metadata.assignedSamplePoolGroup()
-        .ifPresent(measurementToUpdate::setSamplePoolGroup);
-
-    measurementToUpdate.setLabeling(labelingMethod);
-    measurementToUpdate.setMethod(method);
-    measurementToUpdate.setComment(metadata.comment());
-
-    try {
-      measurementRepository.updateProteomics(measurementToUpdate);
-      domainEventsCache.forEach(
-          domainEvent -> DomainEventDispatcher.instance().dispatch(domainEvent));
-      return Result.fromValue(measurementToUpdate.measurementId());
-    } catch (RuntimeException e) {
-      log.error("Commiting the transaction failed. Measurement ID: "
-          + measurementToUpdate.measurementId(), e);
-      return Result.fromError(ErrorCode.FAILED);
-    }
-  }
-
-=======
->>>>>>> 8e1c62e4
   private Result<MeasurementId, ErrorCode> updateNGS(NGSMeasurementMetadata metadata) {
     var result = measurementLookupService.findNGSMeasurement(metadata.measurementId());
     if (result.isEmpty()) {
@@ -777,7 +642,8 @@
           measurementMetadata.facility(),
           measurementMetadata.digestionMethod(), measurementMetadata.digestionEnzyme(),
           measurementMetadata.enrichmentMethod(), measurementMetadata.lcColumn(),
-          measurementMetadata.lcmsMethod(), readInjectionVolume(measurementMetadata.injectionVolume()),
+          measurementMetadata.lcmsMethod(),
+          readInjectionVolume(measurementMetadata.injectionVolume()),
           measurementMetadata.labeling()
               .labelType());
 
