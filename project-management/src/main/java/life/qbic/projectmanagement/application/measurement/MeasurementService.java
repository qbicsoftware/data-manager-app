package life.qbic.projectmanagement.application.measurement;

import static life.qbic.logging.service.LoggerFactory.logger;

import java.util.Collection;
import java.util.List;
import java.util.Objects;
import java.util.Optional;
import java.util.stream.Collectors;
import java.util.stream.Stream;
import life.qbic.application.commons.Result;
import life.qbic.logging.api.Logger;
import life.qbic.projectmanagement.application.OrganisationLookupService;
import life.qbic.projectmanagement.application.SortOrder;
import life.qbic.projectmanagement.application.ontology.OntologyLookupService;
import life.qbic.projectmanagement.application.sample.SampleIdCodeEntry;
import life.qbic.projectmanagement.application.sample.SampleInformationService;
import life.qbic.projectmanagement.domain.model.OntologyTerm;
import life.qbic.projectmanagement.domain.model.experiment.ExperimentId;
import life.qbic.projectmanagement.domain.model.measurement.MeasurementCode;
import life.qbic.projectmanagement.domain.model.measurement.MeasurementId;
import life.qbic.projectmanagement.domain.model.measurement.NGSMeasurement;
import life.qbic.projectmanagement.domain.model.measurement.NGSMethodMetadata;
import life.qbic.projectmanagement.domain.model.measurement.ProteomicsLabeling;
import life.qbic.projectmanagement.domain.model.measurement.ProteomicsMeasurement;
import life.qbic.projectmanagement.domain.model.measurement.ProteomicsMethodMetadata;
import life.qbic.projectmanagement.domain.model.measurement.ProteomicsSamplePreparation;
import life.qbic.projectmanagement.domain.model.project.ProjectId;
import life.qbic.projectmanagement.domain.model.sample.Sample;
import life.qbic.projectmanagement.domain.model.sample.SampleCode;
import life.qbic.projectmanagement.domain.service.MeasurementDomainService;
import org.springframework.beans.factory.annotation.Autowired;
import org.springframework.security.access.prepost.PostAuthorize;
import org.springframework.security.access.prepost.PreAuthorize;
import org.springframework.stereotype.Service;
import org.springframework.transaction.annotation.Transactional;


/**
 * Measurement Service
 * <p>
 * Service that provides an API to manage and query measurement information
 */
@Service
public class MeasurementService {

  private static final Logger log = logger(MeasurementService.class);
  private final MeasurementDomainService measurementDomainService;
  private final MeasurementLookupService measurementLookupService;
  private final SampleInformationService sampleInformationService;
  private final OntologyLookupService ontologyLookupService;
  private final OrganisationLookupService organisationLookupService;

  @Autowired
  public MeasurementService(MeasurementDomainService measurementDomainService,
      SampleInformationService sampleInformationService,
      OntologyLookupService ontologyLookupService,
      OrganisationLookupService organisationLookupService,
      MeasurementLookupService measurementLookupService) {
    this.measurementDomainService = Objects.requireNonNull(measurementDomainService);
    this.sampleInformationService = Objects.requireNonNull(sampleInformationService);
    this.ontologyLookupService = Objects.requireNonNull(ontologyLookupService);
    this.organisationLookupService = Objects.requireNonNull(organisationLookupService);
    this.measurementLookupService = Objects.requireNonNull(measurementLookupService);
  }

  /**
   * Merges a collection of {@link ProteomicsMeasurementMetadata} items into one single
   * {@link ProteomicsMeasurementMetadata} item.
   * <p>
   * The method currently considers labels to be distinctly preserved, as well as the sample codes.
   * <p>
   * For all other properties, there is no guarantee from which item they are derived.
   *
   * @param metadata a collection of metadata items to be merged into a single item
   * @return
   * @since 1.0.0
   */
  private static Optional<ProteomicsMeasurementMetadata> merge(
      Collection<ProteomicsMeasurementMetadata> metadata) {
    if (metadata.isEmpty()) {
      return Optional.empty();
    }
    List<SampleCode> associatedSamples = metadata.stream().map(
        ProteomicsMeasurementMetadata::sampleCodes).flatMap(Collection::stream).toList();
    var labels = metadata.stream().flatMap(theMetadata -> theMetadata.labeling().stream())
        .collect(
            Collectors.toSet());
    var firstEntry = metadata.iterator().next();
    return Optional.of(
        ProteomicsMeasurementMetadata.copyWithNewProperties(associatedSamples, labels,
            firstEntry));
  }

  @PostAuthorize(
      "hasPermission(#projectId, 'life.qbic.projectmanagement.domain.model.project.Project', 'READ') ")
  public Collection<NGSMeasurement> findNGSMeasurements(String filter, ExperimentId experimentId,
      int offset,
      int limit,
      List<SortOrder> sortOrders, ProjectId projectId) {
    var result = sampleInformationService.retrieveSamplesForExperiment(experimentId);
    var samplesInExperiment = result.getValue().stream().map(Sample::sampleId).toList();
    return measurementLookupService.queryNGSMeasurementsBySampleIds(filter, samplesInExperiment,
        offset, limit, sortOrders);
  }

  @PostAuthorize(
      "hasPermission(#projectId, 'life.qbic.projectmanagement.domain.model.project.Project', 'READ') ")
  public Collection<ProteomicsMeasurement> findProteomicsMeasurement(String filter,
      ExperimentId experimentId,
      int offset, int limit,
      List<SortOrder> sortOrder, ProjectId projectId) {
    var result = sampleInformationService.retrieveSamplesForExperiment(experimentId);
    var samplesInExperiment = result.getValue().stream().map(Sample::sampleId).toList();
    return measurementLookupService.queryProteomicsMeasurementsBySampleIds(filter,
        samplesInExperiment, offset, limit, sortOrder);
  }

  private Result<MeasurementId, ResponseCode> registerNGS(
<<<<<<< HEAD
      NGSMeasurementMetadata metadata) {
=======
      ProjectId projectId, NGSMeasurementMetadata ngsMeasurementMetadata) {
>>>>>>> be200fb9

    var associatedSampleCodes = metadata.associatedSamples();
    var selectedSampleCode = MeasurementCode.createNGS(
        String.valueOf(metadata.associatedSamples().get(0).code()));
    var sampleIdCodeEntries = queryIdCodePairs(associatedSampleCodes);

    if (sampleIdCodeEntries.size() != associatedSampleCodes.size()) {
      log.error("Could not find all corresponding sample ids for input: " + associatedSampleCodes);
      return Result.fromError(ResponseCode.FAILED);
    }

    var instrumentQuery = resolveOntologyCURI(metadata.instrumentCURI());
    if (instrumentQuery.isEmpty()) {
      return Result.fromError(ResponseCode.UNKNOWN_ONTOLOGY_TERM);
    }

    var organisationQuery = organisationLookupService.organisation(
        metadata.organisationId());
    if (organisationQuery.isEmpty()) {
      return Result.fromError(ResponseCode.UNKNOWN_ORGANISATION_ROR_ID);
    }

    var method = new NGSMethodMetadata(instrumentQuery.get(), metadata.facility(),
        metadata.sequencingReadType(), metadata.libraryKit(), metadata.flowCell(),
        metadata.sequencingRunProtocol(),
        metadata.indexI7(), metadata.indexI5());

    var measurement = NGSMeasurement.create(
        projectId,
        sampleIdCodeEntries.stream().map(SampleIdCodeEntry::sampleId).toList(),
        selectedSampleCode, organisationQuery.get(), method, metadata.comment());

    var parentCodes = sampleIdCodeEntries.stream().map(SampleIdCodeEntry::sampleCode).toList();

    var result = measurementDomainService.addNGS(measurement, parentCodes);

    if (result.isError()) {
      return Result.fromError(ResponseCode.FAILED);
    } else {
      return Result.fromValue(result.getValue().measurementId());
    }
  }

  private Result<MeasurementId, ResponseCode> registerPxP(
      ProjectId projectId, ProteomicsMeasurementMetadata metadata) {
    var associatedSampleCodes = metadata.associatedSamples();
    var selectedSampleCode = MeasurementCode.createMS(
        String.valueOf(metadata.associatedSamples().get(0).code()));
    var sampleIdCodeEntries = queryIdCodePairs(associatedSampleCodes);

    if (sampleIdCodeEntries.size() != associatedSampleCodes.size()) {
      log.error("Could not find all corresponding sample ids for input: " + associatedSampleCodes);
      return Result.fromError(ResponseCode.FAILED);
    }

    var instrumentQuery = resolveOntologyCURI(metadata.instrumentCURI());
    if (instrumentQuery.isEmpty()) {
      return Result.fromError(ResponseCode.UNKNOWN_ONTOLOGY_TERM);
    }

    var organisationQuery = organisationLookupService.organisation(
        metadata.organisationId());
    if (organisationQuery.isEmpty()) {
      return Result.fromError(ResponseCode.UNKNOWN_ORGANISATION_ROR_ID);
    }

    var method = new ProteomicsMethodMetadata(instrumentQuery.get(), metadata.facility(),
        metadata.fractionName(),
        metadata.digestionMethod(), metadata.digestionEnzyme(),
        metadata.enrichmentMethod(), Integer.parseInt(metadata.injectionVolume()),
        metadata.lcColumn(), metadata.lcmsMethod());

    var samplePreparation = new ProteomicsSamplePreparation(metadata.comment());
    var labelingMethod = metadata.labeling().stream().map(label -> new ProteomicsLabeling(
        label.sampleCode(), label.labelType(), label.label())).toList();

    var measurement = ProteomicsMeasurement.create(
        projectId,
        sampleIdCodeEntries.stream().map(SampleIdCodeEntry::sampleId).toList(),
        selectedSampleCode,
        organisationQuery.get(),
        method, samplePreparation);

    metadata.assignedSamplePoolGroup()
        .ifPresent(measurement::setSamplePoolGroup);

    measurement.setLabeling(labelingMethod);

    measurement.setFraction(metadata.fractionName());

    var parentCodes = sampleIdCodeEntries.stream().map(SampleIdCodeEntry::sampleCode).toList();

    var result = measurementDomainService.addProteomics(measurement, parentCodes);

    if (result.isError()) {
      return Result.fromError(ResponseCode.FAILED);
    } else {
      return Result.fromValue(result.getValue().measurementId());
    }
  }

  @PreAuthorize("hasPermission(#projectId, 'life.qbic.projectmanagement.domain.model.project.Project', 'WRITE')")
  public Result<MeasurementId, ResponseCode> register(ProjectId projectId,
      MeasurementMetadata measurementMetadata) {
    if (measurementMetadata.associatedSamples().isEmpty()) {
      return Result.fromError(ResponseCode.MISSING_ASSOCIATED_SAMPLES);
    }
    if (measurementMetadata instanceof ProteomicsMeasurementMetadata proteomicsMeasurementMetadata) {
      return registerPxP(projectId, proteomicsMeasurementMetadata);
    }
    if (measurementMetadata instanceof NGSMeasurementMetadata ngsMeasurementMetadata) {
      return registerNGS(projectId, ngsMeasurementMetadata);
    }
    return Result.fromError(ResponseCode.FAILED);
  }

  @Transactional
  @PreAuthorize(
      "hasPermission(#projectId, 'life.qbic.projectmanagement.domain.model.project.Project', 'WRITE')")
  public void registerMultiple(
      List<MeasurementMetadata> measurementMetadataList, ProjectId projectId) {
    var mergedSamplePoolGroups = mergeBySamplePoolGroup(measurementMetadataList);
    for (MeasurementMetadata measurementMetadata : mergedSamplePoolGroups) {
      register(projectId, measurementMetadata)
          .onError(error -> {
            throw new MeasurementRegistrationException(error);
          });
    }
  }

  private List<? extends MeasurementMetadata> mergeBySamplePoolGroup(
      List<? extends MeasurementMetadata> measurementMetadataList) {
    if (measurementMetadataList.isEmpty()) {
      return measurementMetadataList;
    }
    //Todo how should pooled be handled in NGS?
    if (measurementMetadataList.stream()
        .allMatch(NGSMeasurementMetadata.class::isInstance)) {
      return measurementMetadataList;
    }
    if (measurementMetadataList.stream()
        .allMatch(ProteomicsMeasurementMetadata.class::isInstance)) {
      var proteomicsMeasurementMetadataList = measurementMetadataList.stream()
          .map(ProteomicsMeasurementMetadata.class::cast).toList();
      return mergeBySamplePoolGroupProteomics(proteomicsMeasurementMetadataList);
    } else {
      throw new RuntimeException(
          "Merging measurement metadata: expected proteomics metadata only.");
    }
  }

  private List<ProteomicsMeasurementMetadata> mergeBySamplePoolGroupProteomics(
      List<ProteomicsMeasurementMetadata> proteomicsMeasurementMetadataList) {
    var poolingGroups = proteomicsMeasurementMetadataList.stream().filter(
        proteomicsMeasurementMetadata -> proteomicsMeasurementMetadata.assignedSamplePoolGroup()
            .isPresent()).collect(Collectors.groupingBy(
        metadata -> metadata.assignedSamplePoolGroup().orElseThrow()));
    List<ProteomicsMeasurementMetadata> mergedPooledMeasurements = poolingGroups.values().stream()
        .map(MeasurementService::merge).filter(Optional::isPresent).map(Optional::get).toList();

    var singleMeasurements = proteomicsMeasurementMetadataList.stream()
        .filter(metadata -> metadata.assignedSamplePoolGroup().isEmpty()).toList();

    return Stream.concat(singleMeasurements.stream(),
        mergedPooledMeasurements.stream()).toList();
  }

  private Optional<OntologyTerm> resolveOntologyCURI(String ontologyCURI) {
    return ontologyLookupService.findByCURI(ontologyCURI).map(OntologyTerm::from);
  }

  private Collection<SampleIdCodeEntry> queryIdCodePairs(Collection<SampleCode> sampleCodes) {
    return sampleCodes.stream().map(sampleInformationService::findSampleId)
        .filter(Optional::isPresent)
        .map(Optional::get).toList();
  }

  public enum ResponseCode {
    FAILED, SUCCESSFUL, UNKNOWN_ORGANISATION_ROR_ID, UNKNOWN_ONTOLOGY_TERM, WRONG_EXPERIMENT, MISSING_ASSOCIATED_SAMPLES
  }

  public static final class MeasurementRegistrationException extends RuntimeException {

    private final MeasurementService.ResponseCode reason;

    public MeasurementRegistrationException(ResponseCode reason) {
      this.reason = reason;
    }

    public ResponseCode reason() {
      return reason;
    }
  }

}<|MERGE_RESOLUTION|>--- conflicted
+++ resolved
@@ -117,11 +117,7 @@
   }
 
   private Result<MeasurementId, ResponseCode> registerNGS(
-<<<<<<< HEAD
-      NGSMeasurementMetadata metadata) {
-=======
-      ProjectId projectId, NGSMeasurementMetadata ngsMeasurementMetadata) {
->>>>>>> be200fb9
+      ProjectId projectId, NGSMeasurementMetadata metadata) {
 
     var associatedSampleCodes = metadata.associatedSamples();
     var selectedSampleCode = MeasurementCode.createNGS(
@@ -149,8 +145,7 @@
         metadata.sequencingRunProtocol(),
         metadata.indexI7(), metadata.indexI5());
 
-    var measurement = NGSMeasurement.create(
-        projectId,
+    var measurement = NGSMeasurement.create(projectId,
         sampleIdCodeEntries.stream().map(SampleIdCodeEntry::sampleId).toList(),
         selectedSampleCode, organisationQuery.get(), method, metadata.comment());
 
