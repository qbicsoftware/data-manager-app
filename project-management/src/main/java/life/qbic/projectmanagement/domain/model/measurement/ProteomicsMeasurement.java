package life.qbic.projectmanagement.domain.model.measurement;

import static java.util.Objects.requireNonNull;

import jakarta.persistence.AttributeOverride;
import jakarta.persistence.CollectionTable;
import jakarta.persistence.Column;
import jakarta.persistence.Convert;
import jakarta.persistence.ElementCollection;
import jakarta.persistence.Embedded;
import jakarta.persistence.EmbeddedId;
import jakarta.persistence.Entity;
import jakarta.persistence.FetchType;
import jakarta.persistence.JoinColumn;
import java.time.Instant;
import java.util.Collection;
import java.util.HashSet;
import java.util.Objects;
import java.util.Optional;
import java.util.Set;
import life.qbic.domain.concepts.LocalDomainEventDispatcher;
import life.qbic.projectmanagement.application.measurement.MeasurementMetadata;
import life.qbic.projectmanagement.domain.Organisation;
import life.qbic.projectmanagement.domain.model.OntologyTerm;
import life.qbic.projectmanagement.domain.model.measurement.MeasurementCode.MeasurementCodeConverter;
import life.qbic.projectmanagement.domain.model.measurement.event.MeasurementCreatedEvent;
import life.qbic.projectmanagement.domain.model.measurement.event.MeasurementUpdatedEvent;
import life.qbic.projectmanagement.domain.model.project.ProjectId;
import life.qbic.projectmanagement.domain.model.sample.SampleId;

/**
 * <b>Proteomics measurement</b>
 * <p>
 * Proteomics implementation for the {@link MeasurementMetadata} interface, our aggregate for
 * proteomics measurement metadata.
 *
 * @since 1.0.0
 */
@Entity(name = "proteomics_measurement")
public class ProteomicsMeasurement {

  @Embedded
  @Column(nullable = false)
  ProjectId projectId;

  @Column(name = "labelType")
  private String labelType = "";

  @Column(name = "lcmsMethod")
  private String lcmsMethod = "";

  @Embedded
  private Organisation organisation;

  @EmbeddedId
  @AttributeOverride(name = "uuid", column = @Column(name = "measurement_id"))
  private MeasurementId measurementId;

  @Column(name = "instrument", columnDefinition = "longtext CHECK (json_valid(`instrument`))")
  private OntologyTerm instrument;

  @Column(name = "samplePool")
  private String samplePool = "";

  @Column(name = "measurementCode")
  @Convert(converter = MeasurementCodeConverter.class)
  private MeasurementCode measurementCode;

  @Column(name = "registration")
  private Instant registration;

  @Column(name = "facility")
  private String facility = "";

  @Column(name = "digestionMethod")
  private String digestionMethod = "";

  @Column(name = "digestionEnzyme")
  private String digestionEnzyme = "";

  @Column(name = "enrichmentMethod")
  private String enrichmentMethod = "";

  @Column(name = "injectionVolume")
  private int injectionVolume;

  @Column(name = "lcColumn")
  private String lcColumn = "";

  @ElementCollection(targetClass = ProteomicsSpecificMeasurementMetadata.class, fetch = FetchType.EAGER)
  @CollectionTable(name = "specific_measurement_metadata_pxp", joinColumns = @JoinColumn(name = "measurement_id"))
  private Set<ProteomicsSpecificMeasurementMetadata> specificMetadata;

  protected ProteomicsMeasurement() {
    // Needed for JPA
  }

  private ProteomicsMeasurement(ProjectId projectId, MeasurementId id,
      MeasurementCode measurementCode,
      Organisation organisation, ProteomicsMethodMetadata method, Instant registration,
      Collection<ProteomicsSpecificMeasurementMetadata> proteomicsMeasurementMetadata) {
    this.projectId = requireNonNull(projectId, "projectId must not be null");
    evaluateMandatoryMetadata(
        method); // throws IllegalArgumentException if required properties are missing
    evaluateMandatorySpecificMetadata(
        proteomicsMeasurementMetadata); // throws IllegalArgumentException if required properties are missing
    this.measurementId = id;
    this.organisation = organisation;
    this.measurementCode = measurementCode;
    this.registration = registration;
<<<<<<< HEAD
    this.injectionVolume = method.injectionVolume();
=======
    setMethodMetadata(method);
>>>>>>> 55b755e6
    this.specificMetadata = new HashSet<>(proteomicsMeasurementMetadata);
    emitCreatedEvent();
  }

  private static void evaluateMandatorySpecificMetadata(
      Collection<ProteomicsSpecificMeasurementMetadata> metadata) throws IllegalArgumentException {
    metadata.forEach(ProteomicsMeasurement::evaluateMandatorySpecificMetadata);
  }

  private static void evaluateMandatorySpecificMetadata(
      ProteomicsSpecificMeasurementMetadata metadata) throws IllegalArgumentException {
    if (metadata.measuredSample() == null) {
      throw new IllegalArgumentException("Measured Sample: Missing metadata");
    }
  }

  private static void evaluateMandatoryMetadata(ProteomicsMethodMetadata method)
      throws IllegalArgumentException {
    if (method.instrument() == null) {
      throw new IllegalArgumentException("Instrument: Missing metadata.");
    }
    if (method.facility().isBlank()) {
      throw new IllegalArgumentException("Facility: Missing metadata");
    }
    if (method.digestionMethod().isBlank()) {
      throw new IllegalArgumentException("Digestion Method: Missing metadata");
    }
    if (method.digestionEnzyme().isBlank()) {
      throw new IllegalArgumentException("Digestion Enzyme: Missing metadata");
    }
    if (method.lcColumn().isBlank()) {
      throw new IllegalArgumentException("LC column: Missing metadata");
    }
    if (method.lcmsMethod().isBlank()) {
      throw new IllegalArgumentException("LCMS method: Missing metadata");
    }
  }

  /**
   * Creates a new {@link ProteomicsMeasurement} object instance, that describes an NGS measurement
   * entity with many describing properties about provenance and instrumentation.
   *
   * @param projectId
   * @return
   * @throws IllegalArgumentException in case there are missing required metadata.
   * @since 1.0.0
   */
  public static ProteomicsMeasurement create(ProjectId projectId,
      MeasurementCode measurementCode, Organisation organisation, ProteomicsMethodMetadata method,
      Collection<ProteomicsSpecificMeasurementMetadata> proteomicsSpecificMeasurementMetadata)
      throws IllegalArgumentException {
    requireNonNull(method.instrument());
    requireNonNull(measurementCode);
    requireNonNull(proteomicsSpecificMeasurementMetadata);
    if (!measurementCode.isMSDomain()) {
      throw new IllegalArgumentException(
          "Proteomics code is not from the Proteomics domain for: \"" + measurementCode + "\"");
    }
    if (proteomicsSpecificMeasurementMetadata.isEmpty()) {
      throw new IllegalArgumentException(
          "No specific metadata provided: Specific metadata must contain at least one entry with a measured sample reference."
      );
    }
    var measurementId = MeasurementId.create();
    return new ProteomicsMeasurement(projectId, measurementId, measurementCode,
        organisation,
        method, Instant.now(), proteomicsSpecificMeasurementMetadata);
  }

  public void setSpecificMetadata(
      Collection<ProteomicsSpecificMeasurementMetadata> specificMetadata) {
    this.specificMetadata = new HashSet<>(specificMetadata);
  }

  public Collection<ProteomicsSpecificMeasurementMetadata> specificMetadata() {
    return new HashSet<>(specificMetadata);
  }

  public void addSpecificMetadata(ProteomicsSpecificMeasurementMetadata specificMetadata) {
    this.specificMetadata.add(specificMetadata);
  }

  /**
   * Convenience method to query if the measurement was derived from a pooled sample.
   *
   * @return true, if the measurement was performed on a pooled sample, else returns false
   * @since 1.0.0
   */
  public boolean isPooledSampleMeasurement() {
    return specificMetadata.size() > 1;
  }

  public MeasurementCode measurementCode() {
    return this.measurementCode;
  }

  public MeasurementId measurementId() {
    return measurementId;
  }

  public ProjectId projectId() {
    return projectId;
  }

  public Collection<SampleId> measuredSamples() {
    return specificMetadata.stream().map(ProteomicsSpecificMeasurementMetadata::measuredSample)
        .toList();
  }

  public OntologyTerm instrument() {
    return instrument;
  }

  public Organisation organisation() {
    return organisation;
  }

  public String facility() {
    return facility;
  }

  public String digestionMethod() {
    return digestionMethod;
  }

  public String digestionEnzyme() {
    return digestionEnzyme;
  }

  public String enrichmentMethod() {
    return enrichmentMethod;
  }

  public String lcColumn() {
    return lcColumn;
  }

  public String lcmsMethod() {
    return lcmsMethod;
  }

  public Instant registrationDate() {
    return registration;
  }

<<<<<<< HEAD
  public void setMethod(ProteomicsMethodMetadata method) {
    this.instrument = method.instrument();
    this.facility = method.facility();
    this.digestionMethod = method.digestionMethod();
    this.digestionEnzyme = method.digestionEnzyme();
    this.enrichmentMethod = method.enrichmentMethod();
    this.lcColumn = method.lcColumn();
    this.lcmsMethod = method.lcmsMethod();
    this.injectionVolume = method.injectionVolume();
    this.labelType = method.labelType();
=======
  public void updateMethod(ProteomicsMethodMetadata method) {
    setMethodMetadata(method);
>>>>>>> 55b755e6
    emitUpdatedEvent();
  }

  private void setMethodMetadata(ProteomicsMethodMetadata methodMetadata) {
    this.instrument = methodMetadata.instrument();
    this.facility = methodMetadata.facility();
    this.digestionMethod = methodMetadata.digestionMethod();
    this.digestionEnzyme = methodMetadata.digestionEnzyme();
    this.enrichmentMethod = methodMetadata.enrichmentMethod();
    this.lcColumn = methodMetadata.lcColumn();
    this.lcmsMethod = methodMetadata.lcmsMethod();
    this.labelType = methodMetadata.labelType();
    this.injectionVolume = methodMetadata.injectionVolume();
  }

  private void emitUpdatedEvent() {
    var measurementUpdatedEvent = new MeasurementUpdatedEvent(this.measurementId());
    LocalDomainEventDispatcher.instance().dispatch(measurementUpdatedEvent);
  }

  private void emitCreatedEvent() {
    var measurementCreatedEvent = new MeasurementCreatedEvent(this.measurementId());
    LocalDomainEventDispatcher.instance().dispatch(measurementCreatedEvent);
  }

  public void setSamplePoolGroup(String group) {
    this.samplePool = group;
  }

  public Optional<String> samplePoolGroup() {
    return samplePool.isBlank() ? Optional.empty() : Optional.of(samplePool);
  }

  public int injectionVolume() {
    return injectionVolume;
  }

  public String labelType() {
    return labelType;
  }

  public void setOrganisation(Organisation organisation) {
    this.organisation = organisation;
    emitUpdatedEvent();
  }

  @Override
  public boolean equals(Object o) {
    if (this == o) {
      return true;
    }
    if (!(o instanceof ProteomicsMeasurement that)) {
      return false;
    }

    return Objects.equals(measurementId, that.measurementId);
  }

  @Override
  public int hashCode() {
    return measurementId != null ? measurementId.hashCode() : 0;
  }

  public Optional<String> comment() {
    return Optional.empty();
  }
}<|MERGE_RESOLUTION|>--- conflicted
+++ resolved
@@ -108,11 +108,7 @@
     this.organisation = organisation;
     this.measurementCode = measurementCode;
     this.registration = registration;
-<<<<<<< HEAD
-    this.injectionVolume = method.injectionVolume();
-=======
     setMethodMetadata(method);
->>>>>>> 55b755e6
     this.specificMetadata = new HashSet<>(proteomicsMeasurementMetadata);
     emitCreatedEvent();
   }
@@ -257,22 +253,9 @@
   public Instant registrationDate() {
     return registration;
   }
-
-<<<<<<< HEAD
-  public void setMethod(ProteomicsMethodMetadata method) {
-    this.instrument = method.instrument();
-    this.facility = method.facility();
-    this.digestionMethod = method.digestionMethod();
-    this.digestionEnzyme = method.digestionEnzyme();
-    this.enrichmentMethod = method.enrichmentMethod();
-    this.lcColumn = method.lcColumn();
-    this.lcmsMethod = method.lcmsMethod();
-    this.injectionVolume = method.injectionVolume();
-    this.labelType = method.labelType();
-=======
+  
   public void updateMethod(ProteomicsMethodMetadata method) {
     setMethodMetadata(method);
->>>>>>> 55b755e6
     emitUpdatedEvent();
   }
 
