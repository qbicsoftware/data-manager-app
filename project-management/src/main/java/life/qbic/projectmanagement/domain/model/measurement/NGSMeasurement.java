package life.qbic.projectmanagement.domain.model.measurement;

import static java.util.Objects.requireNonNull;

import jakarta.persistence.AttributeOverride;
import jakarta.persistence.CollectionTable;
import jakarta.persistence.Column;
import jakarta.persistence.Convert;
import jakarta.persistence.ElementCollection;
import jakarta.persistence.Embedded;
import jakarta.persistence.EmbeddedId;
import jakarta.persistence.Entity;
import jakarta.persistence.FetchType;
import jakarta.persistence.JoinColumn;
import java.time.Instant;
import java.util.Collection;
import java.util.HashSet;
import java.util.List;
import java.util.Objects;
import java.util.Optional;
<<<<<<< HEAD
import life.qbic.domain.concepts.LocalDomainEventDispatcher;
=======
import java.util.Set;
>>>>>>> 70d54acc
import life.qbic.projectmanagement.domain.Organisation;
import life.qbic.projectmanagement.domain.model.OntologyTerm;
import life.qbic.projectmanagement.domain.model.measurement.event.MeasurementCreatedEvent;
import life.qbic.projectmanagement.domain.model.measurement.event.MeasurementUpdatedEvent;
import life.qbic.projectmanagement.domain.model.project.ProjectId;
import life.qbic.projectmanagement.domain.model.sample.SampleId;

/**
 * <b>NGS Metadata Object</b>
 *
 * <p>Captures an measurement metadata object entity with information
 * about the origin of measurement, the instrumentation and much more domain-specific
 * information.</p>
 * <p>
 * A measurement object can be linked to one or more samples via the samples unique sample id. In
 * the case of originating from more than one sample, we consider this as a typical use case for
 * <strong>sample pooling</strong>.
 *
 * @since 1.0.0
 */
@Entity(name = "ngs_measurements")
public class NGSMeasurement {

  @Column(name = "facility")
  String facility = "";
  @Column(name = "readType")
  String sequencingReadType = "";
  @Column(name = "libraryKit")
  String libraryKit = "";
  @Column(name = "flowcell")
  String flowCell = "";
  @Column(name = "runProtocol")
  String sequencingRunProtocol = "";
  @EmbeddedId
  @AttributeOverride(name = "uuid", column = @Column(name = "measurement_id"))
  private MeasurementId measurementId;
  @Embedded
  @Column(nullable = false)
  private ProjectId projectId;
  @Column(name = "instrument", columnDefinition = "longtext CHECK (json_valid(`instrument`))")
  private OntologyTerm instrument;
  @Column(name = "samplePool")
  private String samplePool = "";
  @Convert(converter = MeasurementCode.MeasurementCodeConverter.class)
  private MeasurementCode measurementCode;
  @Column(name = "registrationTime")
  private Instant registration;
  @Embedded
  private Organisation organisation;

  @ElementCollection(targetClass = NGSSpecificMeasurementMetadata.class, fetch = FetchType.EAGER)
  @CollectionTable(name = "specific_measurement_metadata_ngs", joinColumns = @JoinColumn(name = "measurement_id"))
  private Set<NGSSpecificMeasurementMetadata> specificMetadata = new HashSet<>();

  protected NGSMeasurement() {
    // Needed for JPA
  }

  private NGSMeasurement(MeasurementId measurementId, ProjectId projectId,
      String samplePool,
      MeasurementCode measurementCode,
      Organisation organisation, NGSMethodMetadata method, Instant registration,
      Collection<NGSSpecificMeasurementMetadata> measurementMetadata) {
    if (!measurementCode.isNGSDomain()) {
      throw new IllegalArgumentException(
          "NGSMeasurementMetadata code is not from the NGS domain for: \"" + measurementCode
              + "\"");
    }
    evaluateMandatoryMetadata(
        method); // throws IllegalArgumentException if required properties are missing
<<<<<<< HEAD
    measuredSamples = new ArrayList<>();
    measuredSamples.addAll(sampleIds);
    this.measurementId = measurementId;
=======
    this.id = measurementId;
>>>>>>> 70d54acc
    this.projectId = requireNonNull(projectId, "projectId must not be null");
    this.organisation = requireNonNull(organisation, "organisation must not be null");
    this.instrument = requireNonNull(method.instrument(), "instrument must not be null");
    this.measurementCode = requireNonNull(measurementCode, "measurement code must not be null");
    this.facility = requireNonNull(method.facility(), "facility must not be null");
    this.sequencingReadType = requireNonNull(method.sequencingReadType(),
        "read type must not be null");
    this.libraryKit = method.libraryKit();
    this.flowCell = method.flowCell();
    this.sequencingRunProtocol = method.sequencingRunProtocol();
    this.registration = registration;
<<<<<<< HEAD
    this.comment = comment;
    emitCreatedEvent();
=======
    this.samplePool = samplePool;
    this.specificMetadata = new HashSet<>(measurementMetadata);
>>>>>>> 70d54acc
  }

  private static void evaluateMandatoryMetadata(NGSMethodMetadata method)
      throws IllegalArgumentException {
    if (method.facility().isBlank()) {
      throw new IllegalArgumentException("Facility: Missing metadata");
    }
    if (method.sequencingReadType().isBlank()) {
      throw new IllegalArgumentException("Sequencing Read Type: Missing metadata");
    }
  }

  /**
   * Creates a new pooled {@link NGSMeasurement} object instance, that describes an NGS measurement entity
   * with many describing properties about provenance and instrumentation.
   *
   * @param projectId                   the project id the measurement belongs to
   * @param samplePool                  the sample pool label the measurement represents
   * @param measurementCode             the assigned measurement code for the measurement
   * @param organisation                where the measurement has been conducted
   * @param method                      measurement method related metadata
   * @param specificMeasurementMetadata sample specific metadata
   * @return an instance of an {@link NGSMeasurement}
   * @since 1.0.0
   */
  public static NGSMeasurement createWithPool(ProjectId projectId, String samplePool,
      MeasurementCode measurementCode, Organisation organisation, NGSMethodMetadata method,
      Collection<NGSSpecificMeasurementMetadata> specificMeasurementMetadata)
      throws IllegalArgumentException {
    requireNonNull(measurementCode, "measurement Code must not be null");
    requireNonNull(method, "method must not be null");
    requireNonNull(method.instrument(), "instrument must not be null");
    if (samplePool.isBlank()) {
      throw new IllegalArgumentException("Sample Pool: no value provided");
    }
    if (specificMeasurementMetadata.stream().map(NGSSpecificMeasurementMetadata::index)
        .anyMatch(Optional::isEmpty)) {
      throw new IllegalArgumentException(
          "All specific metadata must have an index in a pooled measurement");
    }
    var measurementId = MeasurementId.create();
    return new NGSMeasurement(measurementId, projectId, samplePool, measurementCode, organisation,
        method, Instant.now(), specificMeasurementMetadata);
  }

  /**
   * Creates a new single {@link NGSMeasurement} object instance, that describes an NGS measurement
   * entity with many describing properties about provenance and instrumentation.
   *
   * @param projectId                   the project id the measurement belongs to
   * @param measurementCode             the assigned measurement code for the measurement
   * @param organisation                where the measurement has been conducted
   * @param method                      measurement method related metadata
   * @param specificMeasurementMetadata sample specific metadata
   * @return an instance of an {@link NGSMeasurement}
   * @since 1.0.0
   */
  public static NGSMeasurement createSingleMeasurement(ProjectId projectId,
      MeasurementCode measurementCode, Organisation organisation, NGSMethodMetadata method,
      NGSSpecificMeasurementMetadata specificMeasurementMetadata) {
    requireNonNull(measurementCode, "Measurement Code cannot be null");
    requireNonNull(method, "NGsMethodMetadata cannot be null");
    requireNonNull(method.instrument(), "Instrument cannot be null");
    return new NGSMeasurement(MeasurementId.create(), projectId, "", measurementCode, organisation,
        method, Instant.now(), List.of(specificMeasurementMetadata));
  }

  public void setMethod(NGSMethodMetadata methodMetadata) {
    this.instrument = methodMetadata.instrument();
    this.facility = methodMetadata.facility();
    this.sequencingReadType = methodMetadata.sequencingReadType();
    this.libraryKit = methodMetadata.libraryKit();
    this.flowCell = methodMetadata.flowCell();
    this.sequencingRunProtocol = methodMetadata.sequencingRunProtocol();
<<<<<<< HEAD
    this.indexI7 = methodMetadata.indexI7();
    this.indexI5 = methodMetadata.indexI5();
    emitUpdatedEvent();
  }

  public void setComment(String comment) {
    this.comment = comment;
    emitUpdatedEvent();
=======
  }

  public void setSpecificMetadata(Collection<NGSSpecificMeasurementMetadata> specificMetadata) {
    this.specificMetadata = new HashSet<>(specificMetadata);
>>>>>>> 70d54acc
  }

  public Collection<NGSSpecificMeasurementMetadata> specificMeasurementMetadata() {
    return specificMetadata.stream().toList();
  }

  public void setOrganisation(Organisation organisation) {
    this.organisation = Objects.requireNonNull(organisation);
  }

  public void updateMethod(NGSMethodMetadata methodMetadata) {
    Objects.requireNonNull(methodMetadata);
    setMethod(methodMetadata);
  }


  public MeasurementCode measurementCode() {
    return this.measurementCode;
  }

  public MeasurementId measurementId() {
    return measurementId;
  }
  public ProjectId projectId() {
    return projectId;
  }

  public OntologyTerm instrument() {
    return instrument;
  }

  public void setSamplePoolGroup(String group) {
    this.samplePool = group;
  }

  public Optional<String> samplePoolGroup() {
    return samplePool.isBlank() ? Optional.empty() : Optional.of(samplePool);
  }

  public Instant registrationDate() {
    return registration;
  }

  public Organisation organisation() {
    return organisation;
  }

  public String facility() {
    return facility;
  }

  public String sequencingReadType() {
    return sequencingReadType;
  }

  public Optional<String> libraryKit() {
    return Optional.ofNullable(libraryKit.isBlank() ? null : libraryKit);
  }

  public Optional<String> flowCell() {
    return Optional.ofNullable(flowCell.isBlank() ? null : flowCell);
  }

  public Optional<String> sequencingRunProtocol() {
    return Optional.ofNullable(sequencingRunProtocol.isBlank() ? null : sequencingRunProtocol);
  }

  public Collection<SampleId> measuredSamples() {
    return specificMetadata.stream().map(NGSSpecificMeasurementMetadata::measuredSample)
        .toList();
  }

  private void emitUpdatedEvent() {
    var measurementUpdatedEvent = new MeasurementUpdatedEvent(this.measurementId());
    LocalDomainEventDispatcher.instance().dispatch(measurementUpdatedEvent);
  }

  private void emitCreatedEvent() {
    var measurementCreatedEvent = new MeasurementCreatedEvent(this.measurementId());
    LocalDomainEventDispatcher.instance().dispatch(measurementCreatedEvent);
  }

  @Override
  public String toString() {
    return measurementCode.value();
  }

  @Override
  public boolean equals(Object o) {
    if (this == o) {
      return true;
    }
    if (!(o instanceof NGSMeasurement that)) {
      return false;
    }

    return Objects.equals(measurementId, that.measurementId);
  }

  @Override
  public int hashCode() {
    return measurementId != null ? measurementId.hashCode() : 0;
  }
}<|MERGE_RESOLUTION|>--- conflicted
+++ resolved
@@ -18,11 +18,8 @@
 import java.util.List;
 import java.util.Objects;
 import java.util.Optional;
-<<<<<<< HEAD
 import life.qbic.domain.concepts.LocalDomainEventDispatcher;
-=======
 import java.util.Set;
->>>>>>> 70d54acc
 import life.qbic.projectmanagement.domain.Organisation;
 import life.qbic.projectmanagement.domain.model.OntologyTerm;
 import life.qbic.projectmanagement.domain.model.measurement.event.MeasurementCreatedEvent;
@@ -93,13 +90,7 @@
     }
     evaluateMandatoryMetadata(
         method); // throws IllegalArgumentException if required properties are missing
-<<<<<<< HEAD
-    measuredSamples = new ArrayList<>();
-    measuredSamples.addAll(sampleIds);
     this.measurementId = measurementId;
-=======
-    this.id = measurementId;
->>>>>>> 70d54acc
     this.projectId = requireNonNull(projectId, "projectId must not be null");
     this.organisation = requireNonNull(organisation, "organisation must not be null");
     this.instrument = requireNonNull(method.instrument(), "instrument must not be null");
@@ -111,13 +102,9 @@
     this.flowCell = method.flowCell();
     this.sequencingRunProtocol = method.sequencingRunProtocol();
     this.registration = registration;
-<<<<<<< HEAD
-    this.comment = comment;
-    emitCreatedEvent();
-=======
     this.samplePool = samplePool;
     this.specificMetadata = new HashSet<>(measurementMetadata);
->>>>>>> 70d54acc
+    emitCreatedEvent();
   }
 
   private static void evaluateMandatoryMetadata(NGSMethodMetadata method)
@@ -192,21 +179,12 @@
     this.libraryKit = methodMetadata.libraryKit();
     this.flowCell = methodMetadata.flowCell();
     this.sequencingRunProtocol = methodMetadata.sequencingRunProtocol();
-<<<<<<< HEAD
-    this.indexI7 = methodMetadata.indexI7();
-    this.indexI5 = methodMetadata.indexI5();
     emitUpdatedEvent();
-  }
-
-  public void setComment(String comment) {
-    this.comment = comment;
-    emitUpdatedEvent();
-=======
   }
 
   public void setSpecificMetadata(Collection<NGSSpecificMeasurementMetadata> specificMetadata) {
     this.specificMetadata = new HashSet<>(specificMetadata);
->>>>>>> 70d54acc
+    emitUpdatedEvent();
   }
 
   public Collection<NGSSpecificMeasurementMetadata> specificMeasurementMetadata() {
@@ -215,6 +193,7 @@
 
   public void setOrganisation(Organisation organisation) {
     this.organisation = Objects.requireNonNull(organisation);
+    emitUpdatedEvent();
   }
 
   public void updateMethod(NGSMethodMetadata methodMetadata) {
