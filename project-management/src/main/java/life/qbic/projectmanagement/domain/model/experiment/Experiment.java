package life.qbic.projectmanagement.domain.model.experiment;

import static java.util.Objects.requireNonNull;

import jakarta.persistence.Column;
import jakarta.persistence.ElementCollection;
import jakarta.persistence.Embedded;
import jakarta.persistence.EmbeddedId;
import jakarta.persistence.Entity;
import jakarta.persistence.PostLoad;
import java.util.ArrayList;
import java.util.Collection;
import java.util.List;
import life.qbic.application.commons.ApplicationException;
import life.qbic.application.commons.ApplicationException.ErrorCode;
import life.qbic.application.commons.ApplicationException.ErrorParameters;
import life.qbic.application.commons.Result;
import life.qbic.domain.concepts.LocalDomainEventDispatcher;
import life.qbic.projectmanagement.domain.model.OntologyTerm;
import life.qbic.projectmanagement.domain.model.experiment.ExperimentalDesign.AddExperimentalGroupResponse.ResponseCode;
import life.qbic.projectmanagement.domain.model.experiment.event.ExperimentCreatedEvent;
import life.qbic.projectmanagement.domain.model.experiment.event.ExperimentUpdatedEvent;
import life.qbic.projectmanagement.domain.model.experiment.exception.ConditionExistsException;
import life.qbic.projectmanagement.domain.model.experiment.exception.ExperimentalVariableExistsException;


/**
 * <b>Experiment</b>
 * <p>
 * An experiment tests a underlying scientific hypothesis.
 * <p>
 * An experiment has an explicit design stating {@link ExperimentalVariable}s and
 * {@link Condition}s. {@link ExperimentalVariable}s are sometimes referred to as experimental
 * factors. For more information about the design of an experiment please see
 * {@link ExperimentalDesign}.
 */
@Entity(name = "experiments_datamanager")
public class Experiment {

  @EmbeddedId
  private ExperimentId experimentId;
  @Column(name = "experimentName")
  private String name;
  @Embedded
  private ExperimentalDesign experimentalDesign;
  @Column(name = "speciesIconName", nullable = false, columnDefinition = "varchar(31) default 'default'")
  private String speciesIconName;
  @Column(name = "specimenIconName", nullable = false, columnDefinition = "varchar(31) default 'default'")
  private String specimenIconName;
  @Column(name = "analyteIconName", nullable = false, columnDefinition = "varchar(31) default 'default'")
  private String analyteIconName;
  
  @ElementCollection(targetClass = OntologyTerm.class)
  @Column(name = "analytes", columnDefinition = "longtext CHECK (json_valid(`analytes`))")
  //FIXME should be `analyte`in the database and here
  private List<OntologyTerm> analytes = new ArrayList<>();
  @ElementCollection(targetClass = OntologyTerm.class)
  @Column(name = "species", columnDefinition = "longtext CHECK (json_valid(`species`))")
  private List<OntologyTerm> species = new ArrayList<>();
  @ElementCollection(targetClass = OntologyTerm.class)
  @Column(name = "specimens", columnDefinition = "longtext CHECK (json_valid(`specimens`))")
  //FIXME should be `specimen`in the database and here
  private List<OntologyTerm> specimens = new ArrayList<>();
  private static final String defaultIconName = "default";

  /**
   * Please use {@link Experiment#create(String)} instead
   */
  protected Experiment() {
    // Please use the create method. This is needed for JPA
  }

  protected Experiment(String name) {
    if (name.isEmpty()) {
      throw new ApplicationException("An Experiment must have a name");
    }
    this.name = name;
    this.experimentId = ExperimentId.create();
    emitExperimentCreatedEvent();
  }

  public static Experiment create(String name) {
    Experiment experiment = new Experiment(name);
    experiment.experimentalDesign = ExperimentalDesign.create();
<<<<<<< HEAD
=======
    experiment.experimentId = ExperimentId.create();
    experiment.speciesIconName = defaultIconName;
    experiment.specimenIconName = defaultIconName;
    experiment.analyteIconName = defaultIconName;

>>>>>>> 2fbf99d3
    return experiment;
  }

  @PostLoad
  private void loadCollections() {
    int analyteCount = analytes.size();
    int specimenCount = specimens.size();
    int speciesCount = species.size();
  }

  /**
   * Returns the name of the experiment.
   *
   * @return the name of the experiment
   */
  public String getName() {
    return name;
  }

  public String getSpeciesIconName() {
    return speciesIconName;
  }

  public String getSpecimenIconName() {
    return specimenIconName;
  }

  public String getAnalyteIconName() {
    return analyteIconName;
  }

  public void setIconNames(String speciesIconName, String specimenIconName, String analyteIconName) {
    this.speciesIconName = validateIconName(speciesIconName);
    this.specimenIconName = validateIconName(specimenIconName);
    this.analyteIconName = validateIconName(analyteIconName);
  }

  private String validateIconName(String iconName) {
    requireNonNull(iconName, "Icon names must not be null");
    if(iconName.isBlank()) {
      throw new ApplicationException("Icon names must not be blank");
    }
    return iconName;
  }

  /**
   * Retrieves the list of experimental variables stored within the Experiment.
   *
   * @return Provides the list of {@link ExperimentalVariable} defined within the
   * {@link ExperimentalDesign} of the Experiment
   */

  public List<ExperimentalVariable> variables() {
    return experimentalDesign.variables();
  }

  /**
   * @return the identifier of this experiment
   */
  public ExperimentId experimentId() {
    return experimentId;
  }


  /**
   * @return the collection of species in this experiment
   */
  public Collection<OntologyTerm> getSpecies() {
    return species.stream().toList();
  }

  /**
   * @return the collection of specimens in this experiment
   */
  public Collection<OntologyTerm> getSpecimens() {
    return specimens.stream().toList();
  }

  /**
   * @return the collection of analytes in this experiment
   */
  public Collection<OntologyTerm> getAnalytes() {
    return analytes.stream().toList();
  }

  /**
   * Adds specimens to the experiment.
   *
   * @param specimens The specimens to add to the experiment
   */
  public void addSpecimens(Collection<OntologyTerm> specimens) {
    if (specimens.isEmpty()) {
      return;
    }
    List<OntologyTerm> missingSpecimens = specimens.stream()
        .filter(specimen -> !this.specimens.contains(specimen))
        .distinct()
        .toList();
    this.specimens.addAll(missingSpecimens);
    emitExperimentUpdatedEvent();
  }

  /**
   * Removes all experimental variables AND all experimental groups.
   *
   * @since 1.0.0
   */
  public void removeAllExperimentalVariables() {
    removeAllExperimentalGroups();
    experimentalDesign.removeAllExperimentalVariables();
    emitExperimentUpdatedEvent();
  }

  /**
   * Removes experimental groups with the provided ids from the experiment .
   *
   * @since 1.0.0
   */
  public void removeExperimentalGroups(List<Long> ids) {
    ids.forEach(experimentalDesign::removeExperimentalGroup);
    emitExperimentUpdatedEvent();
  }

  /**
   * Removes all experimental groups in an experiment.
   *
   * @since 1.0.0
   */
  public void removeAllExperimentalGroups() {
    for (ExperimentalGroup experimentalGroup : experimentalDesign.getExperimentalGroups()) {
      experimentalDesign.removeExperimentalGroup(experimentalGroup.id());
    }
    emitExperimentUpdatedEvent();
  }

  /**
   * Adds analytes to the experiment.
   *
   * @param analytes The analytes to add to the experiment
   */
  public void addAnalytes(Collection<OntologyTerm> analytes) {
    if (analytes.isEmpty()) {
      return;
    }

    // only add analytes that are not present already
    List<OntologyTerm> missingAnalytes = analytes.stream()
        .filter(analyte -> !this.analytes.contains(analyte))
        .distinct()
        .toList();
    this.analytes.addAll(missingAnalytes);
    emitExperimentUpdatedEvent();
  }

  /**
   * Adds species to the experiment.
   *
   * @param species The species to add to the experiment
   */
  public void addSpecies(Collection<OntologyTerm> species) {
    if (species.isEmpty()) {
      return;
    }
    // only add species that are not present already
    List<OntologyTerm> missingSpecies = species.stream()
        .filter(speci -> !this.species.contains(speci))
        .distinct()
        .toList();
    this.species.addAll(missingSpecies);
    emitExperimentUpdatedEvent();
  }

  /**
   * Creates a new experimental variable and adds it to the experimental design. A successful
   * operation is indicated in the result, which can be verified via {@link Result#isValue()}.
   * <p>
   * <b>Note</b>: If a variable with the provided name already exists, the creation will fail with
   * an {@link ExperimentalVariableExistsException} and no variable is added to the design. You can
   * check via {@link Result#isError()} if this is the case.
   *
   * @param variableName a declarative and unique name for the variable
   * @param levels       a list containing at least one value for the variable
   * @return a {@link Result} object containing the {@link VariableName} or contains declarative
   * exceptions. The result will contain an {@link ExperimentalVariableExistsException} if the
   * variable already exists or an {@link IllegalArgumentException} if no level has been provided.
   * @since 1.0.0
   */
  public Result<VariableName, Exception> addVariableToDesign(String variableName,
      List<ExperimentalValue> levels) {
    return experimentalDesign.addVariable(variableName, levels)
    .onValue(x -> emitExperimentUpdatedEvent());
  }

  /**
   * Creates an experimental group consisting of one or more levels of distinct variables and the
   * sample size and adds it to the experimental design.
   * <p>
   * <ul>
   *   <li>If an experimental group with the same variable levels already exists, the creation will fail with an {@link ConditionExistsException} and no condition is added to the design.
   *   <li>If the {@link VariableLevel}s belong to variables not specified in this experiment, the creation will fail with an {@link IllegalArgumentException}
   *   <li>If the sample size is not at least 1, the creation will fail with an {@link IllegalArgumentException}
   * </ul>
   *
   * @param groupName      the name of this experimental group, which can be empty
   * @param variableLevels at least one value for a variable defined in this experiment
   * @param sampleSize     the number of samples that are expected for this experimental group
   * @return
   */
  public Result<ExperimentalGroup, ResponseCode> addExperimentalGroup(String groupName,
      Collection<VariableLevel> variableLevels,
      int sampleSize) {
    return experimentalDesign.addExperimentalGroup(groupName, variableLevels, sampleSize)
        .onValue(x -> emitExperimentUpdatedEvent());
  }

  /**
   * Updates an experimental group of to the experimental design.
   * <p>
   * <ul>
   *   <li>If an experimental group with the same variable levels already exists, the creation will fail with an {@link ConditionExistsException} and no condition is added to the design.
   *   <li>If the {@link VariableLevel}s belong to variables not specified in this experiment, the creation will fail with an {@link IllegalArgumentException}
   *   <li>If the sample size is not at least 1, the creation will fail with an {@link IllegalArgumentException}
   * </ul>
   *
   * @param id             the unique identifier of the experimental group to update
   * @param groupName      the name of this experimental group, which can be empty
   * @param variableLevels at least one value for a variable defined in this experiment
   * @param sampleSize     the number of samples that are expected for this experimental group
   * @return
   */
  public Result<ExperimentalGroup, ResponseCode> updateExperimentalGroup(long id, String groupName,
      Collection<VariableLevel> variableLevels,
      int sampleSize) {
    return experimentalDesign.updateExperimentalGroup(id, groupName, variableLevels, sampleSize)
        .onValue(ignored -> emitExperimentUpdatedEvent());
  }

  public List<ExperimentalGroup> getExperimentalGroups() {
    return experimentalDesign.getExperimentalGroups();
  }

  public void removeExperimentGroup(long groupId) {
    experimentalDesign.removeExperimentalGroup(groupId);
  }

  /**
   * Sets the name of the experiment.
   */
  public void setName(String name) {
    if (name.isEmpty()) {
      throw new ApplicationException("An Experiment must have a name");
    }
    this.name = name;
  }

  /**
   * Sets the list of species for an experiment.
   */
  public void setSpecies(
      List<OntologyTerm> species) {
    if (species == null || species.isEmpty()) {
      throw new ApplicationException(ErrorCode.NO_SPECIES_DEFINED,
          ErrorParameters.of(species));
    }
    this.species = species;
    emitExperimentUpdatedEvent();
  }

  /**
   * Sets the list of specimen for an experiment.
   */
  public void setSpecimens(
      List<OntologyTerm> specimens) {
    if (specimens == null || specimens.isEmpty()) {
      throw new ApplicationException(ErrorCode.NO_SPECIMEN_DEFINED,
          ErrorParameters.of(specimens));
    }
    this.specimens = specimens;
    emitExperimentUpdatedEvent();
  }

  /**
   * Sets the list of analytes for an experiment.
   */
  public void setAnalytes(
      List<OntologyTerm> analytes) {
    if (analytes == null || analytes.isEmpty()) {
      throw new ApplicationException(ErrorCode.NO_ANALYTE_DEFINED,
          ErrorParameters.of(analytes));
    }
    this.analytes = analytes;
    emitExperimentUpdatedEvent();
  }

  private void emitExperimentUpdatedEvent() {
    var updatedEvent = new ExperimentUpdatedEvent(this.experimentId());
    LocalDomainEventDispatcher.instance().dispatch(updatedEvent);
  }

  private void emitExperimentCreatedEvent() {
    var createdEvent = new ExperimentCreatedEvent(this.experimentId());
    LocalDomainEventDispatcher.instance().dispatch(createdEvent);
  }
}<|MERGE_RESOLUTION|>--- conflicted
+++ resolved
@@ -82,14 +82,12 @@
   public static Experiment create(String name) {
     Experiment experiment = new Experiment(name);
     experiment.experimentalDesign = ExperimentalDesign.create();
-<<<<<<< HEAD
-=======
+
     experiment.experimentId = ExperimentId.create();
     experiment.speciesIconName = defaultIconName;
     experiment.specimenIconName = defaultIconName;
     experiment.analyteIconName = defaultIconName;
 
->>>>>>> 2fbf99d3
     return experiment;
   }
 
