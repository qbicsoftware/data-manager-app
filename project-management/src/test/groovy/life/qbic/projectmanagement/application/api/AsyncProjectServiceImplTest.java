package life.qbic.projectmanagement.application.api;

import static org.mockito.ArgumentMatchers.any;
import static org.mockito.Mockito.atLeast;
import static org.mockito.Mockito.mock;

import java.time.Duration;
import java.time.temporal.ChronoUnit;
import java.util.UUID;
import life.qbic.projectmanagement.application.ProjectInformationService;
import life.qbic.projectmanagement.application.api.AsyncProjectService.ProjectDesign;
import life.qbic.projectmanagement.application.api.AsyncProjectService.ProjectUpdateRequest;
import life.qbic.projectmanagement.application.api.fair.DigitalObjectFactory;
<<<<<<< HEAD
import life.qbic.projectmanagement.application.measurement.validation.MeasurementValidationService;
=======
import life.qbic.projectmanagement.application.api.template.TemplateService;
>>>>>>> d523019d
import life.qbic.projectmanagement.application.sample.SampleInformationService;
import life.qbic.projectmanagement.application.sample.SampleValidationService;
import org.junit.jupiter.api.AfterEach;
import org.junit.jupiter.api.BeforeEach;
import org.junit.jupiter.api.DisplayName;
import org.junit.jupiter.api.Test;
import org.mockito.Mockito;
import reactor.core.scheduler.Schedulers;
import reactor.test.StepVerifier;

class AsyncProjectServiceImplTest {

  ProjectInformationService projectServiceMock = mock(ProjectInformationService.class);
  SampleInformationService sampleServiceMock = mock(SampleInformationService.class);
  DigitalObjectFactory digitalObjectFactory = mock(DigitalObjectFactory.class);
<<<<<<< HEAD
  SampleValidationService sampleValidationService = mock(SampleValidationService.class);
  MeasurementValidationService measurementValidationService = mock(
      MeasurementValidationService.class);
=======
  TemplateService templateService = mock(TemplateService.class);
>>>>>>> d523019d

  @BeforeEach
  void setUp() {
    //make sure that there is no test takeing forever
    StepVerifier.setDefaultTimeout(Duration.of(3, ChronoUnit.SECONDS));
  }

  @AfterEach
  void afterEach() {
    StepVerifier.resetDefaultTimeout();
  }

  @Test
  @DisplayName("Test that the update completes for ProjectDesign")
  void updateProjectDesignCompletes() {

    AsyncProjectServiceImpl underTest = new AsyncProjectServiceImpl(
        projectServiceMock,
        sampleServiceMock,
        Schedulers.boundedElastic(),
        digitalObjectFactory,
<<<<<<< HEAD
        sampleValidationService,
        measurementValidationService);
=======
        templateService
    );
>>>>>>> d523019d

    String projectId = UUID.randomUUID().toString();
    ProjectDesign requestBody = new ProjectDesign("neq title", "new objective");
    String requestId = UUID.randomUUID().toString();
    ProjectUpdateRequest projectUpdateRequest = new ProjectUpdateRequest(projectId,
        requestBody, requestId);

    var testPublisher = underTest.update(projectUpdateRequest)
        .doOnSuccess(success -> {
          Mockito.verify(projectServiceMock, Mockito.times(1)).updateTitle(any(), any());
          Mockito.verify(projectServiceMock, Mockito.times(1)).updateObjective(any(), any());
        });

    StepVerifier.create(testPublisher)
        .expectNextMatches(projectUpdateResponse ->
            projectUpdateResponse.projectId().equals(projectId)
                && projectUpdateResponse.responseBody() instanceof ProjectDesign
                && projectUpdateResponse.hasRequestId() && projectUpdateResponse.requestId()
                .equals(requestId))
        .expectComplete()
        .verify(Duration.of(3, ChronoUnit.SECONDS));
  }


  @Test
  @DisplayName("Test that the update retries for ProjectDesign")
  void updateProjectDesignRepeats() {

    AsyncProjectServiceImpl underTest = new AsyncProjectServiceImpl(
        projectServiceMock,
        sampleServiceMock,
        Schedulers.boundedElastic(),
        digitalObjectFactory,
<<<<<<< HEAD
        sampleValidationService,
        measurementValidationService);
=======
        templateService
    );
>>>>>>> d523019d

    String projectId = UUID.randomUUID().toString();
    ProjectDesign requestBody = new ProjectDesign("new title", "new objective");
    String requestId = UUID.randomUUID().toString();
    ProjectUpdateRequest projectUpdateRequest = new ProjectUpdateRequest(projectId,
        requestBody, requestId);

    // throw exception the first time the method is called to simulate failure
    Mockito.doThrow(new RuntimeException("Testing exception to trigger retry 1"))
        .doNothing()
        .when(projectServiceMock).updateTitle(any(), any());

    // throw exception the first time the method is called to simulate failure
    Mockito.doThrow(new RuntimeException("Testing exception to trigger retry 2"))
        .doNothing()
        .when(projectServiceMock).updateObjective(any(), any());

    var testPublisher = underTest.update(projectUpdateRequest)
        .doOnSuccess(success -> {
          Mockito.verify(projectServiceMock, atLeast(1)).updateTitle(any(), any());
          Mockito.verify(projectServiceMock, atLeast(1)).updateObjective(any(), any());
        });

    StepVerifier.create(testPublisher)
        .expectNextMatches(projectUpdateResponse ->
            projectUpdateResponse.projectId().equals(projectId)
                && projectUpdateResponse.responseBody() instanceof ProjectDesign
                && projectUpdateResponse.hasRequestId() && projectUpdateResponse.requestId()
                .equals(requestId))
        .expectComplete()
        .verify(Duration.of(3, ChronoUnit.SECONDS));
  }
}<|MERGE_RESOLUTION|>--- conflicted
+++ resolved
@@ -11,11 +11,8 @@
 import life.qbic.projectmanagement.application.api.AsyncProjectService.ProjectDesign;
 import life.qbic.projectmanagement.application.api.AsyncProjectService.ProjectUpdateRequest;
 import life.qbic.projectmanagement.application.api.fair.DigitalObjectFactory;
-<<<<<<< HEAD
 import life.qbic.projectmanagement.application.measurement.validation.MeasurementValidationService;
-=======
 import life.qbic.projectmanagement.application.api.template.TemplateService;
->>>>>>> d523019d
 import life.qbic.projectmanagement.application.sample.SampleInformationService;
 import life.qbic.projectmanagement.application.sample.SampleValidationService;
 import org.junit.jupiter.api.AfterEach;
@@ -31,13 +28,10 @@
   ProjectInformationService projectServiceMock = mock(ProjectInformationService.class);
   SampleInformationService sampleServiceMock = mock(SampleInformationService.class);
   DigitalObjectFactory digitalObjectFactory = mock(DigitalObjectFactory.class);
-<<<<<<< HEAD
   SampleValidationService sampleValidationService = mock(SampleValidationService.class);
   MeasurementValidationService measurementValidationService = mock(
       MeasurementValidationService.class);
-=======
   TemplateService templateService = mock(TemplateService.class);
->>>>>>> d523019d
 
   @BeforeEach
   void setUp() {
@@ -59,13 +53,12 @@
         sampleServiceMock,
         Schedulers.boundedElastic(),
         digitalObjectFactory,
-<<<<<<< HEAD
+        templateService
+    );
+        Schedulers.boundedElastic(),
+        digitalObjectFactory,
         sampleValidationService,
         measurementValidationService);
-=======
-        templateService
-    );
->>>>>>> d523019d
 
     String projectId = UUID.randomUUID().toString();
     ProjectDesign requestBody = new ProjectDesign("neq title", "new objective");
@@ -99,13 +92,12 @@
         sampleServiceMock,
         Schedulers.boundedElastic(),
         digitalObjectFactory,
-<<<<<<< HEAD
+        templateService
+    );
+        Schedulers.boundedElastic(),
+        digitalObjectFactory,
         sampleValidationService,
         measurementValidationService);
-=======
-        templateService
-    );
->>>>>>> d523019d
 
     String projectId = UUID.randomUUID().toString();
     ProjectDesign requestBody = new ProjectDesign("new title", "new objective");
