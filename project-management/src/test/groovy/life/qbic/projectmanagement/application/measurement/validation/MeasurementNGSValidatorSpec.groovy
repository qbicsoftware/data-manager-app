package life.qbic.projectmanagement.application.measurement.validation

import life.qbic.projectmanagement.application.measurement.NGSMeasurementMetadata
import life.qbic.projectmanagement.application.ontology.OntologyClass
import life.qbic.projectmanagement.application.ontology.OntologyLookupService
import life.qbic.projectmanagement.application.sample.SampleInformationService
import life.qbic.projectmanagement.domain.model.sample.SampleCode
import spock.lang.Specification

import java.util.stream.Collectors

class MeasurementNGSValidatorSpec extends Specification {

    final static NGSMeasurementMetadata validMetadata = new NGSMeasurementMetadata([SampleCode.create("QTEST001AE")],
            "https://ror.org/03a1kwz48", //Universität Tübingen,
            "EFO:0004205", //Illumina MiSeq
            "My awesome facility",
            "Unknown sequencing read type",
            "Cool library kit",
            "Bodacious flow cell",
            "We do it by the book",
            "We need groups",
            "Index I7 never stops",
            "Index I5 always goes",
            "Don't tell anyone this is a test"
    )

    final static OntologyClass illuminaMiSeq = new OntologyClass(
            "efo",
            "3.62.0",
            "http://www.ebi.ac.uk/efo/efo.owl#",
            "Illumina MiSeq",
            "EFO:0004205",
            "The Illumina MiSeq is a high-throughput sequencing machine developed by Illumina. Its primary applications include small whole-genome sequencing, targeted sequencing of a set of genes or gene regions and 16S metagenomic sequencing.",
            "http://www.ebi.ac.uk/efo/EFO_0004205"
    )
    final OntologyLookupService ontologyLookupService = Mock(OntologyLookupService.class, {
        findByCURI(validMetadata.instrumentCURI()) >> Optional.of(illuminaMiSeq)
    })
    final static List<String> validNGSProperties = MeasurementNGSValidator.NGS_PROPERTY.values().collect { it.label() }


    def "A complete property set must be valid no matter the letter casing style"() {

        when:
        def isNGSMetadata = MeasurementNGSValidator.isNGS(chaosCasing)

        then:
        isNGSMetadata
        where:
        chaosCasing << [
                validNGSProperties.collect { it.toUpperCase() },
                validNGSProperties.collect { it.toLowerCase() }]
    }


    def "Given a valid ngs measurement metadata property collection, pass the validation"() {
        given:

        when:
        def isNGSMetadata = MeasurementNGSValidator.isNGS(validNGSProperties)

        then:
        isNGSMetadata

    }

    def "Missing properties for the ngs metadata collection must result in an unsuccessful validation"() {
        given:
        // we just take the NGS property list
        def missingProperties = validNGSProperties.stream().collect(Collectors.toList())
        missingProperties.remove(0)

        when:
        def isNGSMetadata = MeasurementNGSValidator.isNGS(missingProperties)

        then:
        !isNGSMetadata
    }

    def "Providing no properties for the NGS metadata collection must result in an unsuccessful validation"() {
        given:
        def missingProperties = []

        when:
        def isNGSMetadata = MeasurementNGSValidator.isNGS(missingProperties)

        then:
        !isNGSMetadata
    }


    def "Valid entries in a ngs measurement metadata object must return a successful validation "() {
        given:
<<<<<<< HEAD
        def chaosCasing = ["QbiC SaMpLe IDs", "organisation ID", "FACiLity", "Instrument", "sequencing read type", "library kit", "flow cell", "run protocol", "index i5", "index i7", "note"]
=======
        def validMeasurementEntry = validMetadata

        and:
        SampleInformationService sampleInformationService = Mock(SampleInformationService.class)
        sampleInformationService.findSampleId(_ as SampleCode) >> Optional.of(_)

        and:
        def validator = new MeasurementNGSValidator(sampleInformationService, ontologyLookupService)
>>>>>>> 62d7f6ea

        when:
        def result = validator.validate(validMeasurementEntry)

        then:
        result.allPassed()
        !result.containsWarnings()
        !result.containsFailures()
    }

    /*
    * QBiC Sample ID related test
    *
    */

    def "An unknown sample code in a ngs measurement metadata object must return a failed validation "() {
        given:
        NGSMeasurementMetadata invalidMeasurementMetadata = new NGSMeasurementMetadata([SampleCode.create("QNKWN001AE")],
                "https://ror.org/03a1kwz48", //Universität Tübingen,
                "EFO:0004205", //Illumina MiSeq
                "My awesome facility",
                "Unknown sequencing read type",
                "Cool library kit",
                "Bodacious flow cell",
                "We do it by the book",
                "We need groups",
                "Index I7 never stops",
                "Index I5 always goes",
                "Don't tell anyone this is a test"
        )

        and:
        SampleInformationService sampleInformationService = Mock(SampleInformationService.class)
        sampleInformationService.findSampleId(_ as SampleCode) >> Optional.empty()

        and:
        def validator = new MeasurementNGSValidator(sampleInformationService, ontologyLookupService)

        when:
        def result = validator.validate(invalidMeasurementMetadata)

        then:
        !result.allPassed()
        !result.containsWarnings()
        result.containsFailures()
        result.failedEntries() == 1
        result.failures()[0] == "Unknown sample with sample id \"QNKWN001AE\""
    }

    def "An unknown sample code when several are provided in a ngs measurement metadata object must return a failed validation "() {
        given:
        def sampleToBeFound = SampleCode.create("QNWBY999AE")
        def unknownSample = SampleCode.create("QNKWN001AE")

        and:
        def invalidMeasurementMetadata = new NGSMeasurementMetadata([sampleToBeFound, unknownSample],
                "https://ror.org/03a1kwz48", //Universität Tübingen,
                "EFO:0004205", //Illumina MiSeq
                "My awesome facility",
                "Unknown sequencing read type",
                "Cool library kit",
                "Bodacious flow cell",
                "We do it by the book",
                "We need groups",
                "Index I7 never stops",
                "Index I5 always goes",
                "Don't tell anyone this is a test"
        )

        and:
        SampleInformationService sampleInformationService = Mock(SampleInformationService.class)
        sampleInformationService.findSampleId(unknownSample) >> Optional.empty()
        sampleInformationService.findSampleId(sampleToBeFound) >> Optional.of(sampleToBeFound)

        and:
        def validator = new MeasurementNGSValidator(sampleInformationService, ontologyLookupService)

        when:
        def result = validator.validate(invalidMeasurementMetadata)

        then:
        !result.allPassed()
        !result.containsWarnings()
        result.containsFailures()
        result.failedEntries() == 1
        result.failures()[0] == "Unknown sample with sample id \"QNKWN001AE\""
    }

    def "If no sample code is provided, the validation must fail"() {
        given:
        def invalidMeasurementMetadata = new NGSMeasurementMetadata([],
                "https://ror.org/03a1kwz48", //Universität Tübingen,
                "EFO:0004205", //Illumina MiSeq
                "My awesome facility",
                "Unknown sequencing read type",
                "Cool library kit",
                "Bodacious flow cell",
                "We do it by the book",
                "We need groups",
                "Index I7 never stops",
                "Index I5 always goes",
                "Don't tell anyone this is a test"
        )

        and:
        SampleInformationService sampleInformationService = Mock(SampleInformationService.class)

        and:
        def validator = new MeasurementNGSValidator(sampleInformationService, ontologyLookupService)

        when:
        def result = validator.validate(invalidMeasurementMetadata)

        then:
        !result.allPassed()
        !result.containsWarnings()
        result.containsFailures()
        result.failedEntries() == 1
        result.failures()[0] == "Sample id: missing sample id reference"
    }

    /*
     * Organisation ID related test
     *
     */

    def "If an invalid ROR ID for the organisation information is provided, the validation must fail"() {
        given:
        SampleCode validSampleCode = SampleCode.create("QTEST001AE")
        def invalidMeasurementMetadata = new NGSMeasurementMetadata([validSampleCode],
                invalidRorId, //Universität Tübingen,
                "EFO:0004205", //Illumina MiSeq
                "My awesome facility",
                "Unknown sequencing read type",
                "Cool library kit",
                "Bodacious flow cell",
                "We do it by the book",
                "We need groups",
                "Index I7 never stops",
                "Index I5 always goes",
                "Don't tell anyone this is a test"
        )

        and:
        SampleInformationService sampleInformationService = Mock(SampleInformationService.class)
        sampleInformationService.findSampleId(validSampleCode) >> Optional.of(validSampleCode)

        and:
        def validator = new MeasurementNGSValidator(sampleInformationService, ontologyLookupService)


        when:
        def result = validator.validate(invalidMeasurementMetadata)

        then:
        !result.allPassed()
        !result.containsWarnings()
        result.containsFailures()
        result.failedEntries() == 1
        result.failures()[0] == "The organisation ID does not seem to be a ROR ID: \"${invalidRorId}\""

        where:
        invalidRorId << [
                "https://ror.org/1234", // invalid unique id pattern
                "https://ror/1243", // missing domain
                "03a1kwz48", // missing url part
                "https://ror.org" // missing unique id part
        ]
    }

    def "If no RoRId was provided for the organisation information the validation will fail"() {
        given:
        SampleCode validSampleCode = SampleCode.create("QTEST001AE")
        def invalidMeasurementMetadata = new NGSMeasurementMetadata([validSampleCode],
                "", //Universität Tübingen,
                "EFO:0004205", //Illumina MiSeq
                "My awesome facility",
                "Unknown sequencing read type",
                "Cool library kit",
                "Bodacious flow cell",
                "We do it by the book",
                "We need groups",
                "Index I7 never stops",
                "Index I5 always goes",
                "Don't tell anyone this is a test"
        )

        and:
        SampleInformationService sampleInformationService = Mock(SampleInformationService.class)
        sampleInformationService.findSampleId(validSampleCode) >> Optional.of(validSampleCode)

        and:
        def validator = new MeasurementNGSValidator(sampleInformationService, ontologyLookupService)


        when:
        def result = validator.validate(invalidMeasurementMetadata)

        then:
        !result.allPassed()
        !result.containsWarnings()
        result.containsFailures()
        result.failedEntries() == 1
        result.failures()[0] == "Organisation: missing mandatory metadata"
    }

    def "If an valid ROR ID for the organisation information is provided, the validation must pass"() {
        given:
        SampleCode validSampleCode = SampleCode.create("QTEST001AE")
        def invalidMeasurementMetadata = new NGSMeasurementMetadata([],
                validRorId, //Universität Tübingen,
                "EFO:0004205", //Illumina MiSeq
                "My awesome facility",
                "Unknown sequencing read type",
                "Cool library kit",
                "Bodacious flow cell",
                "We do it by the book",
                "We need groups",
                "Index I7 never stops",
                "Index I5 always goes",
                "Don't tell anyone this is a test"
        )

        and:
        SampleInformationService sampleInformationService = Mock(SampleInformationService.class)
        sampleInformationService.findSampleId(validSampleCode) >> Optional.of(validSampleCode)

        and:
        def validator = new MeasurementNGSValidator(sampleInformationService, ontologyLookupService)


        when:
        def result = validator.validate(validMetadata)

        then:
        result.allPassed()
        !result.containsWarnings()
        !result.containsFailures()

        where:
        validRorId << [
                "https://ror.org/03a1kwz48", // University of Tübingen
                "https://ror.org/00v34f693" // QBiC
        ]
    }

    def "If no instrument Curie for the instrument information is provided, the validation must fail"() {
        given:
        SampleCode validSampleCode = SampleCode.create("QTEST001AE")
        def invalidMeasurementMetadata = new NGSMeasurementMetadata([validSampleCode],
                "https://ror.org/03a1kwz48", //Universität Tübingen,
                "", //Illumina MiSeq
                "My awesome facility",
                "Unknown sequencing read type",
                "Cool library kit",
                "Bodacious flow cell",
                "We do it by the book",
                "We need groups",
                "Index I7 never stops",
                "Index I5 always goes",
                "Don't tell anyone this is a test"
        )

        and:
        SampleInformationService sampleInformationService = Mock(SampleInformationService.class)
        sampleInformationService.findSampleId(validSampleCode) >> Optional.of(validSampleCode)

        and:
        def validator = new MeasurementNGSValidator(sampleInformationService, ontologyLookupService)


        when:
        def result = validator.validate(invalidMeasurementMetadata)

        then:
        !result.allPassed()
        !result.containsWarnings()
        result.containsFailures()
        result.failedEntries() == 1
        result.failures()[0] == "Instrument: missing mandatory metadata"
    }

    def "If a valid instrument curie for the instrument information is provided, the validation must pass"() {
        given:
        SampleCode validSampleCode = SampleCode.create("QTEST001AE")
        def validMeasurementMetadata = new NGSMeasurementMetadata([validSampleCode],
                "https://ror.org/03a1kwz48", //Universität Tübingen,
                validInstrumentCurie, //Illumina MiSeq
                "My awesome facility",
                "Unknown sequencing read type",
                "Cool library kit",
                "Bodacious flow cell",
                "We do it by the book",
                "We need groups",
                "Index I7 never stops",
                "Index I5 always goes",
                "Don't tell anyone this is a test"
        )

        and:
        SampleInformationService sampleInformationService = Mock(SampleInformationService.class)
        sampleInformationService.findSampleId(validSampleCode) >> Optional.of(validSampleCode)

        and:
        def validator = new MeasurementNGSValidator(sampleInformationService, ontologyLookupService)


        when:
        def result = validator.validate(validMetadata)

        then:
        result.allPassed()
        !result.containsWarnings()
        !result.containsFailures()

        where:
        validInstrumentCurie << [
                "EFO:0004205", // Illumina MiSeq
        ]
    }

    def "If no value was provided for the facility information the validation will fail"() {
        given:
        SampleCode validSampleCode = SampleCode.create("QTEST001AE")
        def invalidMeasurementMetadata = new NGSMeasurementMetadata([validSampleCode],
                "https://ror.org/03a1kwz48", //Universität Tübingen,
                "EFO:0004205", //Illumina MiSeq
                "",
                "Unknown sequencing read type",
                "Cool library kit",
                "Bodacious flow cell",
                "We do it by the book",
                "We need groups",
                "Index I7 never stops",
                "Index I5 always goes",
                "Don't tell anyone this is a test"
        )

        and:
        SampleInformationService sampleInformationService = Mock(SampleInformationService.class)
        sampleInformationService.findSampleId(validSampleCode) >> Optional.of(validSampleCode)

        and:
        def validator = new MeasurementNGSValidator(sampleInformationService, ontologyLookupService)


        when:
        def result = validator.validate(invalidMeasurementMetadata)

        then:
        !result.allPassed()
        !result.containsWarnings()
        result.containsFailures()
        result.failedEntries() == 1
        result.failures()[0] == "Facility: missing mandatory metadata"
    }

    def "If no value was provided for the sequencing read type information the validation will fail"() {
        given:
        SampleCode validSampleCode = SampleCode.create("QTEST001AE")
        def invalidMeasurementMetadata = new NGSMeasurementMetadata([validSampleCode],
                "https://ror.org/03a1kwz48", //Universität Tübingen,
                "EFO:0004205", //Illumina MiSeq
                "My awesome facility",
                "",
                "Cool library kit",
                "Bodacious flow cell",
                "We do it by the book",
                "We need groups",
                "Index I7 never stops",
                "Index I5 always goes",
                "Don't tell anyone this is a test"
        )

        and:
        SampleInformationService sampleInformationService = Mock(SampleInformationService.class)
        sampleInformationService.findSampleId(validSampleCode) >> Optional.of(validSampleCode)

        and:
        def validator = new MeasurementNGSValidator(sampleInformationService, ontologyLookupService)


        when:
        def result = validator.validate(invalidMeasurementMetadata)

        then:
        !result.allPassed()
        !result.containsWarnings()
        result.containsFailures()
        result.failedEntries() == 1
        result.failures()[0] == "Read Type: missing mandatory metadata"
    }
}<|MERGE_RESOLUTION|>--- conflicted
+++ resolved
@@ -92,9 +92,6 @@
 
     def "Valid entries in a ngs measurement metadata object must return a successful validation "() {
         given:
-<<<<<<< HEAD
-        def chaosCasing = ["QbiC SaMpLe IDs", "organisation ID", "FACiLity", "Instrument", "sequencing read type", "library kit", "flow cell", "run protocol", "index i5", "index i7", "note"]
-=======
         def validMeasurementEntry = validMetadata
 
         and:
@@ -103,7 +100,6 @@
 
         and:
         def validator = new MeasurementNGSValidator(sampleInformationService, ontologyLookupService)
->>>>>>> 62d7f6ea
 
         when:
         def result = validator.validate(validMeasurementEntry)
