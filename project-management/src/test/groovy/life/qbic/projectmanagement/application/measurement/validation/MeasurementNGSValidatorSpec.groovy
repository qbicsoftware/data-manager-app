package life.qbic.projectmanagement.application.measurement.validation

<<<<<<< HEAD
import life.qbic.projectmanagement.application.measurement.MeasurementService
=======
import life.qbic.projectmanagement.application.ProjectInformationService
>>>>>>> 988edc3e
import life.qbic.projectmanagement.application.measurement.NGSMeasurementMetadata
import life.qbic.projectmanagement.application.ontology.OntologyClass
import life.qbic.projectmanagement.application.ontology.OntologyLookupService
import life.qbic.projectmanagement.application.sample.SampleInformationService
import life.qbic.projectmanagement.domain.model.project.ProjectId
import life.qbic.projectmanagement.domain.model.sample.SampleCode
import spock.lang.Specification

import java.util.stream.Collectors

class MeasurementNGSValidatorSpec extends Specification {

    final static NGSMeasurementMetadata validMetadata = new NGSMeasurementMetadata("", [SampleCode.create("QTEST001AE")],
            "https://ror.org/03a1kwz48", //Universität Tübingen,
            "EFO:0004205", //Illumina MiSeq
            "My awesome facility",
            "Unknown sequencing read type",
            "Cool library kit",
            "Bodacious flow cell",
            "We do it by the book",
            "We need groups",
            "Index I7 never stops",
            "Index I5 always goes",
            "Don't tell anyone this is a test"
    )

    final static OntologyClass illuminaMiSeq = new OntologyClass(
            "efo",
            "3.62.0",
            "http://www.ebi.ac.uk/efo/efo.owl#",
            "Illumina MiSeq",
            "EFO:0004205",
            "The Illumina MiSeq is a high-throughput sequencing machine developed by Illumina. Its primary applications include small whole-genome sequencing, targeted sequencing of a set of genes or gene regions and 16S metagenomic sequencing.",
            "http://www.ebi.ac.uk/efo/EFO_0004205"
    )
    final OntologyLookupService ontologyLookupService = Mock(OntologyLookupService.class, {
        findByCURI(validMetadata.instrumentCURI()) >> Optional.of(illuminaMiSeq)
    })

<<<<<<< HEAD
    final MeasurementService measurementService = Mock(MeasurementService.class)
=======
    final ProjectInformationService projectInformationService = Mock(ProjectInformationService.class)
>>>>>>> 988edc3e

    final static List<String> validNGSProperties = MeasurementNGSValidator.NGS_PROPERTY.values().collect { it.label() }


    def "A complete property set must be valid no matter the letter casing style"() {

        when:
        def isNGSMetadata = MeasurementNGSValidator.isNGS(chaosCasing)

        then:
        isNGSMetadata
        where:
        chaosCasing << [
                validNGSProperties.collect { it.toUpperCase() },
                validNGSProperties.collect { it.toLowerCase() }]
    }


    def "Given a valid ngs measurement metadata property collection, pass the validation"() {
        given:

        when:
        def isNGSMetadata = MeasurementNGSValidator.isNGS(validNGSProperties)

        then:
        isNGSMetadata

    }

    def "Missing properties for the ngs metadata collection must result in an unsuccessful validation"() {
        given:
        // we just take the NGS property list
        def missingProperties = validNGSProperties.stream().collect(Collectors.toList())
        missingProperties.remove(0)

        when:
        def isNGSMetadata = MeasurementNGSValidator.isNGS(missingProperties)

        then:
        !isNGSMetadata
    }

    def "Providing no properties for the NGS metadata collection must result in an unsuccessful validation"() {
        given:
        def missingProperties = []

        when:
        def isNGSMetadata = MeasurementNGSValidator.isNGS(missingProperties)

        then:
        !isNGSMetadata
    }


    def "Valid entries in a ngs measurement metadata object must return a successful validation "() {
        given:
        def validMeasurementEntry = validMetadata

        and:
        SampleInformationService sampleInformationService = Mock(SampleInformationService.class)
        sampleInformationService.findSampleId(_ as SampleCode) >> Optional.of(_)
        ProjectId projectId = ProjectId.create()

        and:
<<<<<<< HEAD
        def validator = new MeasurementNGSValidator(sampleInformationService, ontologyLookupService, measurementService)
=======
        def validator = new MeasurementNGSValidator(sampleInformationService, ontologyLookupService, projectInformationService)
>>>>>>> 988edc3e

        when:
        def result = validator.validate(validMeasurementEntry, projectId)

        then:
        result.allPassed()
        !result.containsWarnings()
        !result.containsFailures()
    }

    /*
    * QBiC Sample ID related test
    *
    */

    def "An unknown sample code in a ngs measurement metadata object must return a failed validation "() {
        given:
        NGSMeasurementMetadata invalidMeasurementMetadata = new NGSMeasurementMetadata("", [SampleCode.create("QNKWN001AE")],
                "https://ror.org/03a1kwz48", //Universität Tübingen,
                "EFO:0004205", //Illumina MiSeq
                "My awesome facility",
                "Unknown sequencing read type",
                "Cool library kit",
                "Bodacious flow cell",
                "We do it by the book",
                "We need groups",
                "Index I7 never stops",
                "Index I5 always goes",
                "Don't tell anyone this is a test"
        )

        and:
        SampleInformationService sampleInformationService = Mock(SampleInformationService.class)
        sampleInformationService.findSampleId(_ as SampleCode) >> Optional.empty()
        ProjectId projectId = ProjectId.create()

        and:
<<<<<<< HEAD
        def validator = new MeasurementNGSValidator(sampleInformationService, ontologyLookupService, measurementService)
=======
        def validator = new MeasurementNGSValidator(sampleInformationService, ontologyLookupService, projectInformationService)
>>>>>>> 988edc3e

        when:
        def result = validator.validate(invalidMeasurementMetadata, projectId)

        then:
        !result.allPassed()
        !result.containsWarnings()
        result.containsFailures()
        result.failedEntries() == 1
        result.failures()[0] == "Unknown sample with sample id \"QNKWN001AE\""
    }

    def "An unknown sample code when several are provided in a ngs measurement metadata object must return a failed validation "() {
        given:
        def sampleToBeFound = SampleCode.create("QNWBY999AE")
        def unknownSample = SampleCode.create("QNKWN001AE")

        and:
        def invalidMeasurementMetadata = new NGSMeasurementMetadata("", [sampleToBeFound, unknownSample],
                "https://ror.org/03a1kwz48", //Universität Tübingen,
                "EFO:0004205", //Illumina MiSeq
                "My awesome facility",
                "Unknown sequencing read type",
                "Cool library kit",
                "Bodacious flow cell",
                "We do it by the book",
                "We need groups",
                "Index I7 never stops",
                "Index I5 always goes",
                "Don't tell anyone this is a test"
        )

        and:
        SampleInformationService sampleInformationService = Mock(SampleInformationService.class)
        sampleInformationService.findSampleId(unknownSample) >> Optional.empty()
        sampleInformationService.findSampleId(sampleToBeFound) >> Optional.of(sampleToBeFound)
        ProjectId projectId = ProjectId.create()
        and:
<<<<<<< HEAD
        def validator = new MeasurementNGSValidator(sampleInformationService, ontologyLookupService, measurementService)
=======
        def validator = new MeasurementNGSValidator(sampleInformationService, ontologyLookupService, projectInformationService)
>>>>>>> 988edc3e

        when:
        def result = validator.validate(invalidMeasurementMetadata, projectId)

        then:
        !result.allPassed()
        !result.containsWarnings()
        result.containsFailures()
        result.failedEntries() == 1
        result.failures()[0] == "Unknown sample with sample id \"QNKWN001AE\""
    }

    def "If no sample code is provided, the validation must fail"() {
        given:
        def invalidMeasurementMetadata = new NGSMeasurementMetadata("", [],
                "https://ror.org/03a1kwz48", //Universität Tübingen,
                "EFO:0004205", //Illumina MiSeq
                "My awesome facility",
                "Unknown sequencing read type",
                "Cool library kit",
                "Bodacious flow cell",
                "We do it by the book",
                "We need groups",
                "Index I7 never stops",
                "Index I5 always goes",
                "Don't tell anyone this is a test"
        )

        and:
        SampleInformationService sampleInformationService = Mock(SampleInformationService.class)
        ProjectId projectId = ProjectId.create()

        and:
<<<<<<< HEAD
        def validator = new MeasurementNGSValidator(sampleInformationService, ontologyLookupService, measurementService)
=======
        def validator = new MeasurementNGSValidator(sampleInformationService, ontologyLookupService, projectInformationService)
>>>>>>> 988edc3e

        when:
        def result = validator.validate(invalidMeasurementMetadata, projectId)

        then:
        !result.allPassed()
        !result.containsWarnings()
        result.containsFailures()
        result.failedEntries() == 1
        result.failures()[0] == "Sample id: missing sample id reference"
    }

    /*
     * Organisation ID related test
     *
     */

    def "If an invalid ROR ID for the organisation information is provided, the validation must fail"() {
        given:
        SampleCode validSampleCode = SampleCode.create("QTEST001AE")
        def invalidMeasurementMetadata = new NGSMeasurementMetadata("", [validSampleCode],
                invalidRorId, //Universität Tübingen,
                "EFO:0004205", //Illumina MiSeq
                "My awesome facility",
                "Unknown sequencing read type",
                "Cool library kit",
                "Bodacious flow cell",
                "We do it by the book",
                "We need groups",
                "Index I7 never stops",
                "Index I5 always goes",
                "Don't tell anyone this is a test"
        )

        and:
        SampleInformationService sampleInformationService = Mock(SampleInformationService.class)
        sampleInformationService.findSampleId(validSampleCode) >> Optional.of(validSampleCode)
        ProjectId projectId = ProjectId.create()

        and:
<<<<<<< HEAD
        def validator = new MeasurementNGSValidator(sampleInformationService, ontologyLookupService, measurementService)
=======
        def validator = new MeasurementNGSValidator(sampleInformationService, ontologyLookupService, projectInformationService)
>>>>>>> 988edc3e


        when:
        def result = validator.validate(invalidMeasurementMetadata, projectId)

        then:
        !result.allPassed()
        !result.containsWarnings()
        result.containsFailures()
        result.failedEntries() == 1
        result.failures()[0] == "The organisation ID does not seem to be a ROR ID: \"${invalidRorId}\""

        where:
        invalidRorId << [
                "https://ror.org/1234", // invalid unique id pattern
                "https://ror/1243", // missing domain
                "03a1kwz48", // missing url part
                "https://ror.org" // missing unique id part
        ]
    }

    def "If no RoRId was provided for the organisation information the validation will fail"() {
        given:
        SampleCode validSampleCode = SampleCode.create("QTEST001AE")
        def invalidMeasurementMetadata = new NGSMeasurementMetadata("", [validSampleCode],
                "", //Universität Tübingen,
                "EFO:0004205", //Illumina MiSeq
                "My awesome facility",
                "Unknown sequencing read type",
                "Cool library kit",
                "Bodacious flow cell",
                "We do it by the book",
                "We need groups",
                "Index I7 never stops",
                "Index I5 always goes",
                "Don't tell anyone this is a test"
        )

        and:
        SampleInformationService sampleInformationService = Mock(SampleInformationService.class)
        sampleInformationService.findSampleId(validSampleCode) >> Optional.of(validSampleCode)

        and:
<<<<<<< HEAD
        def validator = new MeasurementNGSValidator(sampleInformationService, ontologyLookupService, measurementService)
=======
        def validator = new MeasurementNGSValidator(sampleInformationService, ontologyLookupService, projectInformationService)
        ProjectId projectId = ProjectId.create()
>>>>>>> 988edc3e


        when:
        def result = validator.validate(invalidMeasurementMetadata, projectId)

        then:
        !result.allPassed()
        !result.containsWarnings()
        result.containsFailures()
        result.failedEntries() == 1
        result.failures()[0] == "Organisation: missing mandatory metadata"
    }

    def "If an valid ROR ID for the organisation information is provided, the validation must pass"() {
        given:
        SampleCode validSampleCode = SampleCode.create("QTEST001AE")
        def invalidMeasurementMetadata = new NGSMeasurementMetadata("", [],
                validRorId, //Universität Tübingen,
                "EFO:0004205", //Illumina MiSeq
                "My awesome facility",
                "Unknown sequencing read type",
                "Cool library kit",
                "Bodacious flow cell",
                "We do it by the book",
                "We need groups",
                "Index I7 never stops",
                "Index I5 always goes",
                "Don't tell anyone this is a test"
        )

        and:
        SampleInformationService sampleInformationService = Mock(SampleInformationService.class)
        sampleInformationService.findSampleId(validSampleCode) >> Optional.of(validSampleCode)

        and:
<<<<<<< HEAD
        def validator = new MeasurementNGSValidator(sampleInformationService, ontologyLookupService, measurementService)

=======
        def validator = new MeasurementNGSValidator(sampleInformationService, ontologyLookupService, projectInformationService)
        ProjectId projectId = ProjectId.create()
>>>>>>> 988edc3e

        when:
        def result = validator.validate(validMetadata, projectId)

        then:
        result.allPassed()
        !result.containsWarnings()
        !result.containsFailures()

        where:
        validRorId << [
                "https://ror.org/03a1kwz48", // University of Tübingen
                "https://ror.org/00v34f693" // QBiC
        ]
    }

    def "If no instrument Curie for the instrument information is provided, the validation must fail"() {
        given:
        SampleCode validSampleCode = SampleCode.create("QTEST001AE")
        def invalidMeasurementMetadata = new NGSMeasurementMetadata("", [validSampleCode],
                "https://ror.org/03a1kwz48", //Universität Tübingen,
                "", //Illumina MiSeq
                "My awesome facility",
                "Unknown sequencing read type",
                "Cool library kit",
                "Bodacious flow cell",
                "We do it by the book",
                "We need groups",
                "Index I7 never stops",
                "Index I5 always goes",
                "Don't tell anyone this is a test"
        )

        and:
        SampleInformationService sampleInformationService = Mock(SampleInformationService.class)
        sampleInformationService.findSampleId(validSampleCode) >> Optional.of(validSampleCode)

        and:
<<<<<<< HEAD
        def validator = new MeasurementNGSValidator(sampleInformationService, ontologyLookupService, measurementService)

=======
        def validator = new MeasurementNGSValidator(sampleInformationService, ontologyLookupService, projectInformationService)
        ProjectId projectId = ProjectId.create()
>>>>>>> 988edc3e

        when:
        def result = validator.validate(invalidMeasurementMetadata, projectId)


        then:
        !result.allPassed()
        !result.containsWarnings()
        result.containsFailures()
        result.failedEntries() == 1
        result.failures()[0] == "Instrument: missing mandatory metadata"
    }

    def "If a valid instrument curie for the instrument information is provided, the validation must pass"() {
        given:
        SampleCode validSampleCode = SampleCode.create("QTEST001AE")
        def validMeasurementMetadata = new NGSMeasurementMetadata("", [validSampleCode],
                "https://ror.org/03a1kwz48", //Universität Tübingen,
                validInstrumentCurie, //Illumina MiSeq
                "My awesome facility",
                "Unknown sequencing read type",
                "Cool library kit",
                "Bodacious flow cell",
                "We do it by the book",
                "We need groups",
                "Index I7 never stops",
                "Index I5 always goes",
                "Don't tell anyone this is a test"
        )

        and:
        SampleInformationService sampleInformationService = Mock(SampleInformationService.class)
        sampleInformationService.findSampleId(validSampleCode) >> Optional.of(validSampleCode)
        ProjectId projectId = ProjectId.create()

        and:
<<<<<<< HEAD
        def validator = new MeasurementNGSValidator(sampleInformationService, ontologyLookupService, measurementService)
=======
        def validator = new MeasurementNGSValidator(sampleInformationService, ontologyLookupService, projectInformationService)
>>>>>>> 988edc3e


        when:
        def result = validator.validate(validMetadata, projectId)

        then:
        result.allPassed()
        !result.containsWarnings()
        !result.containsFailures()

        where:
        validInstrumentCurie << [
                "EFO:0004205", // Illumina MiSeq
        ]
    }

    def "If no value was provided for the facility information the validation will fail"() {
        given:
        SampleCode validSampleCode = SampleCode.create("QTEST001AE")
        def invalidMeasurementMetadata = new NGSMeasurementMetadata("", [validSampleCode],
                "https://ror.org/03a1kwz48", //Universität Tübingen,
                "EFO:0004205", //Illumina MiSeq
                "",
                "Unknown sequencing read type",
                "Cool library kit",
                "Bodacious flow cell",
                "We do it by the book",
                "We need groups",
                "Index I7 never stops",
                "Index I5 always goes",
                "Don't tell anyone this is a test"
        )

        and:
        SampleInformationService sampleInformationService = Mock(SampleInformationService.class)
        sampleInformationService.findSampleId(validSampleCode) >> Optional.of(validSampleCode)
        ProjectId projectId = ProjectId.create()

        and:
<<<<<<< HEAD
        def validator = new MeasurementNGSValidator(sampleInformationService, ontologyLookupService, measurementService)
=======
        def validator = new MeasurementNGSValidator(sampleInformationService, ontologyLookupService, projectInformationService)
>>>>>>> 988edc3e


        when:
        def result = validator.validate(invalidMeasurementMetadata, projectId)

        then:
        !result.allPassed()
        !result.containsWarnings()
        result.containsFailures()
        result.failedEntries() == 1
        result.failures()[0] == "Facility: missing mandatory metadata"
    }

    def "If no value was provided for the sequencing read type information the validation will fail"() {
        given:
        SampleCode validSampleCode = SampleCode.create("QTEST001AE")
        def invalidMeasurementMetadata = new NGSMeasurementMetadata("", [validSampleCode],
                "https://ror.org/03a1kwz48", //Universität Tübingen,
                "EFO:0004205", //Illumina MiSeq
                "My awesome facility",
                "",
                "Cool library kit",
                "Bodacious flow cell",
                "We do it by the book",
                "We need groups",
                "Index I7 never stops",
                "Index I5 always goes",
                "Don't tell anyone this is a test"
        )

        and:
        SampleInformationService sampleInformationService = Mock(SampleInformationService.class)
        sampleInformationService.findSampleId(validSampleCode) >> Optional.of(validSampleCode)
        ProjectId projectId = ProjectId.create()

        and:
<<<<<<< HEAD
        def validator = new MeasurementNGSValidator(sampleInformationService, ontologyLookupService, measurementService)
=======
        def validator = new MeasurementNGSValidator(sampleInformationService, ontologyLookupService, projectInformationService)
>>>>>>> 988edc3e


        when:
        def result = validator.validate(invalidMeasurementMetadata, projectId)

        then:
        !result.allPassed()
        !result.containsWarnings()
        result.containsFailures()
        result.failedEntries() == 1
        result.failures()[0] == "Read Type: missing mandatory metadata"
    }
}<|MERGE_RESOLUTION|>--- conflicted
+++ resolved
@@ -1,10 +1,7 @@
 package life.qbic.projectmanagement.application.measurement.validation
 
-<<<<<<< HEAD
+import life.qbic.projectmanagement.application.ProjectInformationService
 import life.qbic.projectmanagement.application.measurement.MeasurementService
-=======
-import life.qbic.projectmanagement.application.ProjectInformationService
->>>>>>> 988edc3e
 import life.qbic.projectmanagement.application.measurement.NGSMeasurementMetadata
 import life.qbic.projectmanagement.application.ontology.OntologyClass
 import life.qbic.projectmanagement.application.ontology.OntologyLookupService
@@ -44,11 +41,10 @@
         findByCURI(validMetadata.instrumentCURI()) >> Optional.of(illuminaMiSeq)
     })
 
-<<<<<<< HEAD
     final MeasurementService measurementService = Mock(MeasurementService.class)
-=======
+
+
     final ProjectInformationService projectInformationService = Mock(ProjectInformationService.class)
->>>>>>> 988edc3e
 
     final static List<String> validNGSProperties = MeasurementNGSValidator.NGS_PROPERTY.values().collect { it.label() }
 
@@ -113,11 +109,7 @@
         ProjectId projectId = ProjectId.create()
 
         and:
-<<<<<<< HEAD
-        def validator = new MeasurementNGSValidator(sampleInformationService, ontologyLookupService, measurementService)
-=======
-        def validator = new MeasurementNGSValidator(sampleInformationService, ontologyLookupService, projectInformationService)
->>>>>>> 988edc3e
+        def validator = new MeasurementNGSValidator(sampleInformationService, ontologyLookupService, projectInformationService, measurementService)
 
         when:
         def result = validator.validate(validMeasurementEntry, projectId)
@@ -155,11 +147,7 @@
         ProjectId projectId = ProjectId.create()
 
         and:
-<<<<<<< HEAD
-        def validator = new MeasurementNGSValidator(sampleInformationService, ontologyLookupService, measurementService)
-=======
-        def validator = new MeasurementNGSValidator(sampleInformationService, ontologyLookupService, projectInformationService)
->>>>>>> 988edc3e
+        def validator = new MeasurementNGSValidator(sampleInformationService, ontologyLookupService, projectInformationService, measurementService)
 
         when:
         def result = validator.validate(invalidMeasurementMetadata, projectId)
@@ -198,11 +186,7 @@
         sampleInformationService.findSampleId(sampleToBeFound) >> Optional.of(sampleToBeFound)
         ProjectId projectId = ProjectId.create()
         and:
-<<<<<<< HEAD
-        def validator = new MeasurementNGSValidator(sampleInformationService, ontologyLookupService, measurementService)
-=======
-        def validator = new MeasurementNGSValidator(sampleInformationService, ontologyLookupService, projectInformationService)
->>>>>>> 988edc3e
+        def validator = new MeasurementNGSValidator(sampleInformationService, ontologyLookupService, projectInformationService, measurementService)
 
         when:
         def result = validator.validate(invalidMeasurementMetadata, projectId)
@@ -236,11 +220,7 @@
         ProjectId projectId = ProjectId.create()
 
         and:
-<<<<<<< HEAD
-        def validator = new MeasurementNGSValidator(sampleInformationService, ontologyLookupService, measurementService)
-=======
-        def validator = new MeasurementNGSValidator(sampleInformationService, ontologyLookupService, projectInformationService)
->>>>>>> 988edc3e
+        def validator = new MeasurementNGSValidator(sampleInformationService, ontologyLookupService, projectInformationService, measurementService)
 
         when:
         def result = validator.validate(invalidMeasurementMetadata, projectId)
@@ -281,11 +261,7 @@
         ProjectId projectId = ProjectId.create()
 
         and:
-<<<<<<< HEAD
-        def validator = new MeasurementNGSValidator(sampleInformationService, ontologyLookupService, measurementService)
-=======
-        def validator = new MeasurementNGSValidator(sampleInformationService, ontologyLookupService, projectInformationService)
->>>>>>> 988edc3e
+        def validator = new MeasurementNGSValidator(sampleInformationService, ontologyLookupService, projectInformationService, measurementService)
 
 
         when:
@@ -329,12 +305,8 @@
         sampleInformationService.findSampleId(validSampleCode) >> Optional.of(validSampleCode)
 
         and:
-<<<<<<< HEAD
-        def validator = new MeasurementNGSValidator(sampleInformationService, ontologyLookupService, measurementService)
-=======
-        def validator = new MeasurementNGSValidator(sampleInformationService, ontologyLookupService, projectInformationService)
-        ProjectId projectId = ProjectId.create()
->>>>>>> 988edc3e
+        def validator = new MeasurementNGSValidator(sampleInformationService, ontologyLookupService, projectInformationService, measurementService)
+        ProjectId projectId = ProjectId.create()
 
 
         when:
@@ -370,13 +342,8 @@
         sampleInformationService.findSampleId(validSampleCode) >> Optional.of(validSampleCode)
 
         and:
-<<<<<<< HEAD
-        def validator = new MeasurementNGSValidator(sampleInformationService, ontologyLookupService, measurementService)
-
-=======
-        def validator = new MeasurementNGSValidator(sampleInformationService, ontologyLookupService, projectInformationService)
-        ProjectId projectId = ProjectId.create()
->>>>>>> 988edc3e
+        def validator = new MeasurementNGSValidator(sampleInformationService, ontologyLookupService, projectInformationService, measurementService)
+
 
         when:
         def result = validator.validate(validMetadata, projectId)
@@ -415,13 +382,8 @@
         sampleInformationService.findSampleId(validSampleCode) >> Optional.of(validSampleCode)
 
         and:
-<<<<<<< HEAD
-        def validator = new MeasurementNGSValidator(sampleInformationService, ontologyLookupService, measurementService)
-
-=======
-        def validator = new MeasurementNGSValidator(sampleInformationService, ontologyLookupService, projectInformationService)
-        ProjectId projectId = ProjectId.create()
->>>>>>> 988edc3e
+        def validator = new MeasurementNGSValidator(sampleInformationService, ontologyLookupService, projectInformationService, measurementService)
+        ProjectId projectId = ProjectId.create()
 
         when:
         def result = validator.validate(invalidMeasurementMetadata, projectId)
@@ -458,11 +420,7 @@
         ProjectId projectId = ProjectId.create()
 
         and:
-<<<<<<< HEAD
-        def validator = new MeasurementNGSValidator(sampleInformationService, ontologyLookupService, measurementService)
-=======
-        def validator = new MeasurementNGSValidator(sampleInformationService, ontologyLookupService, projectInformationService)
->>>>>>> 988edc3e
+        def validator = new MeasurementNGSValidator(sampleInformationService, ontologyLookupService, projectInformationService, measurementService)
 
 
         when:
@@ -502,11 +460,7 @@
         ProjectId projectId = ProjectId.create()
 
         and:
-<<<<<<< HEAD
-        def validator = new MeasurementNGSValidator(sampleInformationService, ontologyLookupService, measurementService)
-=======
-        def validator = new MeasurementNGSValidator(sampleInformationService, ontologyLookupService, projectInformationService)
->>>>>>> 988edc3e
+        def validator = new MeasurementNGSValidator(sampleInformationService, ontologyLookupService, projectInformationService, measurementService)
 
 
         when:
@@ -543,11 +497,7 @@
         ProjectId projectId = ProjectId.create()
 
         and:
-<<<<<<< HEAD
-        def validator = new MeasurementNGSValidator(sampleInformationService, ontologyLookupService, measurementService)
-=======
-        def validator = new MeasurementNGSValidator(sampleInformationService, ontologyLookupService, projectInformationService)
->>>>>>> 988edc3e
+        def validator = new MeasurementNGSValidator(sampleInformationService, ontologyLookupService, projectInformationService, measurementService)
 
 
         when:
