--- conflicted
+++ resolved
@@ -34,11 +34,8 @@
         OntologyTerm specimen1 = new OntologyTerm();
         OntologyTerm specimen2 = new OntologyTerm("ontology", "ontologyVersion",  "ontologyIri",
                 "classLabel", "name", "description", "classIri");
-<<<<<<< HEAD
-        experimentInformationService.addSpecimenToExperiment(experiment.experimentId(), projectId, specimen1, specimen2)
-=======
+
         experimentInformationService.addSpecimenToExperiment("", experiment.experimentId(), specimen1, specimen2)
->>>>>>> b408d9c7
 
         then: "the experiment contains the added specimens"
         experiment.getSpecimens().containsAll(specimen1, specimen2)
@@ -56,11 +53,8 @@
         OntologyTerm analyte2 = new OntologyTerm();
         OntologyTerm analyte1 = new OntologyTerm("ontology", "ontologyVersion",  "ontologyIri",
                 "classLabel", "name", "description", "classIri");
-<<<<<<< HEAD
-        experimentInformationService.addAnalyteToExperiment(experiment.experimentId(), projectId, analyte1, analyte2)
-=======
+
         experimentInformationService.addAnalyteToExperiment("", experiment.experimentId(), analyte1, analyte2)
->>>>>>> b408d9c7
 
         then: "the experiment contains the added analytes"
         experiment.getAnalytes().containsAll(analyte1, analyte2)
@@ -80,11 +74,7 @@
                 "classLabel", "name", "description", "classIri");
         OntologyTerm species3 = new OntologyTerm();
 
-<<<<<<< HEAD
-        experimentInformationService.addSpeciesToExperiment(experiment.experimentId(), projectId, species1, species2, species3)
-=======
         experimentInformationService.addSpeciesToExperiment("", experiment.experimentId(), species1, species2, species3)
->>>>>>> b408d9c7
 
         then: "the experiment contains the added species"
         experiment.getSpecies().containsAll(species1, species2, species3)
@@ -106,11 +96,8 @@
         ExperimentalValue experimentalValue1 = ExperimentalValue.create(levels[0], unit)
         ExperimentalValue experimentalValue2 = ExperimentalValue.create(levels[1], unit)
         ExperimentalVariable experimentalVariable = ExperimentalVariable.create(variableName, experimentalValue1, experimentalValue2)
-<<<<<<< HEAD
-        experimentInformationService.addVariableToExperiment(experiment.experimentId(), projectId, variableName, unit, levels)
-=======
+
         experimentInformationService.addVariableToExperiment("", experiment.experimentId(), variableName, unit, levels)
->>>>>>> b408d9c7
 
         then: "the experiment contains the added variables"
         experiment.variables().contains(experimentalVariable)
@@ -138,12 +125,7 @@
         def group1 = new ExperimentalGroupDTO(-1, "name1", List.of(experimentalVariable.levels().get(0)), 5)
         def group2 = new ExperimentalGroupDTO(-1, "name2", List.of(experimentalVariable.levels().get(1)), 6)
 
-<<<<<<< HEAD
-        experimentInformationService.updateExperimentalGroupsOfExperiment(experiment.experimentId(), projectId, Arrays.asList(group1))
-=======
         experimentInformationService.updateExperimentalGroupsOfExperiment("", experiment.experimentId(), Arrays.asList(group1))
->>>>>>> b408d9c7
-
 
         then: "the experiment contains the added experimental groups"
         def dtoGroups = experiment.getExperimentalGroups().stream().map(it -> new ExperimentalGroupDTO(-1, it.name(), it.condition().getVariableLevels(), it.sampleSize())).toList()
