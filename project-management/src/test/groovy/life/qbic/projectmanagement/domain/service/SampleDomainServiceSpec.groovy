package life.qbic.projectmanagement.domain.service

import life.qbic.application.commons.Result
import life.qbic.domain.concepts.DomainEvent
import life.qbic.domain.concepts.DomainEventDispatcher
import life.qbic.domain.concepts.DomainEventSubscriber
import life.qbic.projectmanagement.domain.model.OntologyTerm
import life.qbic.projectmanagement.domain.model.batch.BatchId
import life.qbic.projectmanagement.domain.model.experiment.ExperimentId
import life.qbic.projectmanagement.domain.model.project.*
import life.qbic.projectmanagement.domain.model.sample.*
import life.qbic.projectmanagement.domain.model.sample.event.SampleRegistered
import life.qbic.projectmanagement.domain.repository.SampleRepository
import spock.lang.Specification

/**
 * <b><class short description - 1 Line!></b>
 *
 * <p><More detailed description - When to use, what it solves, etc.></p>
 *
 * @since <version tag>
 */
class SampleDomainServiceSpec extends Specification {

    def "When a sample has been successfully registered, a sample registered event is dispatched"() {
        given:
        Sample testSample = Sample.create(SampleCode.create("test"), new SampleRegistrationRequest("test sample", "patient 1", BatchId.create(), ExperimentId.create(), 1L, new SampleOrigin(new OntologyTerm(), new OntologyTerm(), new OntologyTerm()), AnalysisMethod.WES, ""))
        Contact who = new Contact()
        Project project = Project.create(new ProjectIntent(new ProjectTitle("a title"), new ProjectObjective("an objective")), new ProjectCode("QABCD"), who, who, who)
        Map<SampleCode, SampleRegistrationRequest> sampleCodesToRegistrationRequests = new HashMap<>()
<<<<<<< HEAD
        SampleRegistrationRequest sampleRegistrationRequest = new SampleRegistrationRequest("test sample2", "patient 1", BatchId.create(), ExperimentId.create(), 1L, BiologicalReplicateId.create(), new SampleOrigin(new OntologyTerm(), new OntologyTerm(), new OntologyTerm()), AnalysisMethod.WES, "")
        sampleCodesToRegistrationRequests.put(SampleCode.create("test2"), sampleRegistrationRequest)
=======
        SampleRegistrationRequest sampleRegistrationRequest = new SampleRegistrationRequest("test sample", "patient 1", BatchId.create(), ExperimentId.create(), 1L, new SampleOrigin(new OntologyTerm(), new OntologyTerm(), new OntologyTerm()), AnalysisMethod.WES, "")
        sampleCodesToRegistrationRequests.put(SampleCode.create("test"), sampleRegistrationRequest)
>>>>>>> 901f8fa0

        and:
        SampleRepository testRepo = Mock(SampleRepository)
        testRepo.addAll(_ as Project, _ as Collection<Sample>) >> Result.fromValue(Arrays.asList(testSample))
        SampleDomainService sampleDomainService = new SampleDomainService(testRepo)

        and:
        DomainEventSubscriber<SampleRegistered> sampleRegistered = new DomainEventSubscriber<SampleRegistered>() {

            SampleId sampleIdOfEvent

            BatchId batchIdOfEvent

            @Override
            Class<? extends DomainEvent> subscribedToEventType() {
                SampleRegistered.class
            }

            @Override
            void handleEvent(SampleRegistered event) {
                this.sampleIdOfEvent = event.registeredSample()
                this.batchIdOfEvent = event.assignedBatch()
            }
        }
        DomainEventDispatcher.instance().subscribe(sampleRegistered)

        when:
        sampleDomainService.registerSamples(project, sampleCodesToRegistrationRequests)

        then:

        sampleRegistered.batchIdOfEvent.equals(sampleRegistrationRequest.assignedBatch())
        SampleId.parse(sampleRegistered.sampleIdOfEvent.value())
        notThrown(IllegalArgumentException)
    }
}<|MERGE_RESOLUTION|>--- conflicted
+++ resolved
@@ -28,13 +28,8 @@
         Contact who = new Contact()
         Project project = Project.create(new ProjectIntent(new ProjectTitle("a title"), new ProjectObjective("an objective")), new ProjectCode("QABCD"), who, who, who)
         Map<SampleCode, SampleRegistrationRequest> sampleCodesToRegistrationRequests = new HashMap<>()
-<<<<<<< HEAD
-        SampleRegistrationRequest sampleRegistrationRequest = new SampleRegistrationRequest("test sample2", "patient 1", BatchId.create(), ExperimentId.create(), 1L, BiologicalReplicateId.create(), new SampleOrigin(new OntologyTerm(), new OntologyTerm(), new OntologyTerm()), AnalysisMethod.WES, "")
-        sampleCodesToRegistrationRequests.put(SampleCode.create("test2"), sampleRegistrationRequest)
-=======
         SampleRegistrationRequest sampleRegistrationRequest = new SampleRegistrationRequest("test sample", "patient 1", BatchId.create(), ExperimentId.create(), 1L, new SampleOrigin(new OntologyTerm(), new OntologyTerm(), new OntologyTerm()), AnalysisMethod.WES, "")
         sampleCodesToRegistrationRequests.put(SampleCode.create("test"), sampleRegistrationRequest)
->>>>>>> 901f8fa0
 
         and:
         SampleRepository testRepo = Mock(SampleRepository)
