--- conflicted
+++ resolved
@@ -64,7 +64,6 @@
       <groupId>org.apache.groovy</groupId>
       <artifactId>groovy-all</artifactId>
       <type>pom</type>
-<<<<<<< HEAD
       <!-- no version, no scope => compile by default -->
       <exclusions>
         <exclusion>
@@ -72,8 +71,6 @@
           <artifactId>ivy</artifactId>
         </exclusion>
       </exclusions>
-=======
->>>>>>> 30927186
     </dependency>
 
     <!-- tests stay test-scoped -->
