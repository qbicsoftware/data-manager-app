--- conflicted
+++ resolved
@@ -32,10 +32,6 @@
   font-weight: bold;
 }
 
-<<<<<<< HEAD
-span.secondary {
-  color: var(--lumo-secondary-text-color);
-=======
 span.primary {
   color: var(--lumo-primary-text-color);
 }
@@ -48,7 +44,6 @@
 span.warning {
   color: var(--lumo-warning-text-color);
   font-size: var(--lumo-font-size-s);
->>>>>>> c98f3c12
 }
 
 span.title {
