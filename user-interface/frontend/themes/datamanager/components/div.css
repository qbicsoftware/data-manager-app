--- conflicted
+++ resolved
@@ -8,20 +8,11 @@
   flex-direction: column;
   display: flex;
   gap: var(--lumo-space-m);
-<<<<<<< HEAD
-  /*ToDo How to best adapt this?*/
-  min-width: 500px;
-  min-height: 250px;
-  height: 25vh;
-  width: 40vw;
-  margin-left: auto;
-=======
   min-width: 500px;
   min-height: 250px;
   margin-left: auto;
   height: 25vh;
   width: 40vw;
->>>>>>> bbb743b9
 }
 
 .batch-details-component .content {
@@ -37,10 +28,7 @@
 .batch-details-component .editor-buttons {
   display: flex;
   gap: var(--lumo-space-s);
-<<<<<<< HEAD
-=======
   justify-content: end;
->>>>>>> bbb743b9
 }
 
 .batch-details-component .title-and-controls {
