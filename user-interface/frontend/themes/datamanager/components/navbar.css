.data-manager-layout::part(navbar) {
  display: inline-flex;
  justify-content: space-between;
  background-image: linear-gradient(var(--lumo-contrast-5pct), var(--lumo-contrast-5pct));
}

.data-manager-layout .data-manager-title {
  font-size: var(--lumo-font-size-l);
  color: var(--lumo-header-text-color);
  font-weight: 600;
  line-height: var(--lumo-line-height-xs);
  margin-block: 0;
}

.data-manager-menu {
  display: inline-flex;
  justify-content: space-between;
  column-gap: var(--lumo-space-s);
}

/*Increase gap between menu items*/
.data-manager-menu .menubar::part(container) {
  display: inline-flex;
  column-gap: var(--lumo-space-s);
}

.data-manager-menu .user-avatar {
  cursor: pointer;
}

/*Increase gap between menu items*/
.experiment-main-layout .experiment-app-navbar {
  display: inline-flex;
  justify-content: space-between;
  padding-right: var(--lumo-space-m);
}

.drawer-title-bar {
  display: inline-flex;
  align-items: center;
}

.experiment-navigation-component {
  width: 100%;
  padding-top: var(--lumo-space-s);
  padding-bottom: var(--lumo-space-s);
  background-color: var(--lumo-base-color);
}

.experiment-navigation-component .experiment-navigation-tabs {
  width: 100%;
}

.experiment-navigation-component .experiment-navigation-tabs .arrow-tab {
  align-items: end;
  color: var(--lumo-contrast-60pct);
}

.project-main-layout .project-main-layout-navbar {
  display: inline-flex;
  justify-content: space-between;
  width: 100%;
  padding-right: var(--lumo-space-m);
  align-items: center;
}

.experiment-main-layout .experiment-main-layout-navbar {
  padding-top: var(--lumo-space-s);
  padding-bottom: var(--lumo-space-s);
  display: inline-flex;
  justify-content: space-between;
  padding-right: var(--lumo-space-m);
  align-items: center;
}

<<<<<<< HEAD
.project-navbar-title {
  font-weight: bold;
  font-size: var(--lumo-font-size-l);
  display: inline-flex;
  align-items: inherit;
  column-gap: var(--lumo-space-s);
=======
.experiment-main-layout .experiment-main-layout-navbar-container {
  display: flex;
  flex-direction: column;
  width: 100%;
>>>>>>> fef3c795
}

.landing-page-layout::part(navbar) {
  padding-inline: var(--lumo-space-m);
}

.user-main-layout::part(navbar) {
  padding-inline: var(--lumo-space-m);
}

.navbar-title {
  font-weight: bold;
  display: inline-flex;
  align-items: inherit;
  column-gap: var(--lumo-space-s);
}<|MERGE_RESOLUTION|>--- conflicted
+++ resolved
@@ -73,19 +73,18 @@
   align-items: center;
 }
 
-<<<<<<< HEAD
 .project-navbar-title {
   font-weight: bold;
   font-size: var(--lumo-font-size-l);
   display: inline-flex;
   align-items: inherit;
   column-gap: var(--lumo-space-s);
-=======
+}
+
 .experiment-main-layout .experiment-main-layout-navbar-container {
   display: flex;
   flex-direction: column;
   width: 100%;
->>>>>>> fef3c795
 }
 
 .landing-page-layout::part(navbar) {
