#content-area {
  grid-area: content-area;
}

#main-layout {
  display: grid;
  grid-template-columns: 1fr;
  grid-template-rows: minmax(max-content, 95%) minmax(min-content, 5%);
  height: 100%;
  grid-template-areas:
    "content-area"
    "data-manager-footer";
}

#landing-page-layout .landing-page-content {
  /*Static resources have to be loaded in css form the Meta-INF directory see vaadin cheatsheet
  https://vaadin.com/vaadin-reference-card#static-content */
  /*Provide Background image here once a valid one is provided*/
  background-size: cover;
  background-position: center;
  background-repeat: no-repeat;
}

#landing-page-layout .landing-page-title-and-logo {
  display: flex;
  align-items: center;
  justify-content: center;
  flex-direction: column;
  row-gap: var(--lumo-space-s);
  margin-bottom: var(--lumo-space-l);
  padding-top: var(--lumo-space-xl);
}

#landing-page-layout .landing-page-title-and-logo .title {
  font-weight: bold;
  font-size: var(--lumo-font-size-xxl);
}

#landing-page-layout .landing-page-title-and-logo .subtitle {
  color: var(--lumo-tertiary-text-color);
  font-weight: bold;
}

#landing-page-layout .landing-page-title-and-logo .ut-logo {
  height: 2.5em;
  margin-bottom: var(--lumo-space-xl);
}

#data-manager-footer {
  display: inline-flex;
  column-gap: var(--lumo-space-l);
  border-top: thin solid var(--lumo-contrast-10pct);
  padding-inline: var(--lumo-space-m);
  padding-bottom: var(--lumo-space-s);
  padding-top: var(--lumo-space-s);
  grid-area: data-manager-footer;
}

.main {
  display: grid;
  height: 100%;
}

.main .title {
  font-weight: bold;
  color: var(--lumo-secondary-text-color);
  font-size: var(--lumo-font-size-xxl);
  margin-bottom: 0.5rem;
}

.main.experiment {
  grid-template-columns: minmax(max-content, 100%);
  grid-template-rows: auto;
  grid-template-areas:
    "experimentdetails";
}

.main.experiment .experiment-details-component {
  grid-area: experimentdetails;
}

.main.legal-notice {
  padding: var(--lumo-space-m);
}

<<<<<<< HEAD
.main.privacy-agreement {
=======
.main.data-privacy-agreement {
>>>>>>> 30c293d3
  padding: var(--lumo-space-m);
}

.main.measurement {
  grid-template-columns: minmax(max-content, 70%) minmax(max-content, 30%);
  grid-template-rows: minmax(max-content, 25%) minmax(max-content, 70%);
  grid-template-areas:
    ". measurementtemplatelist"
    "measurementdetails measurementdetails";
}

.main.measurement .page-area {
  border: 1px solid;
  border-color: var(--lumo-contrast-10pct);
  border-radius: var(--lumo-border-radius-m);
}

/*We want to show disclaimer centralized over the whole main width and height independent of defined areas */
.main.measurement .no-samples-registered-disclaimer {
  grid-column-start: 1;
  grid-column-end: -1;
  grid-row-start: 1;
  grid-row-end: -1;
}

/*We want to show disclaimer centralized over the whole main width and height independent of defined areas */
.main.measurement .no-measurements-registered-disclaimer {
  grid-column-start: 1;
  grid-column-end: -1;
  grid-row-start: 1;
  grid-row-end: -1;
}

.main.measurement .no-measurements-registered-disclaimer {
  display: flex;
  flex-direction: column;
  row-gap: var(--lumo-space-m);
  align-items: center;
  justify-content: center;
}

.main.measurement .no-measurements-registered-disclaimer .no-measurement-registered-title {
  font-weight: bold;
  font-size: var(--lumo-font-size-m);
  margin-bottom: 0.5rem;
}

.main.measurement .no-measurements-registered-disclaimer .no-measurement-registered-content {
  display: flex;
  flex-direction: column;
  align-items: center;
}

.main.measurement .measurement-template-list-component {
  grid-area: measurementtemplatelist;
}


.main.measurement .measurement-details-component {
  grid-area: measurementdetails
}

.main.measurement .measurement-main-content {
  display: flex;
  flex-direction: column;
  row-gap: var(--lumo-space-m);
  padding: var(--lumo-space-m);
}

.main.measurement .measurement-main-content .title {
  font-weight: bold;
  color: var(--lumo-secondary-text-color);
  font-size: var(--lumo-font-size-xxl);
  margin-bottom: 0.5rem;
}

.main.measurement .measurement-main-content .buttonsAndInfo {
  display: flex;
  flex-direction: column;
  row-gap: var(--lumo-space-m);
}

.main.measurement .measurement-main-content .buttonsAndInfo .info {
  border-radius: var(--lumo-border-radius-m);
  column-gap: var(--lumo-space-s);
  background-color: var(--lumo-contrast-5pct);
  align-items: center;
  width: fit-content;
  padding-inline: var(--lumo-space-m);
  padding-top: var(--lumo-space-s);
  padding-bottom: var(--lumo-space-s);
}

.main.measurement .measurement-main-content .buttonsAndInfo .buttonAndField {
  display: inline-flex;
  justify-content: space-between;
  /*Moves this bar to end of container*/
  margin-top: auto;
}

.main.measurement .measurement-main-content .button-bar {
  display: inline-flex;
  column-gap: var(--lumo-space-s);
}

.main.ontology-lookup-main {
  grid-template-columns: auto;
  grid-template-rows: auto;
  grid-template-areas:
    "ontologylookupcomponent"
}

.main.ontology-lookup-component {
  grid-area: ontologylookupcomponent;
}

.main.project {
  grid-template-columns: minmax(min-content, 80%) minmax(min-content, 25%);
  grid-template-rows: auto;
  grid-template-areas:
    "projectdetails experimentlist"
    "projectdetails offerlist"
    "projectdetails qualitycontrollist";
}

.main.project .page-area {
  border: 1px solid;
  border-color: var(--lumo-contrast-10pct);
  border-radius: var(--lumo-border-radius-m);
}

.main.project .project-details-component {
  grid-area: projectdetails;
}

.main.project .experiment-list-component {
  grid-area: experimentlist;
}

.main.project .offer-list-component {
  grid-area: offerlist;
}

.main.project .quality-control-list-component {
  grid-area: qualitycontrollist;
}

.main.project-overview {
  grid-template-columns: minmax(min-content, 1fr);
  grid-template-rows: minmax(min-content, 10%) minmax(min-content, 80%);
  grid-template-areas:
    "."
    "projectcollection";
}

.main.project-overview .title-and-description {
  padding: var(--lumo-space-m);
  flex-direction: column;
  display: flex;
  gap: var(--lumo-space-s);
  white-space: pre-line;
}

.main.project-overview .project-overview-title {
  font-weight: bold;
  color: var(--lumo-secondary-text-color);
  font-size: var(--lumo-font-size-xxl);
  margin-bottom: 0.5rem;
}

.main .project-overview .project-collection-component {
  grid-area: projectcollection;
}

.main.raw-data {
  grid-template-columns: minmax(min-content, 80%) minmax(min-content, 20%);
  grid-template-rows: minmax(min-content, 20%) minmax(min-content, 80%);
  grid-template-areas:
    ". rawdatadownloadinformation"
    "rawdatadetails rawdatadownloadinformation";
}

.main.raw-data .page-area {
  border: 1px solid;
  border-color: var(--lumo-contrast-10pct);
  border-radius: var(--lumo-border-radius-m);
}

.main.raw-data .no-measurements-registered-disclaimer {
  grid-column-start: 1;
  grid-column-end: -1;
  grid-row-start: 1;
  grid-row-end: -1;
}

.main.raw-data .no-raw-data-registered-disclaimer {
  grid-column-start: 1;
  grid-column-end: -1;
  grid-row-start: 1;
  grid-row-end: -1;
}

.main.raw-data .raw-data-download-information-component {
  grid-area: rawdatadownloadinformation;
}


.main.raw-data .raw-data-details-component {
  grid-area: rawdatadetails
}

.main.raw-data .raw-data-main-content {
  display: flex;
  flex-direction: column;
  row-gap: var(--lumo-space-m);
  padding: var(--lumo-space-m);
}


.main.raw-data .raw-data-main-content .title {
  font-weight: bold;
  color: var(--lumo-secondary-text-color);
  font-size: var(--lumo-font-size-xxl);
  margin-bottom: 0.5rem;
}

.main.raw-data .raw-data-main-content .buttonAndField {
  display: inline-flex;
  justify-content: space-between;
  /*Moves this bar to end of container*/
  margin-top: auto;
}

.main.user-registration {
  grid-template-columns: auto;
  grid-template-rows: auto;
  justify-content: center;
  /*Should be moved to the parent layout once Login and forgot password components are overhauled*/
  padding-bottom: var(--lumo-space-m);
}

.main.sample {
  grid-template-columns: minmax(min-content, 60%) minmax(min-content, 50%);
  grid-template-rows: minmax(min-content, 20%) minmax(min-content, 75%);
  grid-template-areas:
    ". batchdetails"
    "sampledetails sampledetails";
}

.main.sample .page-area {
  border: 1px solid;
  border-color: var(--lumo-contrast-10pct);
  border-radius: var(--lumo-border-radius-m);
}

.main.sample .batch-details-component {
  grid-area: batchdetails;
}

.main.sample .sample-details-component {
  grid-area: sampledetails;
}

.main.user-profile {
  grid-template-columns: minmax(min-content, auto);
  grid-template-rows: minmax(min-content, auto);
  grid-template-areas:
    "user-profile-component"
}

/*Large devices (large desktops, 1200px and up)*/
@media only screen and (max-width: 1200px) {
  .main.experiment {
    grid-template-columns: minmax(min-content, 1fr);
    grid-template-areas:
    "experimentdetails";
    grid-template-rows: minmax(min-content, 1fr);
  }

  .main.measurement {
    grid-template-columns: minmax(min-content, 1fr);
    grid-template-areas:
    "."
    "measurementtemplatelist"
    "measurementdetails";
    grid-template-rows: minmax(min-content, 20%) minmax(min-content, 20%) minmax(min-content, 60%);
  }

  .main.project {
    grid-template-columns: minmax(min-content, 1fr);
    grid-template-areas:
    "projectdetails"
    "experimentlist"
    "offerlist"
    "qualitycontrollist";
    grid-template-rows: minmax(min-content, 60%) minmax(min-content, 20%) minmax(min-content, 20%);
  }

  .main.project-overview {
    grid-template-columns: minmax(min-content, 1fr);
    grid-template-rows:  minmax(min-content, 10%) minmax(min-content, 80%);
    grid-template-areas:
    "."
    "projectcollection";
  }

  .main.raw-data {
    grid-template-columns: minmax(min-content, 1fr);
    grid-template-areas:
    "."
    "rawdatadownloadinformation"
    "rawdatadetails";
    grid-template-rows: minmax(min-content, 20%) minmax(min-content, 20%) minmax(min-content, 60%);
  }

  .main.sample {
    grid-template-columns: minmax(min-content, 1fr);
    grid-template-areas:
    "batchdetails"
    "sampledetails";
    grid-template-rows: minmax(min-content, 20%) minmax(min-content, 75%);
  }


}<|MERGE_RESOLUTION|>--- conflicted
+++ resolved
@@ -83,11 +83,7 @@
   padding: var(--lumo-space-m);
 }
 
-<<<<<<< HEAD
-.main.privacy-agreement {
-=======
 .main.data-privacy-agreement {
->>>>>>> 30c293d3
   padding: var(--lumo-space-m);
 }
 
