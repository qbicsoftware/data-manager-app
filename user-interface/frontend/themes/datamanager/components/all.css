--- conflicted
+++ resolved
@@ -204,7 +204,6 @@
 .simple-paragraph {
   font-size: var(--lumo-font-size-m);
   margin-bottom: var(--lumo-space-m);
-<<<<<<< HEAD
 }
 
 .background-color-grey {
@@ -233,13 +232,6 @@
 
 .box-corner-radius-small {
   border-radius: var(--lumo-space-s);
-=======
-  max-width: 50em;
->>>>>>> f04fa41e
-}
-
-.max-height-10rem {
-  max-height: 10rem;
 }
 
 .overflow-auto {
