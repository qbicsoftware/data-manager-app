--- conflicted
+++ resolved
@@ -172,7 +172,6 @@
       }
 
       var startIndex = 1; // start in row number 2 with index 1 skipping the header in the first row
-      var helperStopIndex = 1; //stop in row number 2 with index 1 as the header row has number 1 index 0
       var rowIndex = startIndex;
 
       for (ProteomicsMeasurementEntry pxpEntry : measurements) {
@@ -194,21 +193,6 @@
           DEFAULT_GENERATED_ROW_COUNT - 1,
           digestionMethodArea);
 
-<<<<<<< HEAD
-      for (ProteomicsMeasurementEditColumn column : ProteomicsMeasurementEditColumn.values()) {
-        column.getFillHelp().ifPresent(
-            helper -> XLSXTemplateHelper.addInputHelper(sheet,
-                column.columnIndex(),
-                startIndex,
-                column.columnIndex(),
-                helperStopIndex,
-                helper.exampleValue(),
-                helper.description())
-        );
-      }
-
-=======
->>>>>>> 1c3e4160
       setAutoWidth(sheet);
       workbook.setActiveSheet(0);
 
