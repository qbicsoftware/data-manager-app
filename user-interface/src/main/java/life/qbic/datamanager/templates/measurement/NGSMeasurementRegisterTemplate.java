--- conflicted
+++ resolved
@@ -110,7 +110,6 @@
       }
 
       var startIndex = 1; // start in row number 2 with index 1 as the header row has number 1 index 0
-      var helperStopIndex = 1; //stop in row number 2 with index 1 as the header row has number 1 index 0
       // make sure to create the visible sheet first
       Sheet hiddenSheet = workbook.createSheet("hidden");
       Name sequencingReadTypeArea = createOptionArea(hiddenSheet,
@@ -123,20 +122,6 @@
           DEFAULT_GENERATED_ROW_COUNT - 1,
           sequencingReadTypeArea);
 
-<<<<<<< HEAD
-      for (NGSMeasurementRegisterColumn column : NGSMeasurementRegisterColumn.values()) {
-        column.getFillHelp().ifPresent(
-            helper -> XLSXTemplateHelper.addInputHelper(sheet,
-                column.columnIndex(),
-                startIndex,
-                column.columnIndex(),
-                helperStopIndex,
-                helper.exampleValue(),
-                helper.description()));
-      }
-
-=======
->>>>>>> 1c3e4160
       // add property information order of columns matters!!
       for (NGSMeasurementRegisterColumn column : Arrays.stream(
               NGSMeasurementRegisterColumn.values())
