--- conflicted
+++ resolved
@@ -181,23 +181,7 @@
         MAX_ROW_INDEX_TO,
         specimenOptions);
 
-<<<<<<< HEAD
-    for (var column : EditColumn.values()) {
-      column.getFillHelp().ifPresent(
-          helper -> XLSXTemplateHelper.addInputHelper(sheet,
-              column.columnIndex(),
-              startIndex,
-              column.columnIndex(),
-              helperStopIndex,
-              helper.exampleValue(),
-              helper.description())
-      );
-    }
-
-    setColumnAutoWidth(sheet, 0, EditColumn.maxColumnIndex() + confoundingVariables.size());
-=======
     setColumnAutoWidth(sheet, 0, EditColumn.maxColumnIndex());
->>>>>>> dc2808b3
     workbook.setActiveSheet(0);
     lockSheet(hiddenSheet);
     hideSheet(workbook, hiddenSheet);
