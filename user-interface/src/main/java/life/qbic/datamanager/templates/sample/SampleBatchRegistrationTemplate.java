package life.qbic.datamanager.templates.sample;

import static life.qbic.datamanager.templates.XLSXTemplateHelper.addDataValidation;
import static life.qbic.datamanager.templates.XLSXTemplateHelper.createBoldCellStyle;
import static life.qbic.datamanager.templates.XLSXTemplateHelper.createDefaultCellStyle;
import static life.qbic.datamanager.templates.XLSXTemplateHelper.createOptionArea;
import static life.qbic.datamanager.templates.XLSXTemplateHelper.createReadOnlyHeaderCellStyle;
import static life.qbic.datamanager.templates.XLSXTemplateHelper.getOrCreateCell;
import static life.qbic.datamanager.templates.XLSXTemplateHelper.getOrCreateRow;
import static life.qbic.datamanager.templates.XLSXTemplateHelper.hideSheet;
import static life.qbic.datamanager.templates.XLSXTemplateHelper.lockSheet;
import static life.qbic.datamanager.templates.XLSXTemplateHelper.setColumnAutoWidth;
import static life.qbic.datamanager.templates.XLSXTemplateHelper.setColumnWidth;

import java.util.Arrays;
import java.util.Collection;
import java.util.Comparator;
import java.util.List;
import life.qbic.datamanager.parser.ExampleProvider.Helper;
import life.qbic.datamanager.parser.sample.RegisterColumn;
import life.qbic.datamanager.templates.XLSXTemplateHelper;
import org.apache.poi.ss.usermodel.Name;
import org.apache.poi.ss.usermodel.Row;
import org.apache.poi.xssf.usermodel.XSSFSheet;
import org.apache.poi.xssf.usermodel.XSSFWorkbook;

/**
 * TODO!
 * <b>short description</b>
 *
 * <p>detailed description</p>
 *
 * @since <version tag>
 */
public class SampleBatchRegistrationTemplate {

  public static final int MAX_ROW_INDEX_TO = 2000;

  /**
   * Creates a template {@link XSSFWorkbook} for sample batch registration.
   * <p>
   * The client currently can expect that the workbook contains two {@link XSSFSheet}, accessible
   * via {@link XSSFWorkbook#getSheetAt(int)}.
   * <p>
   * At position 0, the sheet contains the actual template with column headers for the properties
   * expected for registration. If provided, some properties will also contain field validation
   * based on enumeration of selection choices.
   * <p>
   * This currently is true for the following properties:
   *
   * <ul>
   *   <li>Species</li>
   *   <li>Specimen</li>
   *   <li>Analyte</li>
   *   <li>Condition</li>
   *   <li>Analysis to perform</li>
   * </ul>
   * <p>
   * At position 1, the sheet is hidden and protected, containing fixed values for the field validation
   * in sheet 0. We don't want users to manually change them. They are given via the experimental
   * design. This is a compromise of using technical identifiers vs ease of use for property values.
   *
   * @param conditions all conditions available in the experiment to select from
   * @param species    all the species available in the experiment to select from
   * @param specimen   all the specimen available in the experiment to select from
   * @param analytes   all the analytes available in the experiment to select from
   * @return a pre-configured template workbook
   * @since 1.5.0
   */
  public static XSSFWorkbook createRegistrationTemplate(List<String> conditions,
      List<String> species, List<String> specimen, List<String> analytes,
      List<String> analysisToPerform) {
    XSSFWorkbook workbook = new XSSFWorkbook();
    var readOnlyHeaderStyle = createReadOnlyHeaderCellStyle(workbook);
    var boldCellStyle = createBoldCellStyle(workbook);
    var defaultStyle = createDefaultCellStyle(workbook);

    var sheet = workbook.createSheet("Sample Metadata");

    Row header = getOrCreateRow(sheet, 0);
    for (RegisterColumn column : RegisterColumn.values()) {
      var cell = getOrCreateCell(header, column.columnIndex());

      cell.setCellStyle(boldCellStyle);
      if (column.isMandatory()) {
        cell.setCellValue(column.headerName() + "*");
      } else {
        cell.setCellValue(column.headerName());
      }
      if (column.isReadOnly()) {
        cell.setCellStyle(readOnlyHeaderStyle);
      }

      //add helper to header
      column.getFillHelp().ifPresent(
          helper -> XLSXTemplateHelper.addInputHelper(sheet,
              column.columnIndex(),
              0,
              column.columnIndex(),
              0,
              helper.exampleValue(),
              helper.description()));
    }

    // add property information order of columns matters!!
    for (RegisterColumn column : Arrays.stream(
            RegisterColumn.values())
        .sorted(Comparator.comparing(RegisterColumn::columnIndex)).toList()) {
      // add property information
      var exampleValue = column.getFillHelp().map(Helper::exampleValue).orElse("");
      var description = column.getFillHelp().map(Helper::description).orElse("");
      XLSXTemplateHelper.addPropertyInformation(workbook,
          column.headerName(),
          column.isMandatory(),
          exampleValue,
          description,
          defaultStyle,
          boldCellStyle);
    }

    var startIndex = 1; //start in the second row with index 1.
    var helperStopIndex = 1; //stop in the second row with index 1

    var hiddenSheet = workbook.createSheet("hidden");
    Name analysisToBePerformedOptions = createOptionArea(hiddenSheet, "Analysis to be performed",
        analysisToPerform);
    Name conditionOptions = createOptionArea(hiddenSheet, "Condition", conditions);
    Name analyteOptions = createOptionArea(hiddenSheet, "Analyte", analytes);
    Name speciesOptions = createOptionArea(hiddenSheet, "Species", species);
    Name specimenOptions = createOptionArea(hiddenSheet, "Specimen", specimen);

    addDataValidation(sheet,
        RegisterColumn.ANALYSIS.columnIndex(),
        startIndex,
        RegisterColumn.ANALYSIS.columnIndex(),
        MAX_ROW_INDEX_TO,
        analysisToBePerformedOptions);
    addDataValidation(sheet,
        RegisterColumn.CONDITION.columnIndex(),
        startIndex,
        RegisterColumn.CONDITION.columnIndex(),
        MAX_ROW_INDEX_TO,
        conditionOptions);
    addDataValidation(sheet,
        RegisterColumn.ANALYTE.columnIndex(),
        startIndex,
        RegisterColumn.ANALYTE.columnIndex(),
        MAX_ROW_INDEX_TO,
        analyteOptions);
    addDataValidation(sheet,
        RegisterColumn.SPECIES.columnIndex(),
        startIndex,
        RegisterColumn.SPECIES.columnIndex(),
        MAX_ROW_INDEX_TO,
        speciesOptions);
    addDataValidation(sheet,
        RegisterColumn.SPECIMEN.columnIndex(),
        startIndex,
        RegisterColumn.SPECIMEN.columnIndex(),
        MAX_ROW_INDEX_TO,
        specimenOptions);

<<<<<<< HEAD
    for (var column : RegisterColumn.values()) {
      column.getFillHelp().ifPresent(
          helper -> XLSXTemplateHelper.addInputHelper(sheet,
              column.columnIndex(),
              startIndex,
              column.columnIndex(),
              helperStopIndex,
              helper.exampleValue(),
              helper.description())
      );
    }

=======
>>>>>>> 1c3e4160
    setColumnAutoWidth(sheet, 0, RegisterColumn.maxColumnIndex());
    // Auto width ignores cell validation values (e.g. a list of valid entries). So we need
    // to set them explicit
    setColumnWidth(sheet, RegisterColumn.CONDITION.columnIndex(), maxLength(conditions));
    setColumnWidth(sheet, RegisterColumn.SPECIES.columnIndex(), maxLength(species));
    setColumnWidth(sheet, RegisterColumn.SPECIMEN.columnIndex(), maxLength(specimen));
    setColumnWidth(sheet, RegisterColumn.ANALYTE.columnIndex(), maxLength(analytes));
    setColumnWidth(sheet, RegisterColumn.ANALYSIS.columnIndex(), maxLength(analysisToPerform));
    setColumnAutoWidth(hiddenSheet, 0, 4);
    workbook.setActiveSheet(0);
    lockSheet(hiddenSheet);
    hideSheet(workbook, hiddenSheet);

    return workbook;
  }

  static int maxLength(Collection<String> collection) {
    return collection.stream().mapToInt(String::length).max().orElse(0);
  }
}<|MERGE_RESOLUTION|>--- conflicted
+++ resolved
@@ -119,7 +119,6 @@
     }
 
     var startIndex = 1; //start in the second row with index 1.
-    var helperStopIndex = 1; //stop in the second row with index 1
 
     var hiddenSheet = workbook.createSheet("hidden");
     Name analysisToBePerformedOptions = createOptionArea(hiddenSheet, "Analysis to be performed",
@@ -160,21 +159,6 @@
         MAX_ROW_INDEX_TO,
         specimenOptions);
 
-<<<<<<< HEAD
-    for (var column : RegisterColumn.values()) {
-      column.getFillHelp().ifPresent(
-          helper -> XLSXTemplateHelper.addInputHelper(sheet,
-              column.columnIndex(),
-              startIndex,
-              column.columnIndex(),
-              helperStopIndex,
-              helper.exampleValue(),
-              helper.description())
-      );
-    }
-
-=======
->>>>>>> 1c3e4160
     setColumnAutoWidth(sheet, 0, RegisterColumn.maxColumnIndex());
     // Auto width ignores cell validation values (e.g. a list of valid entries). So we need
     // to set them explicit
