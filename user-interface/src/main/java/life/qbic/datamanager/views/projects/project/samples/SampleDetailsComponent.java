package life.qbic.datamanager.views.projects.project.samples;

import static life.qbic.logging.service.LoggerFactory.logger;

import com.vaadin.flow.component.AbstractField.ComponentValueChangeEvent;
import com.vaadin.flow.component.ComponentEvent;
import com.vaadin.flow.component.ComponentEventListener;
import com.vaadin.flow.component.button.Button;
import com.vaadin.flow.component.grid.Grid;
import com.vaadin.flow.component.grid.GridVariant;
import com.vaadin.flow.component.html.Div;
import com.vaadin.flow.component.html.Span;
import com.vaadin.flow.component.icon.VaadinIcon;
import com.vaadin.flow.component.tabs.Tab;
import com.vaadin.flow.component.tabs.TabSheet;
import com.vaadin.flow.component.textfield.TextField;
import com.vaadin.flow.data.provider.SortDirection;
import com.vaadin.flow.data.renderer.ComponentRenderer;
import com.vaadin.flow.data.value.ValueChangeMode;
import com.vaadin.flow.spring.annotation.SpringComponent;
import com.vaadin.flow.spring.annotation.UIScope;
import java.io.Serial;
import java.io.Serializable;
import java.util.Collection;
import java.util.List;
import java.util.stream.Collectors;
import life.qbic.application.commons.ApplicationException;
import life.qbic.datamanager.views.AppRoutes.Projects;
import life.qbic.datamanager.views.Context;
import life.qbic.datamanager.views.general.Disclaimer;
import life.qbic.datamanager.views.general.DisclaimerConfirmedEvent;
import life.qbic.datamanager.views.general.PageArea;
import life.qbic.datamanager.views.projects.project.experiments.experiment.Tag;
import life.qbic.datamanager.views.projects.project.samples.registration.batch.BatchRegistrationDialog;
<<<<<<< HEAD
=======
import life.qbic.datamanager.views.projects.project.samples.registration.batch.BatchRegistrationDialog.ConfirmEvent;
import life.qbic.datamanager.views.projects.project.samples.registration.batch.EditBatchDialog;
import life.qbic.datamanager.views.projects.project.samples.registration.batch.EditBatchDialog.ConfirmEvent.Data;
import life.qbic.datamanager.views.projects.project.samples.registration.batch.SampleBatchInformationSpreadsheet.SampleInfo;
>>>>>>> 74ff4186
import life.qbic.logging.api.Logger;
import life.qbic.projectmanagement.application.ExperimentInformationService;
import life.qbic.projectmanagement.application.SortOrder;
import life.qbic.projectmanagement.application.sample.SampleInformationService;
import life.qbic.projectmanagement.application.sample.SamplePreview;
import life.qbic.projectmanagement.domain.model.batch.Batch;
import life.qbic.projectmanagement.domain.model.batch.BatchId;
import life.qbic.projectmanagement.domain.model.experiment.Experiment;
import life.qbic.projectmanagement.domain.model.experiment.ExperimentId;
import life.qbic.projectmanagement.domain.model.experiment.vocabulary.Analyte;
import life.qbic.projectmanagement.domain.model.experiment.vocabulary.Species;
import life.qbic.projectmanagement.domain.model.experiment.vocabulary.Specimen;
import life.qbic.projectmanagement.domain.model.project.Project;
import life.qbic.projectmanagement.domain.model.sample.AnalysisMethod;
import life.qbic.projectmanagement.domain.model.sample.Sample;
<<<<<<< HEAD
=======
import life.qbic.projectmanagement.domain.model.sample.SampleId;
import life.qbic.projectmanagement.domain.model.sample.SampleOrigin;
import life.qbic.projectmanagement.domain.model.sample.SampleRegistrationRequest;
>>>>>>> 74ff4186
import org.springframework.beans.factory.annotation.Autowired;

/**
 * Sample Details Component
 * <p>
 * Component embedded within the {@link SampleInformationMain}. It allows the user to see the
 * information associated for all {@link Batch} and {@link Sample} of each
 * {@link Experiment within a {@link Project} Additionally it enables the user to register new
 * {@link Batch} and {@link Sample} via the contained {@link BatchRegistrationDialog}.
 */

@SpringComponent
@UIScope
public class SampleDetailsComponent extends PageArea implements Serializable {

  @Serial
  private static final long serialVersionUID = 2893730975944372088L;
  private static final Logger log = logger(SampleDetailsComponent.class);
  private final SampleExperimentTab experimentTab;
  private final Button temporaryButton;
  private Context context;
  private final TextField searchField;
  private final Disclaimer noGroupsDefinedDisclaimer;
  private final Disclaimer noSamplesRegisteredDisclaimer;
  private final Grid<SamplePreview> sampleGrid;
  private final ExperimentInformationService experimentInformationService;
  private final SampleInformationService sampleInformationService;

  public SampleDetailsComponent(@Autowired SampleInformationService sampleInformationService,
      @Autowired ExperimentInformationService experimentInformationService) {
    this.experimentInformationService = experimentInformationService;
    this.sampleInformationService = sampleInformationService;
    addClassName("sample-details-component");

    this.searchField = createSearchField();
<<<<<<< HEAD
    searchField.addValueChangeListener(valueChangeEvent -> {
    });
=======
    searchField.addValueChangeListener(this::onSearchFieldChanged);

    this.registerButton = createRegisterButton();
    registerButton.addClickListener(event -> onRegisterButtonClicked());

    //FIXME remove
    temporaryButton = new Button("Edit first batch");
    //end FIXME remove
>>>>>>> 74ff4186

    Span fieldBar = new Span();
    fieldBar.addClassName("search-bar");
    fieldBar.add(searchField);

    Span buttonBar = new Span();
    buttonBar.addClassName("button-bar");
    Button metadataDownloadButton = new Button("Download Metadata");
<<<<<<< HEAD
    buttonBar.add(metadataDownloadButton);
=======
    buttonBar.add(registerButton, metadataDownloadButton);
    buttonBar.add(temporaryButton); //FIXME remove
>>>>>>> 74ff4186

    Div buttonAndFieldBar = new Div();
    buttonAndFieldBar.addClassName("button-and-search-bar");
    buttonAndFieldBar.add(fieldBar, buttonBar);

    Span title = new Span("Samples");
    title.addClassName("title");

    addComponentAsFirst(title);

    Div experimentTabContent = new Div();
    experimentTabContent.addClassName("sample-tab-content");
    experimentTab = new SampleExperimentTab("", 0);

    sampleGrid = createSampleGrid();

    noGroupsDefinedDisclaimer = createNoGroupsDefinedDisclaimer();
    noGroupsDefinedDisclaimer.setVisible(false);

    noSamplesRegisteredDisclaimer = createNoSamplesRegisteredDisclaimer();
    noSamplesRegisteredDisclaimer.setVisible(false);

    experimentTabContent.add(sampleGrid, noGroupsDefinedDisclaimer, noSamplesRegisteredDisclaimer);

    TabSheet sampleExperimentTabSheet = new TabSheet();
    sampleExperimentTabSheet.add(experimentTab, experimentTabContent);
    sampleExperimentTabSheet.setHeightFull();

    Div content = new Div();
    content.addClassName("sample-details-content");

    content.add(buttonAndFieldBar, sampleExperimentTabSheet);
    add(content);

  }

  private void onSearchFieldChanged(ComponentValueChangeEvent<TextField, String> valueChangeEvent) {
    updateSampleGridDataProvider(context.experimentId().orElseThrow(), valueChangeEvent.getValue());
  }

  private void updateSampleGridDataProvider(ExperimentId experimentId, String filter) {
    sampleGrid.setItems(query -> {
      List<SortOrder> sortOrders = query.getSortOrders().stream().map(
              it -> new SortOrder(it.getSorted(), it.getDirection().equals(SortDirection.ASCENDING)))
          .collect(Collectors.toList());
      // if no order is provided by the grid order by last modified (least priority)
      sortOrders.add(SortOrder.of("sampleCode").ascending());
      return sampleInformationService.queryPreview(experimentId, query.getOffset(),
          query.getLimit(), List.copyOf(sortOrders), filter).stream();
    }, query -> SampleDetailsComponent.this.sampleInformationService.countPreviews(
        experimentId,
        filter));
    sampleGrid.getLazyDataView()
        .addItemCountChangeListener(
            countChangeEvent -> experimentTab.setSampleCount(countChangeEvent.getItemCount()));
  }

<<<<<<< HEAD
=======
  private Button createRegisterButton() {
    Button button = new Button("Register");
    button.addClassName("primary");
    return button;
  }

>>>>>>> 74ff4186
  private static TextField createSearchField() {
    TextField textField = new TextField();
    textField.setPlaceholder("Search");
    textField.setPrefixComponent(VaadinIcon.SEARCH.create());
    textField.setValueChangeMode(ValueChangeMode.EAGER);
    return textField;
  }

  private static ComponentRenderer<Div, SamplePreview> createConditionRenderer() {
    return new ComponentRenderer<>(SampleDetailsComponent::createTagCollection,
        SampleDetailsComponent::fillTagCollection);
  }

  private static void fillTagCollection(Div div, SamplePreview samplePreview) {
    samplePreview
        .experimentalGroup()
        .condition()
        .getVariableLevels().stream()
        .map(variableLevel -> "%s: %s %s".formatted(variableLevel.variableName().value(),
                variableLevel.experimentalValue().value(),
                variableLevel.experimentalValue().unit().orElse(""))
            .trim())
        .map(s -> {
          Tag tag = new Tag(s);
          tag.setTitle(s);
          return tag;
        })
        .forEach(div::add);
  }

  private static Div createTagCollection() {
    Div tagCollection = new Div();
    tagCollection.addClassName("tag-collection");
    return tagCollection;
  }


  /**
   * Propagates the context to internal components.
   *
   * @param context the context in which the user is.
   */
  public void setContext(Context context) {
    context.experimentId()
        .orElseThrow(() -> new ApplicationException("no experiment id in context " + context));
    context.projectId()
        .orElseThrow(() -> new ApplicationException("no project id in context " + context));
    this.context = context;
    setExperiment(
        experimentInformationService.find(context.experimentId().orElseThrow()).orElseThrow());
  }

  /**
   * Adds the provided listener
   *
   * @param batchRegistrationListener listener notified if the user intends to create a batch
   */
  public void addCreateBatchListener(
      ComponentEventListener<CreateBatchEvent> batchRegistrationListener) {
    addListener(CreateBatchEvent.class, batchRegistrationListener);
  }

  private void routeToExperimentalGroupCreation(ComponentEvent<?> componentEvent,
      String experimentId) {
    if (componentEvent.isFromClient()) {
      String routeToExperimentPage = String.format(Projects.EXPERIMENT,
          context.projectId().orElseThrow().value(),
          experimentId);
      log.debug(String.format(
          "Rerouting to experiment page for experiment %s of project %s: " + routeToExperimentPage,
          experimentId, context.projectId().orElseThrow().value()));
      componentEvent.getSource().getUI().ifPresent(ui -> ui.navigate(routeToExperimentPage));
    }
  }

  private void setExperiment(Experiment experiment) {
    experimentTab.setExperimentName(experiment.getName());

    if (noExperimentGroupsInExperiment(experiment)) {
      sampleGrid.setVisible(false);
      noSamplesRegisteredDisclaimer.setVisible(false);
      noGroupsDefinedDisclaimer.setVisible(true);
      return;
    }
    if (noSamplesRegisteredInExperiment(experiment)) {
      sampleGrid.setVisible(false);
      noSamplesRegisteredDisclaimer.setVisible(true);
      noGroupsDefinedDisclaimer.setVisible(false);
      return;
    }
    updateSampleGridDataProvider(context.experimentId().orElseThrow(), searchField.getValue());

    sampleGrid.setVisible(true);
    noSamplesRegisteredDisclaimer.setVisible(false);
    noGroupsDefinedDisclaimer.setVisible(false);

    //region fixme remove this is only for testing
    List<SampleInfo> existingSamples = new ArrayList<>();
    SampleInfo sampleInfo1 = SampleInfo.create("QABCD", AnalysisMethod.CUSTOM_AMPLICON,
        "my fake sample",
        experiment.getExperimentalGroups().get(0).biologicalReplicates().get(0),
        experiment.getExperimentalGroups().get(0),
        ((List<Species>) experiment.getSpecies()).get(0),
        ((List<Specimen>) experiment.getSpecimens()).get(0),
        ((List<Analyte>) experiment.getAnalytes()).get(0), "");
    sampleInfo1.setSampleId(SampleId.create());
    SampleInfo sampleInfo2 = SampleInfo.create("QABCD2", AnalysisMethod.CUSTOM_AMPLICON,
        "my fake sample 2",
        experiment.getExperimentalGroups().get(0).biologicalReplicates().get(0),
        experiment.getExperimentalGroups().get(0),
        ((List<Species>) experiment.getSpecies()).get(0),
        ((List<Specimen>) experiment.getSpecimens()).get(0),
        ((List<Analyte>) experiment.getAnalytes()).get(0), "");
    sampleInfo2.setSampleId(SampleId.create());
    existingSamples.add(sampleInfo1);
    existingSamples.add(sampleInfo2);

    temporaryButton.addClickListener(clickEvent -> {
      EditBatchDialog editBatchDialog = new EditBatchDialog(experiment.getName(),
          (List<Species>) experiment.getSpecies(),
          (List<Specimen>) experiment.getSpecimens(),
          (List<Analyte>) experiment.getAnalytes(), experiment.getExperimentalGroups(),
          BatchId.create(), "my fake batch",
          existingSamples);
      editBatchDialog.addCancelListener(it -> it.getSource().close());
      editBatchDialog.addConfirmListener(confirmEvent -> {
        Data data = confirmEvent.getData();
        System.out.println("data.addedSamples() = " + data.addedSamples());
        System.out.println("data.removedSamples() = " + data.removedSamples());
        System.out.println("data.changedSamples() = " + data.changedSamples());
        System.out.println("data.batchName() = " + data.batchName());
      });
      editBatchDialog.open();
    });
    //endregion
  }

  private void onNoGroupsDefinedClicked(DisclaimerConfirmedEvent event) {
    routeToExperimentalGroupCreation(event, context.experimentId().orElseThrow().value());
  }

  private static boolean noExperimentGroupsInExperiment(Experiment experiment) {
    return experiment.getExperimentalGroups().isEmpty();
  }

  private boolean noSamplesRegisteredInExperiment(Experiment experiment) {
    return sampleInformationService.retrieveSamplesForExperiment(experiment.experimentId())
        .map(Collection::isEmpty)
        .onError(error -> {
          throw new ApplicationException("Unexpected response code : " + error);
        })
        .getValue();
  }

  private Disclaimer createNoSamplesRegisteredDisclaimer() {
    Disclaimer noSamplesDefinedCard = Disclaimer.createWithTitle(
        "Manage your samples in one place",
        "Start your project by registering the first sample batch", "Register batch");
    noSamplesDefinedCard.addDisclaimerConfirmedListener(
        event -> fireEvent(new CreateBatchEvent(this, event.isFromClient())));
    return noSamplesDefinedCard;
  }

  private Disclaimer createNoGroupsDefinedDisclaimer() {
    Disclaimer noGroupsDefindedDisclaimer = Disclaimer.createWithTitle(
        "Design your experiment first",
        "Start the sample registration process by defining experimental groups",
        "Add groups");
    noGroupsDefindedDisclaimer.addDisclaimerConfirmedListener(this::onNoGroupsDefinedClicked);
    return noGroupsDefindedDisclaimer;
  }

  private static Grid<SamplePreview> createSampleGrid() {
    Grid<SamplePreview> sampleGrid = new Grid<>(SamplePreview.class);
    sampleGrid.addColumn(SamplePreview::sampleCode).setHeader("Sample Id")
        .setSortProperty("sampleCode").setAutoWidth(true).setFlexGrow(0)
        .setTooltipGenerator(SamplePreview::sampleCode);
    sampleGrid.addColumn(SamplePreview::sampleLabel).setHeader("Sample Label")
        .setSortProperty("sampleLabel").setTooltipGenerator(SamplePreview::sampleLabel);
    sampleGrid.addColumn(SamplePreview::batchLabel).setHeader("Batch")
        .setSortProperty("batchLabel").setTooltipGenerator(SamplePreview::batchLabel);
    sampleGrid.addColumn(SamplePreview::replicateLabel).setHeader("Biological Replicate")
        .setSortProperty("bioReplicateLabel").setTooltipGenerator(SamplePreview::replicateLabel);
    sampleGrid.addColumn(createConditionRenderer()).setHeader("Condition")
        .setSortProperty("experimentalGroup").setAutoWidth(true).setFlexGrow(0);
    sampleGrid.addColumn(SamplePreview::species).setHeader("Species").setSortProperty("species")
        .setTooltipGenerator(SamplePreview::species);
    sampleGrid.addColumn(SamplePreview::specimen).setHeader("Specimen")
        .setSortProperty("specimen").setTooltipGenerator(SamplePreview::specimen);
    sampleGrid.addColumn(SamplePreview::analyte).setHeader("Analyte").setSortProperty("analyte")
        .setTooltipGenerator(SamplePreview::analyte);
    sampleGrid.addColumn(SamplePreview::analysisMethod).setHeader("Analysis to Perform")
        .setSortProperty("analysisMethod").setTooltipGenerator(SamplePreview::analysisMethod);
    sampleGrid.addColumn(SamplePreview::comment).setHeader("Comment").setSortProperty("comment")
        .setTooltipGenerator(SamplePreview::comment);
    sampleGrid.addClassName("sample-grid");
    sampleGrid.addThemeVariants(GridVariant.LUMO_WRAP_CELL_CONTENT);
    return sampleGrid;
  }

  public static class SampleExperimentTab extends Tab {

    private final Span countBadge;
    private final Span experimentNameComponent;

    public SampleExperimentTab(String experimentName, int sampleCount) {
      experimentNameComponent = new Span();
      this.countBadge = createBadge();
      Span sampleCountComponent = new Span();
      sampleCountComponent.add(countBadge);
      this.add(experimentNameComponent, sampleCountComponent);

      setExperimentName(experimentName);
      setSampleCount(sampleCount);
    }

    /**
     * Setter method for specifying the number of {@link Sample} of the {@link Experiment} shown in
     * this component
     *
     * @param sampleCount number of samples associated with the experiment shown in this component
     */
    public void setSampleCount(int sampleCount) {
      countBadge.setText(String.valueOf(sampleCount));
    }

    public void setExperimentName(String experimentName) {
      this.experimentNameComponent.setText(experimentName);
    }

    /**
     * Helper method for creating a badge.
     */
    private static Span createBadge() {
      Tag tag = new Tag(String.valueOf(0));
      tag.addClassName("contrast");
      return tag;
    }
  }

  /**
   * <b>Create Batch Event</b>
   *
   * <p>Indicates that a user wants to create a {@link Batch}
   * within the {@link SampleDetailsComponent} of a project</p>
   */
  public static class CreateBatchEvent extends ComponentEvent<SampleDetailsComponent> {

    @Serial
    private static final long serialVersionUID = 5351296685318048598L;

    public CreateBatchEvent(SampleDetailsComponent source, boolean fromClient) {
      super(source, fromClient);
    }
  }
}<|MERGE_RESOLUTION|>--- conflicted
+++ resolved
@@ -32,34 +32,16 @@
 import life.qbic.datamanager.views.general.PageArea;
 import life.qbic.datamanager.views.projects.project.experiments.experiment.Tag;
 import life.qbic.datamanager.views.projects.project.samples.registration.batch.BatchRegistrationDialog;
-<<<<<<< HEAD
-=======
-import life.qbic.datamanager.views.projects.project.samples.registration.batch.BatchRegistrationDialog.ConfirmEvent;
-import life.qbic.datamanager.views.projects.project.samples.registration.batch.EditBatchDialog;
-import life.qbic.datamanager.views.projects.project.samples.registration.batch.EditBatchDialog.ConfirmEvent.Data;
-import life.qbic.datamanager.views.projects.project.samples.registration.batch.SampleBatchInformationSpreadsheet.SampleInfo;
->>>>>>> 74ff4186
 import life.qbic.logging.api.Logger;
 import life.qbic.projectmanagement.application.ExperimentInformationService;
 import life.qbic.projectmanagement.application.SortOrder;
 import life.qbic.projectmanagement.application.sample.SampleInformationService;
 import life.qbic.projectmanagement.application.sample.SamplePreview;
 import life.qbic.projectmanagement.domain.model.batch.Batch;
-import life.qbic.projectmanagement.domain.model.batch.BatchId;
 import life.qbic.projectmanagement.domain.model.experiment.Experiment;
 import life.qbic.projectmanagement.domain.model.experiment.ExperimentId;
-import life.qbic.projectmanagement.domain.model.experiment.vocabulary.Analyte;
-import life.qbic.projectmanagement.domain.model.experiment.vocabulary.Species;
-import life.qbic.projectmanagement.domain.model.experiment.vocabulary.Specimen;
 import life.qbic.projectmanagement.domain.model.project.Project;
-import life.qbic.projectmanagement.domain.model.sample.AnalysisMethod;
 import life.qbic.projectmanagement.domain.model.sample.Sample;
-<<<<<<< HEAD
-=======
-import life.qbic.projectmanagement.domain.model.sample.SampleId;
-import life.qbic.projectmanagement.domain.model.sample.SampleOrigin;
-import life.qbic.projectmanagement.domain.model.sample.SampleRegistrationRequest;
->>>>>>> 74ff4186
 import org.springframework.beans.factory.annotation.Autowired;
 
 /**
@@ -79,7 +61,6 @@
   private static final long serialVersionUID = 2893730975944372088L;
   private static final Logger log = logger(SampleDetailsComponent.class);
   private final SampleExperimentTab experimentTab;
-  private final Button temporaryButton;
   private Context context;
   private final TextField searchField;
   private final Disclaimer noGroupsDefinedDisclaimer;
@@ -95,20 +76,9 @@
     addClassName("sample-details-component");
 
     this.searchField = createSearchField();
-<<<<<<< HEAD
     searchField.addValueChangeListener(valueChangeEvent -> {
     });
-=======
     searchField.addValueChangeListener(this::onSearchFieldChanged);
-
-    this.registerButton = createRegisterButton();
-    registerButton.addClickListener(event -> onRegisterButtonClicked());
-
-    //FIXME remove
-    temporaryButton = new Button("Edit first batch");
-    //end FIXME remove
->>>>>>> 74ff4186
-
     Span fieldBar = new Span();
     fieldBar.addClassName("search-bar");
     fieldBar.add(searchField);
@@ -116,12 +86,7 @@
     Span buttonBar = new Span();
     buttonBar.addClassName("button-bar");
     Button metadataDownloadButton = new Button("Download Metadata");
-<<<<<<< HEAD
     buttonBar.add(metadataDownloadButton);
-=======
-    buttonBar.add(registerButton, metadataDownloadButton);
-    buttonBar.add(temporaryButton); //FIXME remove
->>>>>>> 74ff4186
 
     Div buttonAndFieldBar = new Div();
     buttonAndFieldBar.addClassName("button-and-search-bar");
@@ -179,15 +144,6 @@
             countChangeEvent -> experimentTab.setSampleCount(countChangeEvent.getItemCount()));
   }
 
-<<<<<<< HEAD
-=======
-  private Button createRegisterButton() {
-    Button button = new Button("Register");
-    button.addClassName("primary");
-    return button;
-  }
-
->>>>>>> 74ff4186
   private static TextField createSearchField() {
     TextField textField = new TextField();
     textField.setPlaceholder("Search");
@@ -283,46 +239,6 @@
     sampleGrid.setVisible(true);
     noSamplesRegisteredDisclaimer.setVisible(false);
     noGroupsDefinedDisclaimer.setVisible(false);
-
-    //region fixme remove this is only for testing
-    List<SampleInfo> existingSamples = new ArrayList<>();
-    SampleInfo sampleInfo1 = SampleInfo.create("QABCD", AnalysisMethod.CUSTOM_AMPLICON,
-        "my fake sample",
-        experiment.getExperimentalGroups().get(0).biologicalReplicates().get(0),
-        experiment.getExperimentalGroups().get(0),
-        ((List<Species>) experiment.getSpecies()).get(0),
-        ((List<Specimen>) experiment.getSpecimens()).get(0),
-        ((List<Analyte>) experiment.getAnalytes()).get(0), "");
-    sampleInfo1.setSampleId(SampleId.create());
-    SampleInfo sampleInfo2 = SampleInfo.create("QABCD2", AnalysisMethod.CUSTOM_AMPLICON,
-        "my fake sample 2",
-        experiment.getExperimentalGroups().get(0).biologicalReplicates().get(0),
-        experiment.getExperimentalGroups().get(0),
-        ((List<Species>) experiment.getSpecies()).get(0),
-        ((List<Specimen>) experiment.getSpecimens()).get(0),
-        ((List<Analyte>) experiment.getAnalytes()).get(0), "");
-    sampleInfo2.setSampleId(SampleId.create());
-    existingSamples.add(sampleInfo1);
-    existingSamples.add(sampleInfo2);
-
-    temporaryButton.addClickListener(clickEvent -> {
-      EditBatchDialog editBatchDialog = new EditBatchDialog(experiment.getName(),
-          (List<Species>) experiment.getSpecies(),
-          (List<Specimen>) experiment.getSpecimens(),
-          (List<Analyte>) experiment.getAnalytes(), experiment.getExperimentalGroups(),
-          BatchId.create(), "my fake batch",
-          existingSamples);
-      editBatchDialog.addCancelListener(it -> it.getSource().close());
-      editBatchDialog.addConfirmListener(confirmEvent -> {
-        Data data = confirmEvent.getData();
-        System.out.println("data.addedSamples() = " + data.addedSamples());
-        System.out.println("data.removedSamples() = " + data.removedSamples());
-        System.out.println("data.changedSamples() = " + data.changedSamples());
-        System.out.println("data.batchName() = " + data.batchName());
-      });
-      editBatchDialog.open();
-    });
-    //endregion
   }
 
   private void onNoGroupsDefinedClicked(DisclaimerConfirmedEvent event) {
