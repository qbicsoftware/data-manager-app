package life.qbic.datamanager.views.navigation;

import static java.util.Objects.requireNonNull;
import static org.slf4j.LoggerFactory.getLogger;

import com.vaadin.flow.component.Component;
import com.vaadin.flow.component.ComponentEvent;
import com.vaadin.flow.component.UI;
import com.vaadin.flow.component.contextmenu.MenuItem;
import com.vaadin.flow.component.contextmenu.SubMenu;
import com.vaadin.flow.component.html.Div;
import com.vaadin.flow.component.html.Hr;
import com.vaadin.flow.component.html.Span;
import com.vaadin.flow.component.icon.Icon;
import com.vaadin.flow.component.icon.VaadinIcon;
import com.vaadin.flow.component.menubar.MenuBar;
import com.vaadin.flow.component.sidenav.SideNavItem;
import com.vaadin.flow.router.BeforeEnterEvent;
import com.vaadin.flow.router.BeforeEnterObserver;
import com.vaadin.flow.router.RouteParam;
import com.vaadin.flow.router.RouteParameters;
import com.vaadin.flow.spring.annotation.SpringComponent;
import com.vaadin.flow.spring.annotation.UIScope;
import com.vaadin.flow.theme.lumo.LumoIcon;
import com.vaadin.flow.theme.lumo.LumoUtility.IconSize;
import java.io.Serial;
import java.util.Collections;
import java.util.List;
import java.util.Objects;
import java.util.Optional;
import life.qbic.application.commons.ApplicationException;
import life.qbic.application.commons.Result;
import life.qbic.application.commons.SortOrder;
import life.qbic.datamanager.security.UserPermissions;
import life.qbic.datamanager.views.AppRoutes.Projects;
import life.qbic.datamanager.views.Context;
import life.qbic.datamanager.views.notifications.StyledNotification;
import life.qbic.datamanager.views.notifications.SuccessMessage;
import life.qbic.datamanager.views.projects.overview.ProjectOverviewMain;
import life.qbic.datamanager.views.projects.project.ProjectMainLayout;
import life.qbic.datamanager.views.projects.project.experiments.ExperimentInformationMain;
import life.qbic.datamanager.views.projects.project.experiments.ExperimentListComponent;
import life.qbic.datamanager.views.projects.project.experiments.experiment.create.AddExperimentDialog;
import life.qbic.datamanager.views.projects.project.experiments.experiment.create.AddExperimentDialog.ExperimentAddEvent;
import life.qbic.datamanager.views.projects.project.experiments.experiment.create.AddExperimentDialog.ExperimentDraft;
import life.qbic.datamanager.views.projects.project.info.ProjectInformationMain;
import life.qbic.projectmanagement.application.AddExperimentToProjectService;
import life.qbic.projectmanagement.application.ExperimentInformationService;
import life.qbic.projectmanagement.application.ProjectInformationService;
import life.qbic.projectmanagement.application.ProjectPreview;
import life.qbic.projectmanagement.application.ontology.OntologyLookupService;
import life.qbic.projectmanagement.domain.model.experiment.Experiment;
import life.qbic.projectmanagement.domain.model.experiment.ExperimentId;
import life.qbic.projectmanagement.domain.model.project.Project;
import life.qbic.projectmanagement.domain.model.project.ProjectId;
import org.slf4j.Logger;
import org.springframework.beans.factory.annotation.Autowired;

/**
 * Project Side Navigation Component
 * <p>
 * Allows the user to switch between the components shown in each {@link ProjectMainLayout} by
 * clicking on the corresponding {@link SideNavItem} within Component which routes the user to the
 * respective route defined in {@link life.qbic.datamanager.views.AppRoutes} for the component in
 * question.
 */

@SpringComponent
@UIScope
public class ProjectSideNavigationComponent extends Div implements
    BeforeEnterObserver {

  public static final String PROJECT_ID_ROUTE_PARAMETER = "projectId";
  public static final String EXPERIMENT_ID_ROUTE_PARAMETER = "experimentId";
  private static final Logger log = getLogger(ProjectSideNavigationComponent.class);
  private final Div content;
  private final transient ProjectInformationService projectInformationService;
  private final transient ExperimentInformationService experimentInformationService;
  private final AddExperimentToProjectService addExperimentToProjectService;
  private OntologyLookupService ontologyTermInformationService;
  private final transient UserPermissions userPermissions;
  private Context context = new Context();

  public ProjectSideNavigationComponent(
      ProjectInformationService projectInformationService,
      ExperimentInformationService experimentInformationService,
      AddExperimentToProjectService addExperimentToProjectService,
      UserPermissions userPermissions,
      OntologyLookupService ontologyTermInformationService) {
    content = new Div();
    Objects.requireNonNull(projectInformationService);
    Objects.requireNonNull(experimentInformationService);
    Objects.requireNonNull(addExperimentToProjectService);
    this.ontologyTermInformationService = ontologyTermInformationService;
    this.addExperimentToProjectService = addExperimentToProjectService;
    this.userPermissions = requireNonNull(userPermissions, "userPermissions must not be null");
    addClassName("project-navigation-drawer");
    this.projectInformationService = projectInformationService;
    this.experimentInformationService = experimentInformationService;
    content.addClassName("content");
    add(content);
    addListener(ProjectNavigationEvent.class,
        ProjectSideNavigationComponent::addProjectNavigationListener);
    log.debug(
        String.format("New instance for %s(#%s) created",
            this.getClass().getSimpleName(), System.identityHashCode(this)));
  }

  @Override
  public void beforeEnter(BeforeEnterEvent beforeEnterEvent) {
    content.removeAll();
    String projectId = beforeEnterEvent.getRouteParameters()
        .get(PROJECT_ID_ROUTE_PARAMETER).orElseThrow();
    ProjectId parsedProjectId = ProjectId.parse(projectId);
    context = new Context().with(parsedProjectId);
    beforeEnterEvent.getRouteParameters().get(EXPERIMENT_ID_ROUTE_PARAMETER)
        .ifPresent(experimentId -> context = context.with(ExperimentId.parse(experimentId)));
    var project = loadProject(parsedProjectId);
    List<Experiment> experiments = loadExperimentsForProject(project);
    List<ProjectPreview> lastModifiedProjects = retrieveLastModifiedProjects();
    boolean canUserAdministrate = userPermissions.changeProjectAccess(parsedProjectId);
    content.add(
        generateNavigationSections(project, lastModifiedProjects, experiments, canUserAdministrate)
            .toArray(Component[]::new));
    content.add(createOntologyLookupSideNavItem(projectId));
  }

  private Project loadProject(ProjectId id) {
    return projectInformationService.find(id).orElseThrow();
  }

  private List<Experiment> loadExperimentsForProject(Project project) {
    return project.experiments().stream()
        .map(experimentInformationService::find).filter(Optional::isPresent).map(Optional::get)
        .toList();
  }

  private List<ProjectPreview> retrieveLastModifiedProjects() {
    List<SortOrder> sortOrders = Collections.singletonList(
        SortOrder.of("lastModified").descending());
    return projectInformationService.queryPreview("", 0, 4, sortOrders);
  }

  private List<Div> generateNavigationSections(Project project,
      List<ProjectPreview> lastModifiedProjects, List<Experiment> experiments,
      boolean canUserAdministrate) {
    Div projectSection = createProjectSection(project, lastModifiedProjects, canUserAdministrate);
    Div experimentSection = createExperimentSection(project.getId().value(), experiments);
    return List.of(projectSection, experimentSection);
  }

  private static Div createProjectSection(Project project,
      List<ProjectPreview> lastModifiedProjects, boolean canUserAdministrate) {
    Div projectSection = new Div();
    projectSection.add(createProjectHeader(),
        createProjectSelection(project.getProjectIntent().projectTitle().title(),
            lastModifiedProjects),
        generateSectionDivider(), createProjectItems(project.getId().value(), canUserAdministrate));
    projectSection.addClassName("project-section");
    return projectSection;
  }

  private static SideNavItem createProjectHeader() {
    SideNavItem projectHeader = new SideNavItem("PROJECT");
    projectHeader.setLabel("PROJECT");
    projectHeader.setPrefixComponent(VaadinIcon.NOTEBOOK.create());
    projectHeader.addClassName("primary");
    return projectHeader;
  }

  private static MenuBar createProjectSelection(String projectTitle,
      List<ProjectPreview> projectPreviews) {
    MenuBar projectSelection = new MenuBar();
    projectSelection.addClassNames("project-selection-menu");
    Span selectedProjectTitle = new Span(projectTitle);
    selectedProjectTitle.addClassName("selected-project-title");
    Icon dropdownIcon = VaadinIcon.CHEVRON_DOWN_SMALL.create();
    dropdownIcon.addClassName(IconSize.SMALL);
    Span dropDownField = new Span(selectedProjectTitle, dropdownIcon);
    dropDownField.addClassName("dropdown-field");
    MenuItem item = projectSelection.addItem(dropDownField, projectTitle);
    SubMenu subMenu = createProjectSelectionSubMenu(item);
    projectPreviews.forEach(preview -> addRecentProjectItemToSubMenu(preview, subMenu));
    return projectSelection;
  }

  private static SubMenu createProjectSelectionSubMenu(MenuItem menuItem) {
    SubMenu projectSelectionSubMenu = menuItem.getSubMenu();
    Span recentProjectsHeader = new Span("Recent Projects");
    recentProjectsHeader.addClassName("recent-projects-header");
    Span projectOverview = new Span("Go to Projects");
    MenuItem projectOverviewItem = projectSelectionSubMenu.addItem(projectOverview);
    projectOverviewItem.addClassName("transparent-icon");
    projectOverviewItem.addSingleClickListener(event -> routeToProjectOverview());
    projectSelectionSubMenu.add(generateSectionDivider());
    projectSelectionSubMenu.add(recentProjectsHeader);
    return projectSelectionSubMenu;
  }

  private static void addRecentProjectItemToSubMenu(ProjectPreview preview, SubMenu subMenu) {
    MenuItem projectItem = subMenu.addItem(
        createRecentProjectItem(preview.projectCode(), preview.projectTitle()));
    projectItem.addClassName("transparent-icon");
    projectItem.addSingleClickListener(event -> routeToProject(preview.projectId()));
  }

  private static Span createRecentProjectItem(String projectCode, String projectTitle) {
    return new Span(String.format("%s - %s", projectCode, projectTitle));
  }

  private static Span generateSectionDivider() {
    Span sectionDivider = new Span(new Hr());
    sectionDivider.addClassName("section-divider");
    return sectionDivider;
  }

  private static Div createProjectItems(String projectId, boolean canUserAdministrate) {
    Div projectItems = new Div();
    projectItems.add(createProjectSummaryLink(projectId));
    if (canUserAdministrate) {
      projectItems.add(createProjectUsers(projectId));
    }
    projectItems.addClassName("project-items");
    return projectItems;
  }

  private static SideNavItem createProjectSummaryLink(String projectId) {
    String projectSummaryPath = String.format(Projects.PROJECT_INFO,
        projectId);
    return new SideNavItem("SUMMARY",
        projectSummaryPath, VaadinIcon.DEINDENT.create());
  }

  private static SideNavItem createProjectUsers(String projectId) {
    String projectUsersPath = String.format(Projects.ACCESS, projectId);
    return new SideNavItem("USERS", projectUsersPath,
        VaadinIcon.USERS.create());
  }

  private Div createExperimentSection(String projectId, List<Experiment> experimentsList) {
    Div experimentSection = new Div();
    SideNavItem expHeader = new SideNavItem("EXPERIMENTS");
    Icon flask = VaadinIcon.FLASK.create();
    flask.addClassName("primary");
    expHeader.setPrefixComponent(flask);
    expHeader.addClassName("primary");
    experimentSection.add(expHeader);

    Icon addIcon = LumoIcon.PLUS.create();
<<<<<<< HEAD
    addIcon.addClassName("exp-create-icon");
=======
    addIcon.addClassName("clickable");
>>>>>>> 45b08e96
    addIcon.addClickListener(
        event -> showAddExperimentDialog());
    expHeader.setSuffixComponent(addIcon);

    OpenSideNavItem experiments = new OpenSideNavItem("");
    experimentsList.forEach(
        experiment -> experiments.addItem(
            createItemFromExperiment(projectId, experiment.experimentId().value(),
                experiment.getName())));
    experimentSection.add(experiments);
    return experimentSection;
  }

  private void showAddExperimentDialog() {
    var creationDialog = new AddExperimentDialog(ontologyTermInformationService);
    creationDialog.addExperimentAddEventListener(this::onExperimentAddEvent);
    creationDialog.addCancelListener(event -> event.getSource().close());
    creationDialog.open();
  }

  private void onExperimentAddEvent(ExperimentAddEvent event) {
    ProjectId projectId = context.projectId().orElseThrow();
    ExperimentId createdExperiment = createExperiment(projectId, event.getExperimentDraft());
    event.getSource().close();
    displayExperimentCreationSuccess();
    routeToExperiment(createdExperiment);
  }

  private void routeToExperiment(ExperimentId experimentId) {
    RouteParameters routeParameters = new RouteParameters(
        new RouteParam(PROJECT_ID_ROUTE_PARAMETER,
            context.projectId().map(ProjectId::value).orElseThrow()),
        new RouteParam(EXPERIMENT_ID_ROUTE_PARAMETER, experimentId.value()));
    getUI().ifPresent(ui -> ui.navigate(ExperimentInformationMain.class, routeParameters));
    log.debug("re-routing to ExperimentInformation page for experiment " + experimentId.value());
  }

  private ExperimentId createExperiment(ProjectId projectId,
      ExperimentDraft experimentDraft) {
    Result<ExperimentId, RuntimeException> result = addExperimentToProjectService.addExperimentToProject(
        projectId,
        experimentDraft.getExperimentName(),
        experimentDraft.getSpecies(),
        experimentDraft.getSpecimens(),
        experimentDraft.getAnalytes());
    if (result.isValue()) {
      return result.getValue();
    } else {
      throw new ApplicationException("Experiment Creation failed");
    }
  }

  private void displayExperimentCreationSuccess() {
    SuccessMessage successMessage = new SuccessMessage("Experiment Creation succeeded", "");
    StyledNotification notification = new StyledNotification(successMessage);
    notification.open();
  }

  public static class AddExperimentClickEvent extends ComponentEvent<ExperimentListComponent> {

    /**
     * Creates a new event using the given source and indicator whether the event originated from
     * the client side or the server side.
     *
     * @param source     the source component
     * @param fromClient <code>true</code> if the event originated from the client
     *                   side, <code>false</code> otherwise
     */
    public AddExperimentClickEvent(ExperimentListComponent source, boolean fromClient) {
      super(source, fromClient);
    }
  }

  private static SideNavItem createItemFromExperiment(String projectId, String experimentId,
      String experimentLabel) {
    String experimentPath = String.format(Projects.EXPERIMENT, projectId,
        experimentId);
    SideNavItem sideNavItem = new SideNavItem(experimentLabel, experimentPath);
    sideNavItem.addClassName("hoverable");
    return sideNavItem;
  }

  private static SideNavItem createOntologyLookupSideNavItem(String projectId) {
    String projectOntologyPath = String.format(Projects.ONTOLOGY, projectId);
    SideNavItem ontologySearch = new SideNavItem("Ontology Search", projectOntologyPath,
        LumoIcon.SEARCH.create());
    ontologySearch.addClassName("hoverable");
    ontologySearch.addClassName("primary");
    return ontologySearch;
  }


  private static void addProjectNavigationListener(ProjectNavigationEvent projectNavigationEvent) {
    projectNavigationEvent.projectId().ifPresentOrElse(
        ProjectSideNavigationComponent::routeToProject,
        ProjectSideNavigationComponent::routeToProjectOverview);
  }

  private static void routeToProjectOverview() {
    //getUI is not possible on the ProjectSideNavigationComponent directly in a static context
    Optional.ofNullable(UI.getCurrent())
        .ifPresentOrElse(ui -> ui.navigate(ProjectOverviewMain.class),
            () -> {
              throw new ApplicationException("No UI present for project navigation");
            });
    log.debug("Routing to ProjectOverview page");
  }

  private static void routeToProject(ProjectId projectId) {
    RouteParameters routeParameters = new RouteParameters(
        new RouteParam(PROJECT_ID_ROUTE_PARAMETER, projectId.value()));
    //getUI is not possible on the ProjectSideNavigationComponent directly in a static context
    Optional.ofNullable(UI.getCurrent())
        .ifPresentOrElse(ui -> ui.navigate(ProjectInformationMain.class, routeParameters), () ->
        {
          throw new ApplicationException("No UI present for project navigation");
        });
    log.debug("Routing to ProjectDesign page for project " + projectId.value());
  }

  private static class ProjectNavigationEvent extends ComponentEvent<Component> {
    @Serial
    private static final long serialVersionUID = 7399764169934605506L;
    private final ProjectId projectId;

    /**
     * Creates a new event using the given source and indicator whether the event originated from
     * the client side or the server side.
     *
     * @param source     the source component
     * @param projectId  the {@link ProjectId} of the project to be navigated to
     * @param fromClient <code>true</code> if the event originated from the client
     *                   side, <code>false</code> otherwise
     */
    public ProjectNavigationEvent(Component source, ProjectId projectId,
        boolean fromClient) {
      super(source, fromClient);
      this.projectId = projectId;
    }

    Optional<ProjectId> projectId() {
      return Optional.ofNullable(projectId);
    }
  }

}<|MERGE_RESOLUTION|>--- conflicted
+++ resolved
@@ -247,11 +247,7 @@
     experimentSection.add(expHeader);
 
     Icon addIcon = LumoIcon.PLUS.create();
-<<<<<<< HEAD
-    addIcon.addClassName("exp-create-icon");
-=======
     addIcon.addClassName("clickable");
->>>>>>> 45b08e96
     addIcon.addClickListener(
         event -> showAddExperimentDialog());
     expHeader.setSuffixComponent(addIcon);
