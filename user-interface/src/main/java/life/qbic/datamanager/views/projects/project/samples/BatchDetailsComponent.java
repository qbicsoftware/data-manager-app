package life.qbic.datamanager.views.projects.project.samples;

import com.vaadin.flow.component.ComponentEvent;
import com.vaadin.flow.component.ComponentEventListener;
import com.vaadin.flow.component.button.Button;
import com.vaadin.flow.component.button.ButtonVariant;
import com.vaadin.flow.component.grid.Grid;
import com.vaadin.flow.component.grid.GridVariant;
import com.vaadin.flow.component.html.Div;
import com.vaadin.flow.component.html.Span;
import com.vaadin.flow.component.icon.Icon;
import com.vaadin.flow.component.icon.VaadinIcon;
import com.vaadin.flow.data.provider.SortDirection;
import com.vaadin.flow.data.renderer.LocalDateTimeRenderer;
import com.vaadin.flow.spring.annotation.SpringComponent;
import com.vaadin.flow.spring.annotation.UIScope;
import com.vaadin.flow.theme.lumo.LumoIcon;
import jakarta.annotation.security.PermitAll;
import java.io.Serial;
import java.io.Serializable;
import java.time.Instant;
import java.time.LocalDateTime;
import java.time.ZoneId;
import java.time.ZonedDateTime;
import java.util.Collection;
import java.util.LinkedHashSet;
import java.util.List;
import java.util.Objects;
import java.util.stream.Stream;
import life.qbic.application.commons.ApplicationException;
import life.qbic.datamanager.ClientDetailsProvider;
import life.qbic.datamanager.ClientDetailsProvider.ClientDetails;
import life.qbic.datamanager.views.Context;
import life.qbic.datamanager.views.general.PageArea;
import life.qbic.projectmanagement.application.batch.BatchInformationService;
import life.qbic.projectmanagement.application.experiment.ExperimentInformationService;
import life.qbic.projectmanagement.domain.model.batch.Batch;
import life.qbic.projectmanagement.domain.model.batch.BatchId;
import life.qbic.projectmanagement.domain.model.experiment.Experiment;
import life.qbic.projectmanagement.domain.model.experiment.ExperimentId;
import life.qbic.projectmanagement.domain.model.project.Project;
import life.qbic.projectmanagement.domain.model.sample.SampleId;
import org.springframework.beans.factory.annotation.Autowired;

/**
 * Batch Details Component
 * <p>
 * Component embedded within the {@link SampleInformationMain} It allows the user to see the
 * information associated for each {@link Batch} of each
 * {@link Experiment within a {@link Project} Additionally it enables the user to trigger the edit
 * and deletion of the {@link Batch}
 */
@SpringComponent
@UIScope
@PermitAll
public class BatchDetailsComponent extends PageArea implements Serializable {

  @Serial
  private static final long serialVersionUID = 4047815658668024042L;
  private final Span titleAndControls = new Span();
  private final Span title = new Span("Batches");
  private final Div content = new Div();
  private final Grid<BatchPreview> batchGrid = new Grid<>();
  private final transient BatchInformationService batchInformationService;
  private final transient ExperimentInformationService experimentInformationService;
  private final Collection<BatchPreview> batchPreviews = new LinkedHashSet<>();
  private final ClientDetailsProvider clientDetailsProvider;
  private Context context;

  public BatchDetailsComponent(@Autowired BatchInformationService batchInformationService,
      @Autowired ExperimentInformationService experimentInformationService,
      ClientDetailsProvider clientDetailsProvider) {
    Objects.requireNonNull(batchInformationService);
    Objects.requireNonNull(experimentInformationService);
    Objects.requireNonNull(clientDetailsProvider);
    addClassName("batch-details-component");
    createTitleAndControls();
    createBatchGrid();
    add(content);
    this.experimentInformationService = experimentInformationService;
    this.batchInformationService = batchInformationService;
    this.clientDetailsProvider = clientDetailsProvider;
  }

  private void createTitleAndControls() {
    title.addClassName("title");
    titleAndControls.addClassName("title-and-controls");
    Button registerButton = new Button("Register");
    registerButton.addClickListener(event -> fireEvent(new CreateBatchEvent(this,
        event.isFromClient())));
    titleAndControls.add(title, registerButton);
    add(titleAndControls);
  }

  private void createBatchGrid() {
    content.add(batchGrid);
    content.addClassName("content");
    batchGrid.addColumn(BatchPreview::batchLabel)
        .setHeader("Name").setSortable(true)
        .setTooltipGenerator(BatchPreview::batchLabel).setFlexGrow(1).setAutoWidth(true);
    batchGrid.addColumn(new LocalDateTimeRenderer<>(
            batchPreview -> asClientLocalDateTime(batchPreview.createdOn()),
            "yyyy-MM-dd"))
        .setKey("createdOn")
        .setHeader("Date Created")
        .setSortable(true)
        .setComparator(BatchPreview::createdOn);
    batchGrid.addColumn(new LocalDateTimeRenderer<>(
            batchPreview -> asClientLocalDateTime(batchPreview.lastModified()),
            "yyyy-MM-dd"))
        .setKey("lastModified")
        .setHeader("Date Modified")
        .setSortable(true)
        .setComparator(BatchPreview::lastModified);
    batchGrid.addColumn(batchPreview -> batchPreview.samples.size())
        .setKey("samples")
        .setHeader("Samples")
        .setSortable(true);
    batchGrid.addComponentColumn(this::generateEditorButtons).setAutoWidth(true)
        .setHeader("Action");
    batchGrid.addThemeVariants(GridVariant.LUMO_COMPACT);
    batchGrid.addClassName("batch-grid");
    batchGrid.setAllRowsVisible(true);
  }

  public void setContext(Context context) {
    batchPreviews.clear();
    if (context.experimentId().isEmpty()) {
      throw new ApplicationException("no experiment id in context " + context);
    }
    if (context.projectId().isEmpty()) {
      throw new ApplicationException("no project id in context " + context);
    }
    this.context = context;
    ExperimentId experimentId = context.experimentId().get();
    Experiment experiment = experimentInformationService.find(
        context.projectId().orElseThrow().value(), experimentId).orElseThrow();
    loadBatchesForExperiment(experiment);
    batchGrid.setItems(batchPreviews)
        .setSortOrder(BatchPreview::lastModified, SortDirection.DESCENDING);
  }

  private Span generateEditorButtons(BatchPreview batchPreview) {
    Icon editIcon = LumoIcon.EDIT.create();
    Icon deleteIcon = VaadinIcon.TRASH.create();
    Button editButton = new Button(editIcon);
    Button deleteButton = new Button(deleteIcon);
    editButton.addThemeVariants(ButtonVariant.LUMO_ICON, ButtonVariant.LUMO_TERTIARY_INLINE);
<<<<<<< HEAD
    deleteButton.addThemeVariants(ButtonVariant.LUMO_ICON, ButtonVariant.LUMO_TERTIARY_INLINE);
=======
    deleteButton.addThemeVariants(ButtonVariant.LUMO_ICON, ButtonVariant.LUMO_TERTIARY_INLINE,
        ButtonVariant.LUMO_ERROR);
>>>>>>> e0c5a8fa
    deleteButton.addClickListener(e -> fireEvent(new DeleteBatchEvent(this, batchPreview.batchId(),
        e.isFromClient())));
    editButton.addClickListener(
        e -> fireEvent(new EditBatchEvent(this, batchPreview, e.isFromClient())));
    editButton.setTooltipText("Edit Batch");
    deleteButton.setTooltipText("Delete Batch");
    Span buttons = new Span(editButton, deleteButton);
    buttons.addClassName("editor-buttons");
    return buttons;
  }

  private BatchPreview generatePreviewFromBatch(Batch batch) {
    return new BatchPreview(batch.batchId(), batch.label(), batch.samples(), batch.createdOn(),
        batch.lastModified());
  }

  private void loadBatchesForExperiment(Experiment experiment) {
    batchInformationService.retrieveBatchesForExperiment(experiment.experimentId())
        .map(Collection::stream)
        .map(batchStream -> batchStream.map(this::generatePreviewFromBatch))
        .map(Stream::toList)
        .onValue(batchPreviews::addAll);
  }

  /**
   * Register a {@link ComponentEventListener} that will get informed with an
   * {@link CreateBatchEvent}, as soon as a user wants to create a {@link Batch}
   *
   * @param batchCreationListener a listener on the batch creation trigger
   */
  public void addBatchCreationListener(
      ComponentEventListener<CreateBatchEvent> batchCreationListener) {
    addListener(CreateBatchEvent.class, batchCreationListener);
  }

  /**
   * Register an {@link ComponentEventListener} that will get informed with a
   * {@link EditBatchEvent}, as soon as a user wants to edit batch Information.
   *
   * @param batchEditListener a listener on the batch edit trigger
   */
  public void addBatchEditListener(ComponentEventListener<EditBatchEvent> batchEditListener) {
    addListener(EditBatchEvent.class, batchEditListener);
  }

  /**
   * Register a {@link ComponentEventListener} that will get informed with an
   * {@link DeleteBatchEvent}, as soon as a user wants to delete a {@link Batch}
   *
   * @param batchDeletionListener a listener on the batch deletion trigger
   */
  public void addBatchDeletionListener(
      ComponentEventListener<DeleteBatchEvent> batchDeletionListener) {
    addListener(DeleteBatchEvent.class, batchDeletionListener);
  }

  private LocalDateTime asClientLocalDateTime(Instant instant) {
    ZonedDateTime zonedDateTime = instant.atZone(ZoneId.of(
        this.clientDetailsProvider.latestDetails().map(ClientDetails::timeZoneId).orElse("UTC")));
    return zonedDateTime.toLocalDateTime();
  }

  public record BatchPreview(BatchId batchId, String batchLabel, List<SampleId> samples,
                             Instant createdOn,
                             Instant lastModified) implements Serializable {

    @Serial
    private static final long serialVersionUID = 5781276711398861714L;

    public BatchPreview {
      Objects.requireNonNull(batchId);
      Objects.requireNonNull(batchLabel);
      Objects.requireNonNull(samples);
      Objects.requireNonNull(createdOn);
      Objects.requireNonNull(lastModified);
    }

    /**
     * <b>View Batch Event</b>
     *
     * <p>Indicates that a user wants to view a {@link Batch}
     * within the {@link BatchDetailsComponent} of a project</p>
     */
    public static class ViewBatchEvent extends ComponentEvent<BatchDetailsComponent> {

      @Serial
      private static final long serialVersionUID = -5108638994476271770L;

      private final BatchPreview batchPreview;

      public ViewBatchEvent(BatchDetailsComponent source, BatchPreview batchPreview,
          boolean fromClient) {
        super(source, fromClient);
        this.batchPreview = batchPreview;
      }

      public BatchPreview batchPreview() {
        return batchPreview;
      }
    }
  }

  /**
   * <b>Create Batch Event</b>
   *
   * <p>Indicates that a user wants to create a {@link Batch}
   * within the {@link BatchDetailsComponent} of a project</p>
   */
  public static class CreateBatchEvent extends ComponentEvent<BatchDetailsComponent> {

    @Serial
    private static final long serialVersionUID = -3348802351594777933L;

    public CreateBatchEvent(BatchDetailsComponent source, boolean fromClient) {
      super(source, fromClient);
    }
  }

  /**
   * <b>Edit Batch Event</b>
   *
   * <p>Indicates that a user wants to edit {@link Batch} information
   * within the {@link BatchDetailsComponent} of a project</p>
   */
  public static class EditBatchEvent extends ComponentEvent<BatchDetailsComponent> {

    @Serial
    private static final long serialVersionUID = -5424056755722207848L;
    private final BatchPreview batchPreview;

    public EditBatchEvent(BatchDetailsComponent source, BatchPreview batchPreview,
        boolean fromClient) {
      super(source, fromClient);
      this.batchPreview = batchPreview;
    }

    public BatchPreview batchPreview() {
      return batchPreview;
    }
  }

  /**
   * <b>Delete BatchEvent</b>
   *
   * <p>Indicates that a user wants to delete a {@link Batch}
   * within the {@link BatchDetailsComponent} of a project</p>
   */
  public static class DeleteBatchEvent extends ComponentEvent<BatchDetailsComponent> {

    @Serial
    private static final long serialVersionUID = -5424056755722207848L;
    private final BatchId batchId;

    public DeleteBatchEvent(BatchDetailsComponent source, BatchId batchId,
        boolean fromClient) {
      super(source, fromClient);
      this.batchId = batchId;
    }

    public BatchId batchId() {
      return batchId;
    }
  }
}<|MERGE_RESOLUTION|>--- conflicted
+++ resolved
@@ -146,12 +146,9 @@
     Button editButton = new Button(editIcon);
     Button deleteButton = new Button(deleteIcon);
     editButton.addThemeVariants(ButtonVariant.LUMO_ICON, ButtonVariant.LUMO_TERTIARY_INLINE);
-<<<<<<< HEAD
-    deleteButton.addThemeVariants(ButtonVariant.LUMO_ICON, ButtonVariant.LUMO_TERTIARY_INLINE);
-=======
     deleteButton.addThemeVariants(ButtonVariant.LUMO_ICON, ButtonVariant.LUMO_TERTIARY_INLINE,
         ButtonVariant.LUMO_ERROR);
->>>>>>> e0c5a8fa
+    deleteButton.addThemeVariants(ButtonVariant.LUMO_ICON, ButtonVariant.LUMO_TERTIARY_INLINE);
     deleteButton.addClickListener(e -> fireEvent(new DeleteBatchEvent(this, batchPreview.batchId(),
         e.isFromClient())));
     editButton.addClickListener(
