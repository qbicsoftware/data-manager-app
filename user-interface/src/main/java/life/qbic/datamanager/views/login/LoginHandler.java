--- conflicted
+++ resolved
@@ -22,12 +22,8 @@
   private final String emailConfirmationParameter;
 
   @Autowired
-<<<<<<< HEAD
-  LoginHandler(@Value("${EMAIL_CONFIRMATION_PARAMETER:confirm-email}") String emailConfirmationParameter) {
-=======
   LoginHandler(
       @Value("${EMAIL_CONFIRMATION_PARAMETER:confirm-email}") String emailConfirmationParameter) {
->>>>>>> 8ef44468
     this.emailConfirmationParameter = Objects.requireNonNull(emailConfirmationParameter);
   }
 
