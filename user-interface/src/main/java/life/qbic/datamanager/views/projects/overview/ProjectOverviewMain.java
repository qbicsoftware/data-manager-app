package life.qbic.datamanager.views.projects.overview;

import static java.util.Objects.requireNonNull;
import static life.qbic.logging.service.LoggerFactory.logger;

import com.vaadin.flow.component.html.Anchor;
import com.vaadin.flow.component.html.AnchorTarget;
import com.vaadin.flow.component.html.Div;
import com.vaadin.flow.component.html.Span;
import com.vaadin.flow.router.PageTitle;
import com.vaadin.flow.router.Route;
import jakarta.annotation.security.PermitAll;
import jakarta.validation.constraints.NotEmpty;
import java.io.Serial;
import java.io.Serializable;
import java.util.Arrays;
import java.util.HashSet;
<<<<<<< HEAD
import java.util.Objects;
import java.util.Optional;
=======
import java.util.Locale;
import java.util.Objects;
>>>>>>> 09a6d0f9
import java.util.Set;
import java.util.StringJoiner;
import life.qbic.application.commons.ApplicationException;
import life.qbic.application.commons.Result;
import life.qbic.datamanager.views.AppRoutes.ProjectRoutes;
import life.qbic.datamanager.views.UserMainLayout;
import life.qbic.datamanager.views.general.Main;
import life.qbic.datamanager.views.general.contact.Contact;
import life.qbic.datamanager.views.general.funding.FundingEntry;
import life.qbic.datamanager.views.notifications.CancelConfirmationDialogFactory;
<<<<<<< HEAD
import life.qbic.datamanager.views.notifications.StyledNotification;
import life.qbic.datamanager.views.notifications.SuccessMessage;
import life.qbic.datamanager.views.projects.ProjectInformation;
=======
import life.qbic.datamanager.views.notifications.MessageSourceNotificationFactory;
import life.qbic.datamanager.views.notifications.Toast;
>>>>>>> 09a6d0f9
import life.qbic.datamanager.views.projects.create.AddProjectDialog;
import life.qbic.datamanager.views.projects.create.AddProjectDialog.ConfirmEvent;
import life.qbic.datamanager.views.projects.overview.components.ProjectCollectionComponent;
import life.qbic.datamanager.views.register.EmailConfirmationMain;
import life.qbic.finances.api.FinanceService;
import life.qbic.identity.api.UserInformationService;
import life.qbic.logging.api.Logger;
import life.qbic.projectmanagement.application.AddExperimentToProjectService;
import life.qbic.projectmanagement.application.AuthenticationToUserIdTranslationService;
import life.qbic.projectmanagement.application.ProjectCreationService;
import life.qbic.projectmanagement.application.ProjectInformationService;
import life.qbic.projectmanagement.application.ontology.SpeciesLookupService;
import life.qbic.projectmanagement.application.ontology.TerminologyService;
import life.qbic.projectmanagement.domain.model.project.Funding;
import life.qbic.projectmanagement.domain.model.project.Project;
import org.springframework.beans.factory.annotation.Autowired;
import org.springframework.security.core.context.SecurityContextHolder;

/**
 * Project overview {@link Main} component that shows project information and additional components
 * to manage project data.
 *
 * @since 1.0.0
 */
@PageTitle("Project Overview")
@Route(value = ProjectRoutes.PROJECTS, layout = UserMainLayout.class)
@PermitAll
public class ProjectOverviewMain extends Main {

  @Serial
  private static final long serialVersionUID = 4625607082710157069L;
  private static final Logger log = logger(ProjectOverviewMain.class);
  private final ProjectCollectionComponent projectCollectionComponent;
  private final transient ProjectCreationService projectCreationService;
  private final transient ProjectInformationService projectInformationService;
  private final transient FinanceService financeService;
  private final transient SpeciesLookupService ontologyTermInformationService;
  private final transient AddExperimentToProjectService addExperimentToProjectService;
  private final transient UserInformationService userInformationService;
  private final transient AuthenticationToUserIdTranslationService userIdTranslator;
  private final transient MessageSourceNotificationFactory messageSourceNotificationFactory;

  public ProjectOverviewMain(@Autowired ProjectCollectionComponent projectCollectionComponent,
      ProjectCreationService projectCreationService, FinanceService financeService,
      ProjectInformationService projectInformationService,
      SpeciesLookupService ontologyTermInformationService,
      AddExperimentToProjectService addExperimentToProjectService,
      UserInformationService userInformationService,
      AuthenticationToUserIdTranslationService userIdTranslator,
      TerminologyService terminologyService,
      CancelConfirmationDialogFactory cancelConfirmationDialogFactory,
      MessageSourceNotificationFactory messageSourceNotificationFactory) {
    this.projectCollectionComponent = requireNonNull(projectCollectionComponent,
        "project collection component can not be null");
    this.projectCreationService = requireNonNull(projectCreationService,
        "project creation service can not be null");
    this.financeService = requireNonNull(financeService, "finance service can not be null");
    this.projectInformationService = requireNonNull(projectInformationService,
        "project information service can not be null");
    this.ontologyTermInformationService = requireNonNull(ontologyTermInformationService,
        "ontology term information service can not be null");
    this.addExperimentToProjectService = requireNonNull(addExperimentToProjectService,
        "add experiment to project service cannot be null");
    this.userInformationService = requireNonNull(userInformationService,
        "user information service can not be null");
    this.userIdTranslator = requireNonNull(userIdTranslator, "userIdTranslator must not be null");
    requireNonNull(terminologyService, "terminologyService must not be null");
    requireNonNull(cancelConfirmationDialogFactory,
        "cancelConfirmationDialogFactory must not be null");

    addTitleAndDescription();
    add(projectCollectionComponent);
    this.projectCollectionComponent.addCreateClickedListener(projectCreationClickedEvent -> {
      AddProjectDialog addProjectDialog = new AddProjectDialog(this.projectInformationService,
          this.financeService,
          this.ontologyTermInformationService, terminologyService,
          cancelConfirmationDialogFactory);
      if (isOfferSearchAllowed()) {
        addProjectDialog.enableOfferSearch();
      }
      addProjectDialog.addConfirmListener(this::createProject);
      addProjectDialog.addCancelListener(it -> it.getSource().close());
      addProjectDialog.open();
    });
    addClassName("project-overview");
    log.debug(String.format(
        "New instance for %s(#%s) created with %s(#%s)",
        this.getClass().getSimpleName(), System.identityHashCode(this),
        projectCollectionComponent.getClass().getSimpleName(),
        System.identityHashCode(projectCollectionComponent)));
    this.messageSourceNotificationFactory = messageSourceNotificationFactory;
  }

  private static Toast notificationFor(NotificationType type, ConfirmEvent confirmEvent,
      MessageSourceNotificationFactory factory, Locale locale) {
    return switch (type) {
      case PROJECT_CREATED_SUCCESSFULLY -> factory.toast("project.created.success",
          new Object[]{confirmEvent.getProjectDesign().getProjectTitle()}, locale);
      case PROJECT_CREATION_FAILED ->
          factory.toast("project.created.error", new Object[]{}, locale);
      case EXPERIMENT_CREATED_SUCCESSFULLY -> factory.toast("experiment.created.success",
          new Object[]{confirmEvent.getExperimentalInformation().getExperimentName()}, locale);
      case EXPERIMENT_CREATION_FAILED ->
          factory.toast("experiment.created.error", new Object[]{}, locale);
    };
  }

  private void addTitleAndDescription() {
    Div titleAndDescription = new Div();
    titleAndDescription.addClassName("title-and-description");
    var authentication = SecurityContextHolder.getContext().getAuthentication();
    var userId = userIdTranslator.translateToUserId(authentication).orElseThrow();
    var user = userInformationService.findById(userId).orElseThrow();
    Span title = new Span(
        String.format("Welcome Back %s!", user.platformUserName()));
    title.addClassNames("project-overview-title");
    Span descriptionStart = new Span(
        "Manage all your scientific data in one place with the Data Manager. You can access our ");
    Anchor descriptionLinkToDoc = new Anchor(
        "https://qbicsoftware.github.io/research-data-management/",
        "documentation", AnchorTarget.BLANK);
    Span descriptionEnd = new Span(
        " and learn more about using the Data Manager.\n"
            + "Start by creating a new project or continue working on an already existing project.");
    Div description = new Div(descriptionStart, descriptionLinkToDoc, descriptionEnd);
    description.addClassName("description");
    titleAndDescription.add(title, description);
    add(titleAndDescription);
  }

  private boolean isOfferSearchAllowed() {
    Set<String> allowedRoles = new HashSet<>(Arrays.asList("ROLE_ADMIN", "ROLE_PROJECT_MANAGER"));
    return SecurityContextHolder.getContext().getAuthentication().getAuthorities().stream()
        .anyMatch(r -> allowedRoles.contains(r.getAuthority()));
  }

  private void createProject(ConfirmEvent confirmEvent) {
    Funding fundingEntry = null;
    if (confirmEvent.projectCreationInformation().getFundingEntry().isPresent())
    {
      var funding = confirmEvent.projectCreationInformation().getFundingEntry().get();
      fundingEntry = Funding.of(funding.getLabel(), funding.getReferenceId());
    }
    var projectDesign = confirmEvent.projectCreationInformation().projectDesign();
    var projectCollaborators = confirmEvent.projectCreationInformation().projectCollaborators();
    Result<Project, ApplicationException> project = projectCreationService.createProject(
        projectDesign.getOfferId(),
        projectDesign.getProjectCode(),
        projectDesign.getProjectTitle(),
        projectDesign.getProjectObjective(),
        projectCollaborators.getPrincipalInvestigator().toDomainContact(),
        projectCollaborators.getResponsiblePerson()
            .map(Contact::toDomainContact).orElse(null),
<<<<<<< HEAD
        projectCollaborators.getProjectManager().toDomainContact(), fundingEntry);
    project
        .onValue(result -> onProjectCreated(confirmEvent))
        .onError(e -> {
          throw e;
        });
    var experimentalInformation = confirmEvent.experimentalInformation();
    var experiment = addExperimentToProjectService.addExperimentToProject(
        project.getValue().getId(),
        experimentalInformation.getExperimentName(),
        experimentalInformation.getSpecies(),
        experimentalInformation.getSpecimens(),
        experimentalInformation.getAnalytes(),
        experimentalInformation.getSpeciesIcon().getLabel(),
        experimentalInformation.getSpecimenIcon().getLabel());
    experiment.onError(e -> {
      throw e;
    });
=======
        confirmEvent.getProjectCollaborators().getProjectManager().toDomainContact(),
        funding);
    handleResultProject(project, confirmEvent);
    var experiment = addExperimentToProjectService.addExperimentToProject(
        project.getValue().getId(),
        confirmEvent.getExperimentalInformation().getExperimentName(),
        confirmEvent.getExperimentalInformation().getSpecies(),
        confirmEvent.getExperimentalInformation().getSpecimens(),
        confirmEvent.getExperimentalInformation().getAnalytes(),
        confirmEvent.getExperimentalInformation().getSpeciesIcon().getLabel(),
        confirmEvent.getExperimentalInformation().getSpecimenIcon().getLabel());
    handleResultExperiment(experiment, confirmEvent);
    projectCollectionComponent.refresh();
    projectCollectionComponent.resetSearch();
  }

  private void handleResultProject(Result<?, ?> result, ConfirmEvent event) {
    if (result.isError()) {
      processNotification(notificationFor(NotificationType.PROJECT_CREATION_FAILED, event,
          messageSourceNotificationFactory, getLocale()));
      return;
    }
    processNotification(notificationFor(NotificationType.PROJECT_CREATED_SUCCESSFULLY, event,
        messageSourceNotificationFactory, getLocale()));
    closeDialog(event);
>>>>>>> 09a6d0f9
  }

  private void handleResultExperiment(Result<?, ?> result, ConfirmEvent event) {
    if (result.isError()) {
      processNotification(notificationFor(NotificationType.EXPERIMENT_CREATION_FAILED, event,
          messageSourceNotificationFactory, getLocale()));
      return;
    }
    closeDialog(event);
  }

  private void processNotification(Toast t) {
    t.open();
  }

  private void closeDialog(ConfirmEvent event) {
    event.getSource().close();
  }

  enum NotificationType {
    PROJECT_CREATED_SUCCESSFULLY,
    PROJECT_CREATION_FAILED,
    EXPERIMENT_CREATED_SUCCESSFULLY,
    EXPERIMENT_CREATION_FAILED,
  }

}<|MERGE_RESOLUTION|>--- conflicted
+++ resolved
@@ -10,40 +10,27 @@
 import com.vaadin.flow.router.PageTitle;
 import com.vaadin.flow.router.Route;
 import jakarta.annotation.security.PermitAll;
-import jakarta.validation.constraints.NotEmpty;
 import java.io.Serial;
-import java.io.Serializable;
 import java.util.Arrays;
 import java.util.HashSet;
-<<<<<<< HEAD
-import java.util.Objects;
-import java.util.Optional;
-=======
 import java.util.Locale;
-import java.util.Objects;
->>>>>>> 09a6d0f9
 import java.util.Set;
-import java.util.StringJoiner;
 import life.qbic.application.commons.ApplicationException;
 import life.qbic.application.commons.Result;
 import life.qbic.datamanager.views.AppRoutes.ProjectRoutes;
 import life.qbic.datamanager.views.UserMainLayout;
 import life.qbic.datamanager.views.general.Main;
 import life.qbic.datamanager.views.general.contact.Contact;
-import life.qbic.datamanager.views.general.funding.FundingEntry;
 import life.qbic.datamanager.views.notifications.CancelConfirmationDialogFactory;
-<<<<<<< HEAD
-import life.qbic.datamanager.views.notifications.StyledNotification;
-import life.qbic.datamanager.views.notifications.SuccessMessage;
-import life.qbic.datamanager.views.projects.ProjectInformation;
-=======
 import life.qbic.datamanager.views.notifications.MessageSourceNotificationFactory;
 import life.qbic.datamanager.views.notifications.Toast;
->>>>>>> 09a6d0f9
 import life.qbic.datamanager.views.projects.create.AddProjectDialog;
 import life.qbic.datamanager.views.projects.create.AddProjectDialog.ConfirmEvent;
+import life.qbic.datamanager.views.projects.create.AddProjectDialog.ProjectCreationInformation;
+import life.qbic.datamanager.views.projects.create.CollaboratorsLayout.ProjectCollaborators;
+import life.qbic.datamanager.views.projects.create.ExperimentalInformationLayout.ExperimentalInformation;
+import life.qbic.datamanager.views.projects.create.ProjectDesignLayout.ProjectDesign;
 import life.qbic.datamanager.views.projects.overview.components.ProjectCollectionComponent;
-import life.qbic.datamanager.views.register.EmailConfirmationMain;
 import life.qbic.finances.api.FinanceService;
 import life.qbic.identity.api.UserInformationService;
 import life.qbic.logging.api.Logger;
@@ -137,11 +124,12 @@
       MessageSourceNotificationFactory factory, Locale locale) {
     return switch (type) {
       case PROJECT_CREATED_SUCCESSFULLY -> factory.toast("project.created.success",
-          new Object[]{confirmEvent.getProjectDesign().getProjectTitle()}, locale);
+          new Object[]{confirmEvent.projectCreationInformation().projectDesign().getProjectTitle()},
+          locale);
       case PROJECT_CREATION_FAILED ->
           factory.toast("project.created.error", new Object[]{}, locale);
       case EXPERIMENT_CREATED_SUCCESSFULLY -> factory.toast("experiment.created.success",
-          new Object[]{confirmEvent.getExperimentalInformation().getExperimentName()}, locale);
+          new Object[]{confirmEvent.experimentalInformation().getExperimentName()}, locale);
       case EXPERIMENT_CREATION_FAILED ->
           factory.toast("experiment.created.error", new Object[]{}, locale);
     };
@@ -177,14 +165,16 @@
   }
 
   private void createProject(ConfirmEvent confirmEvent) {
-    Funding fundingEntry = null;
-    if (confirmEvent.projectCreationInformation().getFundingEntry().isPresent())
-    {
-      var funding = confirmEvent.projectCreationInformation().getFundingEntry().get();
-      fundingEntry = Funding.of(funding.getLabel(), funding.getReferenceId());
+    Funding funding = null;
+    ProjectCreationInformation projectCreationInformation = confirmEvent.projectCreationInformation();
+    if (projectCreationInformation.getFundingEntry() != null
+        && !projectCreationInformation.getFundingEntry()
+        .isEmpty()) {
+      funding = Funding.of(projectCreationInformation.getFundingEntry().get().getLabel(),
+          projectCreationInformation.getFundingEntry().get().getReferenceId());
     }
-    var projectDesign = confirmEvent.projectCreationInformation().projectDesign();
-    var projectCollaborators = confirmEvent.projectCreationInformation().projectCollaborators();
+    ProjectDesign projectDesign = projectCreationInformation.projectDesign();
+    ProjectCollaborators projectCollaborators = projectCreationInformation.projectCollaborators();
     Result<Project, ApplicationException> project = projectCreationService.createProject(
         projectDesign.getOfferId(),
         projectDesign.getProjectCode(),
@@ -193,14 +183,10 @@
         projectCollaborators.getPrincipalInvestigator().toDomainContact(),
         projectCollaborators.getResponsiblePerson()
             .map(Contact::toDomainContact).orElse(null),
-<<<<<<< HEAD
-        projectCollaborators.getProjectManager().toDomainContact(), fundingEntry);
-    project
-        .onValue(result -> onProjectCreated(confirmEvent))
-        .onError(e -> {
-          throw e;
-        });
-    var experimentalInformation = confirmEvent.experimentalInformation();
+        projectCollaborators.getProjectManager().toDomainContact(),
+        funding);
+    handleResultProject(project, confirmEvent);
+    ExperimentalInformation experimentalInformation = confirmEvent.experimentalInformation();
     var experiment = addExperimentToProjectService.addExperimentToProject(
         project.getValue().getId(),
         experimentalInformation.getExperimentName(),
@@ -209,21 +195,6 @@
         experimentalInformation.getAnalytes(),
         experimentalInformation.getSpeciesIcon().getLabel(),
         experimentalInformation.getSpecimenIcon().getLabel());
-    experiment.onError(e -> {
-      throw e;
-    });
-=======
-        confirmEvent.getProjectCollaborators().getProjectManager().toDomainContact(),
-        funding);
-    handleResultProject(project, confirmEvent);
-    var experiment = addExperimentToProjectService.addExperimentToProject(
-        project.getValue().getId(),
-        confirmEvent.getExperimentalInformation().getExperimentName(),
-        confirmEvent.getExperimentalInformation().getSpecies(),
-        confirmEvent.getExperimentalInformation().getSpecimens(),
-        confirmEvent.getExperimentalInformation().getAnalytes(),
-        confirmEvent.getExperimentalInformation().getSpeciesIcon().getLabel(),
-        confirmEvent.getExperimentalInformation().getSpecimenIcon().getLabel());
     handleResultExperiment(experiment, confirmEvent);
     projectCollectionComponent.refresh();
     projectCollectionComponent.resetSearch();
@@ -238,7 +209,6 @@
     processNotification(notificationFor(NotificationType.PROJECT_CREATED_SUCCESSFULLY, event,
         messageSourceNotificationFactory, getLocale()));
     closeDialog(event);
->>>>>>> 09a6d0f9
   }
 
   private void handleResultExperiment(Result<?, ?> result, ConfirmEvent event) {
@@ -264,5 +234,4 @@
     EXPERIMENT_CREATED_SUCCESSFULLY,
     EXPERIMENT_CREATION_FAILED,
   }
-
 }