package life.qbic.datamanager.views.login;

import static life.qbic.logging.service.LoggerFactory.logger;

import com.vaadin.flow.component.ComponentEventListener;
import com.vaadin.flow.component.Text;
import com.vaadin.flow.component.dependency.CssImport;
import com.vaadin.flow.component.html.Anchor;
import com.vaadin.flow.component.html.Div;
import com.vaadin.flow.component.html.H2;
import com.vaadin.flow.component.login.AbstractLogin.ForgotPasswordEvent;
import com.vaadin.flow.component.login.AbstractLogin.LoginEvent;
import com.vaadin.flow.component.orderedlayout.FlexComponent;
import com.vaadin.flow.component.orderedlayout.VerticalLayout;
import com.vaadin.flow.router.BeforeEvent;
import com.vaadin.flow.router.HasUrlParameter;
import com.vaadin.flow.router.OptionalParameter;
import com.vaadin.flow.router.PageTitle;
import com.vaadin.flow.router.Route;
import com.vaadin.flow.router.RouterLink;
import com.vaadin.flow.server.auth.AnonymousAllowed;
import com.vaadin.flow.spring.annotation.UIScope;
import java.util.List;
import java.util.Map;
import java.util.Objects;
import life.qbic.datamanager.views.AppRoutes;
import life.qbic.datamanager.views.AppRoutes.Projects;
import life.qbic.datamanager.views.landing.LandingPageLayout;
import life.qbic.datamanager.views.notifications.ErrorMessage;
import life.qbic.datamanager.views.notifications.InformationMessage;
import life.qbic.datamanager.views.register.UserRegistrationLayout;
import life.qbic.identity.application.user.IdentityService;
import life.qbic.identity.application.user.UserNotFoundException;
import life.qbic.logging.api.Logger;
import org.springframework.beans.factory.annotation.Autowired;
import org.springframework.beans.factory.annotation.Value;

/**
 * <b>Defines the layout and look of the login view. </b>
 *
 * @since 1.0.0
 */
@PageTitle("Login")
@Route(value = AppRoutes.LOGIN, layout = LandingPageLayout.class)
@CssImport("./styles/views/login/login-view.css")
@AnonymousAllowed
@UIScope
public class LoginLayout extends VerticalLayout implements HasUrlParameter<String> {

  private static final Logger log = logger(LoginLayout.class);
  private final String emailConfirmationParameter;
  public VerticalLayout notificationLayout;
  private VerticalLayout contentLayout;
  private H2 title;
  private ConfigurableLoginForm loginForm;
  private Div registrationSection;
  private final IdentityService identityService;

<<<<<<< HEAD
  private final transient LoginHandlerInterface viewHandler;

  public LoginLayout(@Autowired LoginHandlerInterface loginHandlerInterface,
      @Value("${server.servlet.context-path}") String contextPath) {
    initLayout(contextPath);
=======
  public LoginLayout(@Autowired LoginHandler loginHandler,
      @Autowired IdentityService identityService) {
    Objects.requireNonNull(loginHandler);
    this.identityService = Objects.requireNonNull(identityService);
    emailConfirmationParameter = loginHandler.emailConfirmationParameter();
    initLayout();
>>>>>>> e6b6b0a1
    styleLayout();
    initFields();
    addListener();
  }

  private void initLayout(final String contextPath) {
    contentLayout = new VerticalLayout();
    createNotificationLayout();
    createLoginForm();
    this.registrationSection = initRegistrationSection();
    title = new H2("Log in");
    contentLayout.add(title, notificationLayout, loginForm, registrationSection);
    Anchor orcidOauth = new Anchor(contextPath + "/oauth2/authorization/orcid", "Login with ORCID");
    orcidOauth.setRouterIgnore(true);
    contentLayout.add(orcidOauth);
    add(contentLayout);

  }
  
  private void styleLayout() {
    styleNotificationLayout();
    styleFormLayout();
    setAlignItems(FlexComponent.Alignment.CENTER);
    setJustifyContentMode(FlexComponent.JustifyContentMode.CENTER);
  }

  private void styleFormLayout() {
    contentLayout.setPadding(false);
    contentLayout.setSpacing(false);
    contentLayout.addClassNames(
        "bg-base",
        "border",
        "border-contrast-10",
        "rounded-m",
        "box-border",
        "flex",
        "flex-col",
        "w-full",
        "text-s",
        "shadow-l",
        "min-width-300px",
        "max-width-15vw",
        "pb-l",
        "pr-l",
        "pl-l");
  }

  private void createNotificationLayout() {
    notificationLayout = new VerticalLayout();
  }

  private void createLoginForm() {
    this.loginForm = new ConfigurableLoginForm();
    loginForm.setAction("login");
    loginForm.setUsernameText("Email");
  }

  private Div initRegistrationSection() {
    RouterLink routerLink = new RouterLink("REGISTER", UserRegistrationLayout.class);
    return new Div(new Text("Need an account? "), routerLink);
  }

  private void styleNotificationLayout() {
    notificationLayout.setPadding(false);
  }

  public void addLoginListener(ComponentEventListener<LoginEvent> loginListener) {
    loginForm.addLoginListener(loginListener);
  }

  public void addForgotPasswordListener(ComponentEventListener<ForgotPasswordEvent> listener) {
    loginForm.addForgotPasswordListener(listener);
  }

  @Override
  public void setParameter(BeforeEvent event, @OptionalParameter String parameter) {
    handle(event);
  }

  private void initFields() {
    clearNotifications();
  }

  private void showInvalidCredentialsError() {
    showError("Incorrect username or password", "Please try again.");
  }

  private void showEmailConfirmationInformation() {
    showInformation("Email address confirmed", "You can now login with your credentials.");
  }

  private void showEmailConfirmationReminder() {
    showInformation("Registration mail sent",
        "Please check your mail inbox to confirm your registration");
  }

  public void clearNotifications() {
    notificationLayout.removeAll();
  }

  public void showError(String title, String description) {
    clearNotifications();
    ErrorMessage errorMessage = new ErrorMessage(title, description);
    notificationLayout.add(errorMessage);
  }

  public void showInformation(String title, String description) {
    clearNotifications();
    InformationMessage informationMessage = new InformationMessage(title, description);
    notificationLayout.add(informationMessage);
  }

  private void addListener() {
    addLoginListener(it ->
        onLoginSucceeded());
    addForgotPasswordListener(
        it -> it.getSource().getUI().ifPresent(ui -> ui.navigate(AppRoutes.RESET_PASSWORD)));
  }

  private void onLoginSucceeded() {
    clearNotifications();
    getUI().ifPresentOrElse(
        ui -> ui.navigate(Projects.PROJECTS),
        () -> log.error("No UI found!"));
  }

  public void handle(BeforeEvent beforeEvent) {
    Map<String, List<String>> queryParams = beforeEvent.getLocation().getQueryParameters()
        .getParameters();
    if (queryParams.containsKey("error")) {
      showInvalidCredentialsError();
    }
    if (queryParams.containsKey(emailConfirmationParameter)) {
      String userId = queryParams.get(emailConfirmationParameter).iterator().next();
      try  {
        identityService.confirmUserEmail(userId);
        onEmailConfirmationSuccess();
      } catch (UserNotFoundException e) {
        log.error("User %s not found!".formatted(userId), e);
        onEmailConfirmationFailure("Unknown user for request. If the issue persists, please contact our helpdesk.");
      }

    }
    if (queryParams.containsKey("userRegistered")) {
      showEmailConfirmationReminder();
    }
  }

  public void onEmailConfirmationSuccess() {
    showEmailConfirmationInformation();
  }

  public void onEmailConfirmationFailure(String reason) {
    showError("Email confirmation failed", reason);
  }
}<|MERGE_RESOLUTION|>--- conflicted
+++ resolved
@@ -56,20 +56,14 @@
   private Div registrationSection;
   private final IdentityService identityService;
 
-<<<<<<< HEAD
-  private final transient LoginHandlerInterface viewHandler;
-
-  public LoginLayout(@Autowired LoginHandlerInterface loginHandlerInterface,
+  public LoginLayout(@Autowired LoginHandler loginHandler,
+      @Autowired IdentityService identityService,
       @Value("${server.servlet.context-path}") String contextPath) {
+    this.identityService = Objects.requireNonNull(identityService,
+        "identityService must not be null");
+    this.emailConfirmationParameter = Objects.requireNonNull(
+        loginHandler.emailConfirmationParameter(), "email confirmationParameter must not be null");
     initLayout(contextPath);
-=======
-  public LoginLayout(@Autowired LoginHandler loginHandler,
-      @Autowired IdentityService identityService) {
-    Objects.requireNonNull(loginHandler);
-    this.identityService = Objects.requireNonNull(identityService);
-    emailConfirmationParameter = loginHandler.emailConfirmationParameter();
-    initLayout();
->>>>>>> e6b6b0a1
     styleLayout();
     initFields();
     addListener();
@@ -88,7 +82,7 @@
     add(contentLayout);
 
   }
-  
+
   private void styleLayout() {
     styleNotificationLayout();
     styleFormLayout();
