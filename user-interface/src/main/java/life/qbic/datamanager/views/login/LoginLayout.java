--- conflicted
+++ resolved
@@ -130,11 +130,7 @@
     Span spacer = new Span("OR");
     spacer.addClassName("spacer");
     OidcLogo oidcLogo = new OidcLogo(OidcType.ORCID);
-<<<<<<< HEAD
-    LoginCard orcidCard = new LoginCard(oidcLogo, "Login with ORCiD",
-=======
     LoginCard orcidCard = new LoginCard(oidcLogo, "Login with ORCID",
->>>>>>> 26742f5e
         contextPath + "/oauth2/authorization/orcid");
     return new Div(registrationLink, spacer, orcidCard);
   }
