--- conflicted
+++ resolved
@@ -23,12 +23,9 @@
 import life.qbic.datamanager.views.notifications.SuccessMessage;
 import life.qbic.datamanager.views.projects.project.ProjectMainLayout;
 import life.qbic.datamanager.views.projects.project.experiments.ExperimentInformationMain;
-<<<<<<< HEAD
 import life.qbic.datamanager.views.projects.project.experiments.ExperimentListComponent;
 import life.qbic.datamanager.views.projects.project.experiments.experiment.create.ExperimentAddDialog;
-=======
 import life.qbic.datamanager.views.projects.project.experiments.experiment.create.AddExperimentDialog;
->>>>>>> a5979dda
 import life.qbic.logging.api.Logger;
 import life.qbic.projectmanagement.application.AddExperimentToProjectService;
 import life.qbic.projectmanagement.application.OntologyTermInformationService;
@@ -83,11 +80,6 @@
     this.userPermissions = userPermissions;
     this.addExperimentToProjectService = addExperimentToProjectService;
     this.ontologyTermInformationService = ontologyTermInformationService;
-<<<<<<< HEAD
-=======
-
-    addClassName("project");
->>>>>>> a5979dda
     addListeners();
     add(projectDetailsComponent, projectLinksComponent, experimentListComponent);
     addClassName("project");
@@ -95,19 +87,12 @@
     log.debug(String.format(
         "New instance for %s(#%s) created with %s(#%s), %s(#%s) and %s(#%s)",
         this.getClass().getSimpleName(), System.identityHashCode(this),
-<<<<<<< HEAD
         projectDetailsComponent.getClass().getSimpleName(),
         System.identityHashCode(projectDetailsComponent),
         experimentListComponent.getClass().getSimpleName(),
         System.identityHashCode(experimentListComponent),
         projectLinksComponent.getClass().getSimpleName(),
         System.identityHashCode(projectLinksComponent)));
-=======
-        projectContentComponent.getClass().getSimpleName(),
-        System.identityHashCode(projectContentComponent),
-        projectSupportComponent.getClass().getSimpleName(),
-        System.identityHashCode(projectSupportComponent)));
->>>>>>> a5979dda
   }
 
   /**
@@ -134,15 +119,10 @@
   }
 
   private void setContext(Context context) {
-<<<<<<< HEAD
+    this.context = context;
     projectDetailsComponent.setContext(context);
     projectLinksComponent.setContext(context);
     experimentListComponent.setContext(context);
-=======
-    this.context = context;
-    projectContentComponent.setContext(context);
-    projectSupportComponent.setContext(context);
->>>>>>> a5979dda
   }
 
   private void addListeners() {
