--- conflicted
+++ resolved
@@ -66,9 +66,9 @@
       @Autowired ExperimentInformationService experimentInformationService,
       @Autowired AddExperimentToProjectService addExperimentToProjectService,
       @Autowired UserPermissions userPermissions,
-<<<<<<< HEAD
-      @Autowired OntologyLookupService ontologyTermInformationService,
+      @Autowired SpeciesLookupService ontologyTermInformationService,
       @Autowired FooterComponentFactory footerComponentFactory,
+      @Autowired  TerminologyService terminologyService,
       MessageSourceToastFactory messageSourceToastFactory) {
     super(requireNonNull(footerComponentFactory));
     requireNonNull(logoutService);
@@ -79,29 +79,13 @@
     requireNonNull(addExperimentToProjectService);
     requireNonNull(ontologyTermInformationService);
     requireNonNull(messageSourceToastFactory, "messageSourceToastFactory must not be null");
-=======
-      @Autowired SpeciesLookupService ontologyTermInformationService,
-      @Autowired FooterComponentFactory footerComponentFactory,
-      @Autowired  TerminologyService terminologyService) {
-    super(Objects.requireNonNull(footerComponentFactory));
-    Objects.requireNonNull(logoutService);
-    Objects.requireNonNull(userInformationService);
-    Objects.requireNonNull(projectInformationService);
-    Objects.requireNonNull(experimentInformationService);
-    Objects.requireNonNull(userPermissions);
-    Objects.requireNonNull(addExperimentToProjectService);
-    Objects.requireNonNull(ontologyTermInformationService);
->>>>>>> cc75918d
+
     this.dataManagerMenu = new DataManagerMenu(logoutService);
     this.experimentInformationService = experimentInformationService;
     this.projectInformationService = projectInformationService;
     this.projectSideNavigationComponent = new ProjectSideNavigationComponent(
         projectInformationService, experimentInformationService, addExperimentToProjectService,
-<<<<<<< HEAD
-        userPermissions, ontologyTermInformationService, messageSourceToastFactory);
-=======
-        userPermissions, ontologyTermInformationService, terminologyService);
->>>>>>> cc75918d
+        userPermissions, ontologyTermInformationService, terminologyService,messageSourceToastFactory);
     initializeNavbar();
     initializeAppDrawer();
     addClassName("experiment-main-layout");
