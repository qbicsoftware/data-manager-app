--- conflicted
+++ resolved
@@ -125,36 +125,6 @@
     add(projectGrid);
   }
 
-<<<<<<< HEAD
-  private Collection<MeasurementType> retrieveRegisteredMeasurementTypes(ProjectId projectId,
-      Collection<ExperimentId> experimentsInProject) {
-    long proteomicsMeasurementCount = experimentsInProject.stream().map(
-            experimentId -> measurementService.countProteomicsMeasurements(experimentId, projectId))
-        .reduce(
-            0L, Long::sum);
-    long ngsMeasurementCount = experimentsInProject.stream()
-        .map(experimentId -> measurementService.countNGSMeasurements(experimentId, projectId))
-        .reduce(
-            0L, Long::sum);
-    Collection<MeasurementType> measurementTypes = new ArrayList<>();
-    if (proteomicsMeasurementCount != 0) {
-      measurementTypes.add(MeasurementType.PROTEOMICS);
-    }
-    if (ngsMeasurementCount != 0) {
-      measurementTypes.add(MeasurementType.GENOMICS);
-    }
-    return measurementTypes;
-  }
-
-  private List<String> retrieveProjectCollaborators(ProjectId projectId) {
-    return projectAccessService.listCollaborators(projectId).stream()
-        .map(projectCollaborator -> userInformationService.findById(projectCollaborator.userId())
-            //We can't throw an exception here since projects can be linked to deleted users
-            .map(UserInfo::alias).orElse("")).toList();
-  }
-
-=======
->>>>>>> d4df70d0
   private void fireCreateClickedEvent() {
     var clickedEvent = new ProjectCreationSubmitEvent(this, true);
     fireEvent(clickedEvent);
