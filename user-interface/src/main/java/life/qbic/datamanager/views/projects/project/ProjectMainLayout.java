--- conflicted
+++ resolved
@@ -55,40 +55,23 @@
       ExperimentInformationService experimentInformationService,
       @Autowired AddExperimentToProjectService addExperimentToProjectService,
       @Autowired UserPermissions userPermissions,
-<<<<<<< HEAD
-      @Autowired OntologyLookupService ontologyLookupService,
+      @Autowired SpeciesLookupService speciesLookupService,
       @Autowired FooterComponentFactory footerComponentFactory,
+      @Autowired TerminologyService terminologyService,
       MessageSourceToastFactory messageSourceToastFactory) {
-
     super(requireNonNull(footerComponentFactory));
     requireNonNull(logoutService);
     requireNonNull(userInformationService);
     requireNonNull(projectInformationService);
     requireNonNull(experimentInformationService);
     requireNonNull(addExperimentToProjectService);
-    requireNonNull(ontologyLookupService);
+    requireNonNull(speciesLookupService);
     requireNonNull(messageSourceToastFactory, "messageSourceToastFactory must not be null");
-=======
-      @Autowired SpeciesLookupService speciesLookupService,
-      @Autowired FooterComponentFactory footerComponentFactory,
-      @Autowired TerminologyService terminologyService) {
-    super(Objects.requireNonNull(footerComponentFactory));
-    Objects.requireNonNull(logoutService);
-    Objects.requireNonNull(userInformationService);
-    Objects.requireNonNull(projectInformationService);
-    Objects.requireNonNull(experimentInformationService);
-    Objects.requireNonNull(addExperimentToProjectService);
-    Objects.requireNonNull(speciesLookupService);
->>>>>>> cc75918d
     this.projectInformationService = projectInformationService;
     this.projectSideNavigationComponent = new ProjectSideNavigationComponent(
         projectInformationService,
         experimentInformationService, addExperimentToProjectService,
-<<<<<<< HEAD
-        userPermissions, ontologyLookupService, messageSourceToastFactory);
-=======
-        userPermissions, speciesLookupService, terminologyService);
->>>>>>> cc75918d
+        userPermissions, terminologyService, messageSourceToastFactory);
     dataManagerMenu = new DataManagerMenu(logoutService);
     Span projectMainNavbar = new Span(createDrawerToggleAndTitleBar(), dataManagerMenu);
     projectMainNavbar.addClassName("project-main-layout-navbar");
