package life.qbic.datamanager.views.projects.project.samples.registration.batch;

import com.vaadin.flow.component.AbstractField.ComponentValueChangeEvent;
import com.vaadin.flow.component.ClickEvent;
import com.vaadin.flow.component.ComponentEvent;
import com.vaadin.flow.component.ComponentEventListener;
import com.vaadin.flow.component.button.Button;
import com.vaadin.flow.component.html.Div;
import com.vaadin.flow.component.html.Span;
import com.vaadin.flow.component.textfield.TextField;
import java.util.ArrayList;
import java.util.Comparator;
import java.util.List;
import life.qbic.datamanager.views.general.DialogWindow;
import life.qbic.datamanager.views.general.spreadsheet.Spreadsheet.ValidationMode;
import life.qbic.datamanager.views.projects.project.samples.registration.batch.BatchRegistrationDialog.ConfirmEvent.Data;
import life.qbic.datamanager.views.projects.project.samples.registration.batch.SampleBatchInformationSpreadsheet.SampleInfo;
import life.qbic.projectmanagement.domain.model.experiment.BiologicalReplicate;
import life.qbic.projectmanagement.domain.model.experiment.ExperimentalGroup;
import life.qbic.projectmanagement.domain.model.experiment.vocabulary.Analyte;
import life.qbic.projectmanagement.domain.model.experiment.vocabulary.Species;
import life.qbic.projectmanagement.domain.model.experiment.vocabulary.Specimen;

/**
 * A dialog used for sample batch registration.
 */
public class BatchRegistrationDialog extends DialogWindow {

  private final SampleBatchInformationSpreadsheet spreadsheet;

  private final TextField batchNameField;

  private final List<ExperimentalGroup> experimentalGroups;
  private final List<Species> species;
  private final List<Specimen> specimen;
  private final List<Analyte> analytes;

  public BatchRegistrationDialog(String experimentName,
      List<Species> species,
      List<Specimen> specimen,
      List<Analyte> analytes,
      List<ExperimentalGroup> experimentalGroups) {


    addClassName("batch-registration-dialog");
    setConfirmButtonLabel("Register");

    this.experimentalGroups = new ArrayList<>(experimentalGroups);
    this.species = new ArrayList<>(species);
    this.specimen = new ArrayList<>(specimen);
    this.analytes = new ArrayList<>(analytes);

<<<<<<< HEAD
    List<AnalysisMethod> sortedAnalysisMethods = Arrays.stream(AnalysisMethod.values())
        .sorted(Comparator.comparing(AnalysisMethod::label))
        .toList();

    spreadsheet = new Spreadsheet<>();

    spreadsheet.addColumn("Analysis to be performed",
            SampleInfo::getAnalysisToBePerformed,
            AnalysisMethod::label,
            (sampleInfo, analysisToBePerformed) -> sampleInfo.setAnalysisToBePerformed(
                AnalysisMethod.forLabel(analysisToBePerformed)))
        .selectFrom(sortedAnalysisMethods,
            identity(),
            getAnalysisMethodItemRenderer())
        .setRequired();

    spreadsheet.addColumn("Sample label", SampleInfo::getSampleLabel,
            SampleInfo::setSampleLabel)
        .requireDistinctValues()
        .setRequired();

    spreadsheet.addColumn("Condition", SampleInfo::getExperimentalGroup,
            experimentalGroup -> formatConditionString(experimentalGroup.condition()),
            (sampleInfo, conditionString) -> updateSampleInfoWithMatchingExperimentalGroup(
                experimentalGroups, sampleInfo, conditionString))
        .selectFrom(experimentalGroups, identity())
        .setRequired();

    spreadsheet.addColumn("Biological replicate ID",
            SampleInfo::getBiologicalReplicate,
            BiologicalReplicate::label,
            this::updateSampleInfoWithMatchingBiologicalReplicate)
        .selectFrom(sampleInfo -> Optional.ofNullable(sampleInfo.getExperimentalGroup())
            .map(ExperimentalGroup::biologicalReplicates).orElse(List.of()), identity())
        .setRequired();

    this.species = species;
    spreadsheet.addColumn("Species",
            SampleInfo::getSpecies,
            Species::label,
            SampleInfo::setSpecies)
        .selectFrom(this.species, identity())
        .setRequired();

    this.specimen = specimen;
    spreadsheet.addColumn("Specimen",
            SampleInfo::getSpecimen,
            Specimen::label,
            SampleInfo::setSpecimen)
        .selectFrom(this.specimen, identity())
        .setRequired();

    this.analytes = analytes;
    spreadsheet.addColumn("Analyte",
            sampleInfo -> Optional.ofNullable(sampleInfo.getAnalyte())
                .map(Analyte::label)
                .orElse(null),
            SampleInfo::setAnalyte)
        .selectFrom(this.analytes, Analyte::label)
        .setRequired();

    spreadsheet.addColumn("Customer comment", SampleInfo::getCustomerComment,
        SampleInfo::setCustomerComment);

    spreadsheet.setValidationMode(ValidationMode.EAGER);
=======
    spreadsheet = new SampleBatchInformationSpreadsheet(experimentalGroups, species, specimen,
        analytes, false);
>>>>>>> 8883c8b2

    batchNameField = new TextField();
    batchNameField.addClassName("batch-name-field");
    batchNameField.setLabel("Batch Name");
    batchNameField.setPlaceholder("Please enter a name for this batch");
    batchNameField.setRequired(true);
    // must contain at least one non-whitespace character and no leading/tailing whitespace.
    batchNameField.setPattern("^\\S+(.*\\S)*$");
    batchNameField.setErrorMessage(
        "The batch name must not be empty. It must not start nor end with whitespace.");
    batchNameField.addValueChangeListener(this::onBatchNameChanged);

    Div prefillSection = new Div();
    Button prefillSpreadsheet = new Button();
    prefillSpreadsheet.setText("Clear and Prefill");
    prefillSpreadsheet.setAriaLabel("Clear and Prefill");
    prefillSpreadsheet.addClickListener(this::onPrefillClicked);
    prefillSpreadsheet.addClassName("prefill-batch");

    Span prefillText = new Span(
        "Do you want to register a batch containing all biological replicates? "
            + "You can prefill information already know to the system. "
            + "Please note: This will erase any information entered into the spreadsheet.");
    prefillSection.add(prefillText, prefillSpreadsheet);

    Button addRow = new Button();
    addRow.setText("Add Row");
    addRow.addClickListener(this::onAddRowClicked);
    addRow.addClassName("add-batch-row");

    Button removeLastRow = new Button();
    removeLastRow.setText("Remove Row");
    removeLastRow.addClickListener(this::onRemoveLastRowClicked);
    removeLastRow.addClassName("remove-batch-row");

    setHeaderTitle("Register Batch");
    setResizable(true);

    Div batchControls = new Div();
    batchControls.addClassName("batch-controls");
    batchControls.add(batchNameField);

    Span pleaseRegisterText = new Span("Please register your samples for experiment:");
    Span experimentNameText = new Span(experimentName);
    experimentNameText.setClassName("experiment-name");
    Div userHelpText = new Div(pleaseRegisterText, experimentNameText);
    userHelpText.addClassName("user-help-text");

    Div spreadsheetControls = new Div();
    spreadsheetControls.addClassName("spreadsheet-controls");

    Span rowControls = new Span();
    rowControls.addClassName("row-controls");
    rowControls.add(addRow, removeLastRow);

    Span errorText = new Span("Unspecific Error message");
    errorText.addClassName("error-text");
    errorText.setVisible(false);

    spreadsheetControls.add(rowControls, errorText);

    add(batchControls,
        userHelpText,
        prefillSection,
        spreadsheetControls,
        spreadsheet);

    batchNameField.focus();

    spreadsheet.addValidationChangeListener(
        validationChangeEvent -> {
          if (validationChangeEvent.isInvalid()) {
            errorText.setText(validationChangeEvent.getSource().getErrorMessage());
            errorText.setVisible(true);
          } else {
            errorText.setVisible(false);
          }
        });
  }

  private List<SampleInfo> prefilledSampleInfos() {
    return prefilledSampleInfos(species, specimen, analytes, experimentalGroups);
  }

  private static List<SampleInfo> prefilledSampleInfos(List<Species> species,
      List<Specimen> specimen, List<Analyte> analytes, List<ExperimentalGroup> experimentalGroups) {

    List<SampleInfo> sampleInfos = new ArrayList<>();
    for (ExperimentalGroup experimentalGroup : experimentalGroups) {
      List<BiologicalReplicate> sortedReplicates = experimentalGroup.biologicalReplicates().stream()
          .sorted(Comparator.comparing(BiologicalReplicate::label))
          .toList();
      for (BiologicalReplicate biologicalReplicate : sortedReplicates) {
        // new sampleInfo
        SampleInfo sampleInfo = new SampleInfo();
        sampleInfo.setBiologicalReplicate(biologicalReplicate);
        sampleInfo.setExperimentalGroup(experimentalGroup);
        if (species.size() == 1) {
          sampleInfo.setSpecies(species.get(0));
        }
        if (specimen.size() == 1) {
          sampleInfo.setSpecimen(specimen.get(0));
        }
        if (analytes.size() == 1) {
          sampleInfo.setAnalyte(analytes.get(0));
        }
        sampleInfos.add(sampleInfo);
      }
    }
    return sampleInfos;
  }

  private void onBatchNameChanged(
      ComponentValueChangeEvent<TextField, String> batchNameChangedEvent) {
    /* do nothing */
  }

  private void onRemoveLastRowClicked(ClickEvent<Button> clickEvent) {
    spreadsheet.removeLastRow();
  }

  private void onAddRowClicked(ClickEvent<Button> clickEvent) {
    spreadsheet.addEmptyRow();
  }

  private void onPrefillClicked(ClickEvent<Button> clickEvent) {
    ValidationMode validationMode = spreadsheet.getValidationMode();
    spreadsheet.setValidationMode(ValidationMode.LAZY);
    spreadsheet.resetRows();
    for (SampleInfo sampleInfo : prefilledSampleInfos()) {
      spreadsheet.addRow(sampleInfo);
    }
    spreadsheet.setValidationMode(validationMode);
  }

  @Override
  protected void onConfirmClicked(ClickEvent<Button> clickEvent) {
    spreadsheet.validate();
    if (spreadsheet.isInvalid()) {
      return;
    }
    if (batchNameField.isInvalid()) {
      return;
    }
    fireEvent(new ConfirmEvent(this, clickEvent.isFromClient(),
        new Data(batchNameField.getValue(), spreadsheet.getData())));
  }

  @Override
  protected void onCancelClicked(ClickEvent<Button> clickEvent) {
    fireEvent(new CancelEvent(this, clickEvent.isFromClient()));
  }

  public void addCancelListener(ComponentEventListener<CancelEvent> listener) {
    addListener(CancelEvent.class, listener);
  }

  public void addConfirmListener(ComponentEventListener<ConfirmEvent> listener) {
    addListener(ConfirmEvent.class, listener);
  }

  public static class CancelEvent extends ComponentEvent<BatchRegistrationDialog> {

    /**
     * Creates a new event using the given source and indicator whether the event originated from
     * the client side or the server side.
     *
     * @param source     the source component
     * @param fromClient <code>true</code> if the event originated from the client
     *                   side, <code>false</code> otherwise
     */
    public CancelEvent(BatchRegistrationDialog source, boolean fromClient) {
      super(source, fromClient);
    }
  }

  public static class ConfirmEvent extends ComponentEvent<BatchRegistrationDialog> {

    public record Data(String batchName, List<SampleInfo> samples) {

    }

    private final Data data;

    /**
     * Creates a new event using the given source and indicator whether the event originated from
     * the client side or the server side.
     *
     * @param source     the source component
     * @param fromClient <code>true</code> if the event originated from the client
     *                   side, <code>false</code> otherwise
     */
    public ConfirmEvent(BatchRegistrationDialog source, boolean fromClient, Data data) {
      super(source, fromClient);
      this.data = data;
    }

    public Data getData() {
      return data;
    }
  }

}<|MERGE_RESOLUTION|>--- conflicted
+++ resolved
@@ -1,4 +1,7 @@
 package life.qbic.datamanager.views.projects.project.samples.registration.batch;
+
+import static java.util.Objects.isNull;
+import static java.util.function.Function.identity;
 
 import com.vaadin.flow.component.AbstractField.ComponentValueChangeEvent;
 import com.vaadin.flow.component.ClickEvent;
@@ -7,26 +10,34 @@
 import com.vaadin.flow.component.button.Button;
 import com.vaadin.flow.component.html.Div;
 import com.vaadin.flow.component.html.Span;
+import com.vaadin.flow.component.icon.VaadinIcon;
 import com.vaadin.flow.component.textfield.TextField;
+import com.vaadin.flow.data.renderer.ComponentRenderer;
 import java.util.ArrayList;
+import java.util.Arrays;
 import java.util.Comparator;
 import java.util.List;
+import java.util.Optional;
+import java.util.StringJoiner;
+import java.util.stream.Collectors;
 import life.qbic.datamanager.views.general.DialogWindow;
+import life.qbic.datamanager.views.general.spreadsheet.Spreadsheet;
 import life.qbic.datamanager.views.general.spreadsheet.Spreadsheet.ValidationMode;
 import life.qbic.datamanager.views.projects.project.samples.registration.batch.BatchRegistrationDialog.ConfirmEvent.Data;
-import life.qbic.datamanager.views.projects.project.samples.registration.batch.SampleBatchInformationSpreadsheet.SampleInfo;
 import life.qbic.projectmanagement.domain.model.experiment.BiologicalReplicate;
+import life.qbic.projectmanagement.domain.model.experiment.Condition;
 import life.qbic.projectmanagement.domain.model.experiment.ExperimentalGroup;
 import life.qbic.projectmanagement.domain.model.experiment.vocabulary.Analyte;
 import life.qbic.projectmanagement.domain.model.experiment.vocabulary.Species;
 import life.qbic.projectmanagement.domain.model.experiment.vocabulary.Specimen;
+import life.qbic.projectmanagement.domain.model.sample.AnalysisMethod;
 
 /**
  * A dialog used for sample batch registration.
  */
 public class BatchRegistrationDialog extends DialogWindow {
 
-  private final SampleBatchInformationSpreadsheet spreadsheet;
+  private final Spreadsheet<SampleInfo> spreadsheet;
 
   private final TextField batchNameField;
 
@@ -34,6 +45,8 @@
   private final List<Species> species;
   private final List<Specimen> specimen;
   private final List<Analyte> analytes;
+  private static final int INITIAL_ROW_COUNT = 2;
+
 
   public BatchRegistrationDialog(String experimentName,
       List<Species> species,
@@ -46,11 +59,7 @@
     setConfirmButtonLabel("Register");
 
     this.experimentalGroups = new ArrayList<>(experimentalGroups);
-    this.species = new ArrayList<>(species);
-    this.specimen = new ArrayList<>(specimen);
-    this.analytes = new ArrayList<>(analytes);
-
-<<<<<<< HEAD
+
     List<AnalysisMethod> sortedAnalysisMethods = Arrays.stream(AnalysisMethod.values())
         .sorted(Comparator.comparing(AnalysisMethod::label))
         .toList();
@@ -116,10 +125,6 @@
         SampleInfo::setCustomerComment);
 
     spreadsheet.setValidationMode(ValidationMode.EAGER);
-=======
-    spreadsheet = new SampleBatchInformationSpreadsheet(experimentalGroups, species, specimen,
-        analytes, false);
->>>>>>> 8883c8b2
 
     batchNameField = new TextField();
     batchNameField.addClassName("batch-name-field");
@@ -134,15 +139,14 @@
 
     Div prefillSection = new Div();
     Button prefillSpreadsheet = new Button();
-    prefillSpreadsheet.setText("Clear and Prefill");
-    prefillSpreadsheet.setAriaLabel("Clear and Prefill");
+    prefillSpreadsheet.setText("Prefill Spreadsheet");
+    prefillSpreadsheet.setAriaLabel("Prefill complete sample batch");
     prefillSpreadsheet.addClickListener(this::onPrefillClicked);
     prefillSpreadsheet.addClassName("prefill-batch");
 
     Span prefillText = new Span(
-        "Do you want to register a batch containing all biological replicates? "
-            + "You can prefill information already know to the system. "
-            + "Please note: This will erase any information entered into the spreadsheet.");
+        "Do you want to register a batch containing all biological replicates? You can prefill information already know to the system."
+    );
     prefillSection.add(prefillText, prefillSpreadsheet);
 
     Button addRow = new Button();
@@ -198,6 +202,50 @@
             errorText.setVisible(false);
           }
         });
+
+    for (int i = 0; i < INITIAL_ROW_COUNT; i++) {
+      addEmptyRow();
+    }
+  }
+
+  private void updateSampleInfoWithMatchingBiologicalReplicate(SampleInfo sampleInfo,
+      String value) {
+
+    Optional.ofNullable(sampleInfo.getExperimentalGroup())
+        .ifPresentOrElse(
+            experimentalGroup -> {
+              BiologicalReplicate matchingBiologicalReplicate = sampleInfo.getExperimentalGroup()
+                  .biologicalReplicates().stream()
+                  .filter(biologicalReplicate -> biologicalReplicate.label().equals(value))
+                  .findAny().orElse(null);
+              sampleInfo.setBiologicalReplicate(matchingBiologicalReplicate);
+            },
+            /* It was requested that biological replicates can be entered even if they are not from the condition? */
+            () -> {
+              BiologicalReplicate matchingBiologicalReplicate = experimentalGroups.stream()
+                  .flatMap(experimentalGroup -> experimentalGroup.biologicalReplicates().stream())
+                  .filter(biologicalReplicate -> biologicalReplicate.label().equals(value))
+                  .findAny().orElse(null);
+              sampleInfo.setBiologicalReplicate(matchingBiologicalReplicate);
+            }
+        );
+  }
+
+  private static void updateSampleInfoWithMatchingExperimentalGroup(
+      List<ExperimentalGroup> experimentalGroups, SampleInfo sampleInfo,
+      String conditionString) {
+    // find condition producing the same condition string
+    Condition matchingCondition = experimentalGroups.stream()
+        .map(ExperimentalGroup::condition)
+        .filter(it -> formatConditionString(it).equals(conditionString))
+        .findAny().orElse(null);
+    // find experimentalGroup with the condition
+    Optional<ExperimentalGroup> matchingExperimentalGroup = experimentalGroups.stream()
+        .filter(
+            experimentalGroup -> experimentalGroup.condition().equals(matchingCondition))
+        .findAny();
+    // set experimental group in sampleInfo
+    matchingExperimentalGroup.ifPresent(sampleInfo::setExperimentalGroup);
   }
 
   private List<SampleInfo> prefilledSampleInfos() {
@@ -215,8 +263,8 @@
       for (BiologicalReplicate biologicalReplicate : sortedReplicates) {
         // new sampleInfo
         SampleInfo sampleInfo = new SampleInfo();
-        sampleInfo.setBiologicalReplicate(biologicalReplicate);
-        sampleInfo.setExperimentalGroup(experimentalGroup);
+        sampleInfo.biologicalReplicate = biologicalReplicate;
+        sampleInfo.experimentalGroup = experimentalGroup;
         if (species.size() == 1) {
           sampleInfo.setSpecies(species.get(0));
         }
@@ -232,6 +280,30 @@
     return sampleInfos;
   }
 
+  private static String formatConditionString(Condition condition) {
+    return condition.getVariableLevels().parallelStream()
+        .map(variableLevel -> "%s:%s %s"
+            .formatted(variableLevel.variableName().value(),
+                variableLevel.experimentalValue().value(),
+                variableLevel.experimentalValue().unit().orElse(""))
+            .trim())
+        .sorted()
+        .collect(Collectors.joining("; "));
+  }
+
+  private static ComponentRenderer<Span, AnalysisMethod> getAnalysisMethodItemRenderer() {
+    return new ComponentRenderer<>(analysisMethod -> {
+      var listItem = new Span();
+      listItem.addClassName("spreadsheet-list-item");
+      Span label = new Span(analysisMethod.label());
+      label.setText(analysisMethod.label());
+      var questionMarkIcon = VaadinIcon.QUESTION_CIRCLE_O.create();
+      questionMarkIcon.setTooltipText(analysisMethod.description());
+      listItem.add(label, questionMarkIcon);
+      return listItem;
+    });
+  }
+
   private void onBatchNameChanged(
       ComponentValueChangeEvent<TextField, String> batchNameChangedEvent) {
     /* do nothing */
@@ -242,17 +314,22 @@
   }
 
   private void onAddRowClicked(ClickEvent<Button> clickEvent) {
-    spreadsheet.addEmptyRow();
+    addEmptyRow();
+  }
+
+  private void addEmptyRow() {
+    spreadsheet.setValidationMode(ValidationMode.LAZY);
+    spreadsheet.addRow(new SampleInfo());
+    spreadsheet.setValidationMode(ValidationMode.EAGER);
   }
 
   private void onPrefillClicked(ClickEvent<Button> clickEvent) {
-    ValidationMode validationMode = spreadsheet.getValidationMode();
     spreadsheet.setValidationMode(ValidationMode.LAZY);
     spreadsheet.resetRows();
     for (SampleInfo sampleInfo : prefilledSampleInfos()) {
       spreadsheet.addRow(sampleInfo);
     }
-    spreadsheet.setValidationMode(validationMode);
+    spreadsheet.setValidationMode(ValidationMode.EAGER);
   }
 
   @Override
@@ -322,4 +399,152 @@
     }
   }
 
+  public static class SampleInfo {
+
+    private AnalysisMethod analysisToBePerformed;
+    private String sampleLabel;
+    private BiologicalReplicate biologicalReplicate;
+    private ExperimentalGroup experimentalGroup;
+    private Species species;
+    private Specimen specimen;
+    private Analyte analyte;
+    private String customerComment;
+
+    public static SampleInfo create(AnalysisMethod analysisMethod,
+        String sampleLabel,
+        BiologicalReplicate biologicalReplicate,
+        ExperimentalGroup experimentalGroup,
+        Species species,
+        Specimen specimen,
+        Analyte analyte,
+        String customerComment) {
+      SampleInfo sampleInfo = new SampleInfo();
+      sampleInfo.setAnalysisToBePerformed(analysisMethod);
+      sampleInfo.setSampleLabel(sampleLabel);
+      sampleInfo.setExperimentalGroup(experimentalGroup);
+      sampleInfo.setBiologicalReplicate(biologicalReplicate);
+      sampleInfo.setSpecies(species);
+      sampleInfo.setSpecimen(specimen);
+      sampleInfo.setAnalyte(analyte);
+      sampleInfo.setCustomerComment(customerComment);
+      return sampleInfo;
+    }
+
+    public AnalysisMethod getAnalysisToBePerformed() {
+      return analysisToBePerformed;
+    }
+
+    public void setAnalysisToBePerformed(AnalysisMethod analysisToBePerformed) {
+      this.analysisToBePerformed = analysisToBePerformed;
+    }
+
+    public String getSampleLabel() {
+      return sampleLabel;
+    }
+
+    public void setSampleLabel(String sampleLabel) {
+      this.sampleLabel = sampleLabel;
+    }
+
+    public Species getSpecies() {
+      return species;
+    }
+
+    public void setSpecies(Species species) {
+      this.species = species;
+    }
+
+    public void setSpecies(String label) {
+      if (isNull(label)) {
+        this.species = null;
+        return;
+      }
+      if (label.isBlank()) {
+        this.species = null;
+        return;
+      }
+      this.species = Species.create(label);
+    }
+
+    public Specimen getSpecimen() {
+      return specimen;
+    }
+
+    public void setSpecimen(Specimen specimen) {
+      this.specimen = specimen;
+    }
+
+    public void setSpecimen(String label) {
+      if (isNull(label)) {
+        this.specimen = null;
+        return;
+      }
+      if (label.isBlank()) {
+        this.specimen = null;
+        return;
+      }
+      this.specimen = Specimen.create(label);
+    }
+
+    public void setBiologicalReplicate(
+        BiologicalReplicate biologicalReplicate) {
+      this.biologicalReplicate = biologicalReplicate;
+    }
+
+    public BiologicalReplicate getBiologicalReplicate() {
+      return biologicalReplicate;
+    }
+
+    public ExperimentalGroup getExperimentalGroup() {
+      return experimentalGroup;
+    }
+
+    public void setExperimentalGroup(
+        ExperimentalGroup experimentalGroup) {
+      this.experimentalGroup = experimentalGroup;
+    }
+
+    public Analyte getAnalyte() {
+      return analyte;
+    }
+
+    public void setAnalyte(Analyte analyte) {
+      this.analyte = analyte;
+    }
+
+    public void setAnalyte(String label) {
+      if (isNull(label)) {
+        this.analyte = null;
+        return;
+      }
+      if (label.isBlank()) {
+        this.analyte = null;
+        return;
+      }
+      this.analyte = Analyte.create(label);
+    }
+
+    public String getCustomerComment() {
+      return customerComment;
+    }
+
+    public void setCustomerComment(String customerComment) {
+      this.customerComment = customerComment;
+    }
+
+    @Override
+    public String toString() {
+      return new StringJoiner(", ", SampleInfo.class.getSimpleName() + "[", "]")
+          .add("analysisToBePerformed=" + analysisToBePerformed)
+          .add("sampleLabel='" + sampleLabel + "'")
+          .add("biologicalReplicate=" + biologicalReplicate)
+          .add("experimentalGroup=" + experimentalGroup)
+          .add("species=" + species)
+          .add("specimen=" + specimen)
+          .add("analyte=" + analyte)
+          .add("customerComment='" + customerComment + "'")
+          .toString();
+    }
+  }
+
 }