package life.qbic.datamanager.views.projects.project.measurements;

import com.vaadin.flow.component.ComponentEvent;
import com.vaadin.flow.component.UI;
import com.vaadin.flow.component.button.Button;
import com.vaadin.flow.component.button.ButtonVariant;
import com.vaadin.flow.component.dialog.Dialog;
import com.vaadin.flow.component.html.Div;
import com.vaadin.flow.component.html.Span;
import com.vaadin.flow.component.icon.VaadinIcon;
import com.vaadin.flow.component.textfield.TextField;
import com.vaadin.flow.data.value.ValueChangeMode;
import com.vaadin.flow.router.BeforeEnterEvent;
import com.vaadin.flow.router.BeforeEnterObserver;
import com.vaadin.flow.router.Route;
import com.vaadin.flow.spring.annotation.SpringComponent;
import com.vaadin.flow.spring.annotation.UIScope;
import jakarta.annotation.security.PermitAll;
import java.io.Serial;
import java.util.List;
import java.util.Objects;
import java.util.concurrent.CompletableFuture;
import life.qbic.application.commons.ApplicationException;
import life.qbic.application.commons.ApplicationException.ErrorCode;
import life.qbic.application.commons.Result;
import life.qbic.datamanager.views.AppRoutes.Projects;
import life.qbic.datamanager.views.Context;
import life.qbic.datamanager.views.general.Disclaimer;
import life.qbic.datamanager.views.general.InfoBox;
import life.qbic.datamanager.views.general.Main;
import life.qbic.datamanager.views.general.download.DownloadProvider;
import life.qbic.datamanager.views.general.download.MeasurementTemplateDownload;
import life.qbic.datamanager.views.projects.project.experiments.ExperimentMainLayout;
import life.qbic.datamanager.views.projects.project.measurements.MeasurementMetadataUploadDialog.MODE;
import life.qbic.datamanager.views.projects.project.measurements.MeasurementMetadataUploadDialog.MeasurementMetadataUpload;
import life.qbic.datamanager.views.projects.project.measurements.MeasurementTemplateListComponent.DownloadMeasurementTemplateEvent;
import life.qbic.logging.api.Logger;
import life.qbic.logging.service.LoggerFactory;
import life.qbic.projectmanagement.application.measurement.MeasurementMetadata;
import life.qbic.projectmanagement.application.measurement.MeasurementService;
import life.qbic.projectmanagement.application.measurement.validation.MeasurementValidationService;
import life.qbic.projectmanagement.application.sample.SampleInformationService;
import life.qbic.projectmanagement.domain.model.experiment.Experiment;
import life.qbic.projectmanagement.domain.model.experiment.ExperimentId;
import life.qbic.projectmanagement.domain.model.measurement.MeasurementId;
import life.qbic.projectmanagement.domain.model.project.Project;
import life.qbic.projectmanagement.domain.model.project.ProjectId;
import org.springframework.beans.factory.annotation.Autowired;


/**
 * Measurement Main Component
 * <p>
 * This component hosts the components necessary to show and update the Measurement information
 * associated with an {@link Experiment} within a {@link Project} via the provided
 * {@link ExperimentId} and {@link ProjectId} in the URL
 */

@SpringComponent
@UIScope
@Route(value = "projects/:projectId?/experiments/:experimentId?/measurements", layout = ExperimentMainLayout.class)
@PermitAll
public class MeasurementMain extends Main implements BeforeEnterObserver {

  public static final String PROJECT_ID_ROUTE_PARAMETER = "projectId";
  public static final String EXPERIMENT_ID_ROUTE_PARAMETER = "experimentId";
  @Serial
  private static final long serialVersionUID = 3778218989387044758L;
  private static final Logger log = LoggerFactory.logger(MeasurementMain.class);
  private static Disclaimer registerSamplesDisclaimer;
  private final MeasurementTemplateDownload measurementTemplateDownload;
  private final MeasurementTemplateListComponent measurementTemplateListComponent;
  private final MeasurementDetailsComponent measurementDetailsComponent;
  private final MeasurementPresenter measurementPresenter;
  private final TextField measurementSearchField = new TextField();
  private final transient SampleInformationService sampleInformationService;
  private final transient MeasurementService measurementService;
  private final transient MeasurementValidationService measurementValidationService;
  private final Div content = new Div();
  private final InfoBox rawDataAvailableInfo = new InfoBox();
  private final Div noMeasurementDisclaimer;
  private final ProteomicsMeasurementContentProvider proteomicsMeasurementContentProvider;
  private final DownloadProvider downloadProvider;
  private transient Context context;

  public MeasurementMain(
      @Autowired MeasurementTemplateListComponent measurementTemplateListComponent,
      @Autowired MeasurementDetailsComponent measurementDetailsComponent,
      @Autowired SampleInformationService sampleInformationService,
      @Autowired MeasurementService measurementService,
      @Autowired MeasurementPresenter measurementPresenter,
      @Autowired MeasurementValidationService measurementValidationService) {
    Objects.requireNonNull(measurementTemplateListComponent);
    Objects.requireNonNull(measurementDetailsComponent);
    Objects.requireNonNull(measurementService);
    Objects.requireNonNull(measurementValidationService);
    this.measurementDetailsComponent = measurementDetailsComponent;
    this.measurementTemplateListComponent = measurementTemplateListComponent;
    this.measurementService = measurementService;
    this.measurementPresenter = measurementPresenter;
    this.proteomicsMeasurementContentProvider = new ProteomicsMeasurementContentProvider();
    this.downloadProvider = new DownloadProvider(proteomicsMeasurementContentProvider);
    this.measurementValidationService = measurementValidationService;
    this.sampleInformationService = Objects.requireNonNull(sampleInformationService);
    measurementTemplateDownload = new MeasurementTemplateDownload();
    measurementTemplateListComponent.addDownloadMeasurementTemplateClickListener(
        this::onDownloadMeasurementTemplateClicked);
    registerSamplesDisclaimer = createNoSamplesRegisteredDisclaimer();
    add(registerSamplesDisclaimer);
    noMeasurementDisclaimer = createNoMeasurementDisclaimer();
    add(noMeasurementDisclaimer);
    initContent();
    add(measurementTemplateListComponent);
    add(measurementTemplateDownload);
    add(measurementDetailsComponent);
    add(downloadProvider);
    addClassName("measurement");
    log.debug(String.format(
        "New instance for %s(#%s) created with %s(#%s)",
        getClass().getSimpleName(), System.identityHashCode(this),
        measurementTemplateListComponent.getClass().getSimpleName(),
        System.identityHashCode(measurementTemplateListComponent)));
  }

  private static String convertErrorCodeToMessage(MeasurementService.ErrorCode errorCode) {
    return switch (errorCode) {
      case FAILED -> "Registration failed";
      case UNKNOWN_ORGANISATION_ROR_ID -> "Could not resolve ROR identifier.";
      case UNKNOWN_ONTOLOGY_TERM -> "Encountered unknown ontology term.";
      case WRONG_EXPERIMENT -> "There are samples that do not belong to this experiment.";
      case MISSING_ASSOCIATED_SAMPLES -> "Missing sample information for this measurement.";
      case MISSING_MEASUREMENT_ID -> "Missing measurement identifier";
      case SAMPLECODE_NOT_FROM_PROJECT -> "QBiC sample ID does not belong to this project";
      case UNKNOWN_MEASUREMENT -> "Unknown measurements, please check the identifiers.";
    };
  }

  private void initContent() {
    Span titleField = new Span();
    titleField.setText("Register Measurements");
    titleField.addClassNames("title");
    content.add(titleField);
    initRawDataAvailableInfo();
    initSearchFieldAndButtonBar();
    add(content);
    content.addClassName("measurement-main-content");
  }

  private void initSearchFieldAndButtonBar() {
    measurementSearchField.setPlaceholder("Search");
    measurementSearchField.setClearButtonVisible(true);
    measurementSearchField.setSuffixComponent(VaadinIcon.SEARCH.create());
    measurementSearchField.addClassNames("search-field");
    measurementSearchField.setValueChangeMode(ValueChangeMode.LAZY);
    measurementSearchField.addValueChangeListener(
        event -> measurementDetailsComponent.setSearchedMeasurementValue((event.getValue())));
    Button downloadButton = new Button("Download Metadata");
    downloadButton.addClickListener(event -> downloadMetadata());
    Button registerMeasurementButton = new Button("Register Measurements");
    registerMeasurementButton.addClassName("primary");
    registerMeasurementButton.addClickListener(
        event -> openRegisterMeasurementDialog());

    Button editButton = new Button("Edit");
    editButton.addClickListener(event -> openEditMeasurementDialog());
    Span buttonBar = new Span(downloadButton, editButton,
        registerMeasurementButton);
    buttonBar.addClassName("button-bar");
    Span buttonAndField = new Span(measurementSearchField, buttonBar);
    buttonAndField.addClassName("buttonAndField");
    content.add(buttonAndField);
  }

  private Dialog setupDialog(MeasurementMetadataUploadDialog dialog) {
    dialog.addCancelListener(cancelEvent -> cancelEvent.getSource().close());
    dialog.addConfirmListener(confirmEvent -> triggerMeasurementRegistration(confirmEvent.uploads(),
        confirmEvent.getSource()));
    return dialog;
  }

  private void triggerMeasurementRegistration(
      List<MeasurementMetadataUpload<MeasurementMetadata>> measurementMetadataUploads,
      MeasurementMetadataUploadDialog measurementMetadataUploadDialog) {
    String process =
        measurementMetadataUploadDialog.getMode() == MODE.EDIT ? "update" : "registration";
    for (var upload : measurementMetadataUploads) {
      var measurementData = upload.measurementMetadata();
      measurementMetadataUploadDialog.taskInProgress(
          "%s of %s measurements ...".formatted(process, measurementData.size()),
          "This might take a minute");
      //Necessary so the dialog window switches to show the upload progress
      UI.getCurrent().push();
      CompletableFuture<List<Result<MeasurementId, MeasurementService.ErrorCode>>> completableFuture = new CompletableFuture();
      if (measurementMetadataUploadDialog.getMode().equals(MODE.EDIT)) {
        completableFuture = measurementService.updateAll(upload.measurementMetadata(),
            context.projectId().orElseThrow());
      } else {
        completableFuture = measurementService.registerAll(upload.measurementMetadata(),
            context.projectId().orElseThrow());
      }
      completableFuture.thenAccept(results -> {
        var errorResult = results.stream().filter(Result::isError).findAny();
        if (errorResult.isPresent()) {
          measurementMetadataUploadDialog.getUI().ifPresent(ui -> ui.access(
              () -> measurementMetadataUploadDialog.taskFailed(
                  "Measurement %s could not be completed".formatted(process),
                  "Please try again")));
        } else {
          measurementMetadataUploadDialog.getUI().ifPresent(ui -> ui.access(
              () -> measurementMetadataUploadDialog.taskSucceeded(
                  "Measurement %s is complete".formatted(process),
                  "Measurement %s for %s measurements was successful".formatted(process,
                      results.size()))));
        }
      }).join(); // we wait for the update to finish
    }
  }

  private void openEditMeasurementDialog() {
    var dialog = new MeasurementMetadataUploadDialog(measurementValidationService, MODE.EDIT,
        context.projectId().orElse(null));
<<<<<<< HEAD
    setupDialog(dialog, true);
=======
    setupDialog(dialog);
>>>>>>> e598ab6d
    dialog.open();
  }

  private void downloadMetadata() {
    var proteomicsMeasurements = measurementService.findProteomicsMeasurements(
        context.experimentId().orElseThrow(() -> new ApplicationException(
            ErrorCode.GENERAL, null)),
        context.projectId().orElseThrow(() -> new ApplicationException(ErrorCode.GENERAL, null)));
    var result = proteomicsMeasurements.stream().map(measurementPresenter::expandPools)
        .flatMap(items -> items.stream()).toList();

    proteomicsMeasurementContentProvider.setMeasurements(result);
    downloadProvider.trigger();
  }

  private Disclaimer createNoSamplesRegisteredDisclaimer() {
    Disclaimer noSamplesRegisteredDisclaimer = Disclaimer.createWithTitle(
        "Register your samples first",
        "You have to register samples before measurement registration is possible",
        "Register Samples");
    noSamplesRegisteredDisclaimer.addDisclaimerConfirmedListener(
        this::routeToSampleCreation);
    noSamplesRegisteredDisclaimer.addClassName("no-samples-registered-disclaimer");
    return noSamplesRegisteredDisclaimer;
  }

  private Div createNoMeasurementDisclaimer() {
    Div noMeasurementDisclaimer = new Div();
    Span disclaimerTitle = new Span("Manage your measurement metadata");
    disclaimerTitle.addClassName("no-measurement-registered-title");
    noMeasurementDisclaimer.add(disclaimerTitle);
    Div noMeasurementDisclaimerContent = new Div();
    noMeasurementDisclaimerContent.addClassName("no-measurement-registered-content");
    Span noMeasurementText1 = new Span("Start by downloading the required metadata template");
    Span noMeasurementText2 = new Span(
        "Fill the metadata sheet and register your measurement metadata.");
    noMeasurementDisclaimerContent.add(noMeasurementText1);
    noMeasurementDisclaimerContent.add(noMeasurementText2);
    noMeasurementDisclaimer.add(noMeasurementDisclaimerContent);
    InfoBox availableTemplatesInfo = new InfoBox();
    availableTemplatesInfo.setInfoText(
        "You can download the measurement metadata template from the Templates component above");
    availableTemplatesInfo.setClosable(false);
    noMeasurementDisclaimer.add(availableTemplatesInfo);
    Button registerMeasurements = new Button("Register Measurements");
    registerMeasurements.addClassName("primary");
    noMeasurementDisclaimer.add(registerMeasurements);
    registerMeasurements.addClickListener(event -> openRegisterMeasurementDialog());
    noMeasurementDisclaimer.addClassName("no-measurements-registered-disclaimer");
    return noMeasurementDisclaimer;
  }

  private void routeToSampleCreation(ComponentEvent<?> componentEvent) {
    if (componentEvent.isFromClient()) {
      String currentExperimentId = context.experimentId().orElseThrow().value();
      String currentProjectId = context.projectId().orElseThrow().value();
      String routeToMeasurementPage = String.format(Projects.SAMPLES,
          currentProjectId,
          currentExperimentId);
      log.debug(String.format(
          "Rerouting to sample page for experiment %s of project %s: %s",
          currentExperimentId, currentProjectId, routeToMeasurementPage));
      componentEvent.getSource().getUI().ifPresent(ui -> ui.navigate(routeToMeasurementPage));
    }
  }

  /**
   * Callback executed before navigation to attaching Component chain is made.
   *
   * @param event before navigation event with event details
   */
  @Override
  public void beforeEnter(BeforeEnterEvent event) {
    String projectID = event.getRouteParameters().get(PROJECT_ID_ROUTE_PARAMETER)
        .orElseThrow();
    if (!ProjectId.isValid(projectID)) {
      throw new ApplicationException("invalid project id " + projectID);
    }
    ProjectId parsedProjectId = ProjectId.parse(projectID);
    context = new Context().with(parsedProjectId);
    String experimentId = event.getRouteParameters().get(EXPERIMENT_ID_ROUTE_PARAMETER)
        .orElseThrow();
    if (!ExperimentId.isValid(experimentId)) {
      throw new ApplicationException("invalid experiment id " + experimentId);
    }
    ExperimentId parsedExperimentId = ExperimentId.parse(experimentId);
    this.context = context.with(parsedExperimentId);
    setMeasurementInformation();
  }

  private void setMeasurementInformation() {
    ExperimentId currentExperimentId = context.experimentId().orElseThrow();
    if (!sampleInformationService.hasSamples(currentExperimentId)) {
      showRegisterSamplesDisclaimer();
      return;
    }
    if (!measurementService.hasMeasurements(currentExperimentId)) {
      showRegisterMeasurementDisclaimer();
    } else {
      showMeasurements();
    }
  }

  private void showRegisterSamplesDisclaimer() {
    noMeasurementDisclaimer.setVisible(false);
    content.setVisible(false);
    measurementDetailsComponent.setVisible(false);
    measurementTemplateListComponent.setVisible(false);
    registerSamplesDisclaimer.setVisible(true);
  }

  private void showRegisterMeasurementDisclaimer() {
    noMeasurementDisclaimer.setVisible(true);
    measurementTemplateListComponent.setVisible(true);
    content.setVisible(false);
    measurementDetailsComponent.setVisible(false);
    registerSamplesDisclaimer.setVisible(false);
  }

  private void showMeasurements() {
    noMeasurementDisclaimer.setVisible(false);
    registerSamplesDisclaimer.setVisible(false);
    content.setVisible(true);
    measurementTemplateListComponent.setVisible(true);
    measurementDetailsComponent.setContext(context);
    measurementDetailsComponent.setVisible(true);
  }

  private void onDownloadMeasurementTemplateClicked(
      DownloadMeasurementTemplateEvent downloadMeasurementTemplateEvent) {
    measurementTemplateDownload.trigger(downloadMeasurementTemplateEvent.measurementTemplate());
  }

  private void openRegisterMeasurementDialog() {
    var dialog = new MeasurementMetadataUploadDialog(measurementValidationService, MODE.ADD,
        context.projectId().orElse(null));
<<<<<<< HEAD
    setupDialog(dialog, false);
=======
    setupDialog(dialog);
>>>>>>> e598ab6d
    dialog.open();
  }

  private void initRawDataAvailableInfo() {
    rawDataAvailableInfo.setInfoText(
        "Raw data results for your registered measurement are available now");
    Button navigateToDownloadRawDataButton = new Button("Go to Download Raw data");
    navigateToDownloadRawDataButton.addClickListener(this::routeToRawData);
    navigateToDownloadRawDataButton.addThemeVariants(ButtonVariant.LUMO_SMALL);
    rawDataAvailableInfo.add(navigateToDownloadRawDataButton);
    rawDataAvailableInfo.setClosable(true);
    content.add(rawDataAvailableInfo);
    rawDataAvailableInfo.setVisible(false);
  }

  private void routeToRawData(ComponentEvent<?> componentEvent) {
    if (componentEvent.isFromClient()) {
      String currentExperimentId = context.experimentId().orElseThrow().value();
      String currentProjectId = context.projectId().orElseThrow().value();
      String routeToRawDataPage = String.format(Projects.RAWDATA,
          currentProjectId,
          currentExperimentId);
      log.debug(String.format(
          "Rerouting to raw data page for experiment %s of project %s: %s",
          currentExperimentId, currentProjectId, routeToRawDataPage));
      componentEvent.getSource().getUI().ifPresent(ui -> ui.navigate(routeToRawDataPage));
    }
  }


}<|MERGE_RESOLUTION|>--- conflicted
+++ resolved
@@ -219,11 +219,7 @@
   private void openEditMeasurementDialog() {
     var dialog = new MeasurementMetadataUploadDialog(measurementValidationService, MODE.EDIT,
         context.projectId().orElse(null));
-<<<<<<< HEAD
-    setupDialog(dialog, true);
-=======
     setupDialog(dialog);
->>>>>>> e598ab6d
     dialog.open();
   }
 
@@ -360,11 +356,7 @@
   private void openRegisterMeasurementDialog() {
     var dialog = new MeasurementMetadataUploadDialog(measurementValidationService, MODE.ADD,
         context.projectId().orElse(null));
-<<<<<<< HEAD
-    setupDialog(dialog, false);
-=======
     setupDialog(dialog);
->>>>>>> e598ab6d
     dialog.open();
   }
 
