--- conflicted
+++ resolved
@@ -18,11 +18,8 @@
 import java.io.Serial;
 import java.util.Objects;
 import life.qbic.application.commons.ApplicationException;
-<<<<<<< HEAD
+import life.qbic.application.commons.ApplicationException.ErrorCode;
 import life.qbic.datamanager.views.AppRoutes.Projects;
-=======
-import life.qbic.application.commons.ApplicationException.ErrorCode;
->>>>>>> c5a196fd
 import life.qbic.datamanager.views.Context;
 import life.qbic.datamanager.views.general.Disclaimer;
 import life.qbic.datamanager.views.general.InfoBox;
@@ -75,14 +72,11 @@
   private final transient MeasurementValidationService measurementValidationService;
   private final Div content = new Div();
   private final InfoBox rawDataAvailableInfo = new InfoBox();
-<<<<<<< HEAD
   private static Disclaimer registerSamplesDisclaimer;
   private final Div noMeasurementDisclaimer;
-=======
   private final ProteomicsMeasurementContentProvider proteomicsMeasurementContentProvider;
   private final DownloadProvider downloadProvider;
   private transient Context context;
->>>>>>> c5a196fd
 
   public MeasurementMain(
       @Autowired MeasurementTemplateListComponent measurementTemplateListComponent,
@@ -151,63 +145,14 @@
 
     Button editButton = new Button("Edit");
     editButton.addClickListener(event -> openEditMeasurementDialog());
-    Span buttonAndField = new Span(measurementSearchField, downloadButton, editButton,
+    Span buttonBar = new Span(downloadButton, editButton,
         registerMeasurementButton);
+    buttonBar.addClassName("button-bar");
+    Span buttonAndField = new Span(measurementSearchField, buttonBar);
     buttonAndField.addClassName("buttonAndField");
     content.add(buttonAndField);
   }
 
-<<<<<<< HEAD
-  private Disclaimer createNoSamplesRegisteredDisclaimer() {
-    Disclaimer noSamplesRegisteredDisclaimer = Disclaimer.createWithTitle(
-        "Register your samples first",
-        "You have to register samples before measurement registration is possible",
-        "Register Samples");
-    noSamplesRegisteredDisclaimer.addDisclaimerConfirmedListener(
-        this::routeToSampleCreation);
-    noSamplesRegisteredDisclaimer.addClassName("no-samples-registered-disclaimer");
-    return noSamplesRegisteredDisclaimer;
-  }
-
-  private Div createNoMeasurementDisclaimer() {
-    Div noMeasurementDisclaimer = new Div();
-    Span disclaimerTitle = new Span("Manage your measurement metadata");
-    disclaimerTitle.addClassName("no-measurement-registered-title");
-    noMeasurementDisclaimer.add(disclaimerTitle);
-    Div noMeasurementDisclaimerContent = new Div();
-    noMeasurementDisclaimerContent.addClassName("no-measurement-registered-content");
-    Span noMeasurementText1 = new Span("Start by downloading the required metadata template");
-    Span noMeasurementText2 = new Span(
-        "Fill the metadata sheet and register your measurement metadata.");
-    noMeasurementDisclaimerContent.add(noMeasurementText1);
-    noMeasurementDisclaimerContent.add(noMeasurementText2);
-    noMeasurementDisclaimer.add(noMeasurementDisclaimerContent);
-    InfoBox availableTemplatesInfo = new InfoBox();
-    availableTemplatesInfo.setInfoText(
-        "You can download the measurement metadata template from the Templates component above");
-    availableTemplatesInfo.setClosable(false);
-    noMeasurementDisclaimer.add(availableTemplatesInfo);
-    Button registerMeasurements = new Button("Register Measurements");
-    registerMeasurements.addClassName("primary");
-    noMeasurementDisclaimer.add(registerMeasurements);
-    registerMeasurements.addClickListener(event -> openRegisterMeasurementDialog());
-    noMeasurementDisclaimer.addClassName("no-measurements-registered-disclaimer");
-    return noMeasurementDisclaimer;
-  }
-
-  private void routeToSampleCreation(ComponentEvent<?> componentEvent) {
-    if (componentEvent.isFromClient()) {
-      String currentExperimentId = context.experimentId().orElseThrow().value();
-      String currentProjectId = context.projectId().orElseThrow().value();
-      String routeToMeasurementPage = String.format(Projects.SAMPLES,
-          currentProjectId,
-          currentExperimentId);
-      log.debug(String.format(
-          "Rerouting to sample page for experiment %s of project %s: %s",
-          currentExperimentId, currentProjectId, routeToMeasurementPage));
-      componentEvent.getSource().getUI().ifPresent(ui -> ui.navigate(routeToMeasurementPage));
-    }
-=======
   private Dialog setupDialog(MeasurementMetadataUploadDialog dialog, boolean editMode) {
     dialog.addCancelListener(cancelEvent -> cancelEvent.getSource().close());
     dialog.addConfirmListener(confirmEvent -> {
@@ -263,7 +208,57 @@
 
     proteomicsMeasurementContentProvider.setMeasurements(result);
     downloadProvider.trigger();
->>>>>>> c5a196fd
+  }
+
+  private Disclaimer createNoSamplesRegisteredDisclaimer() {
+    Disclaimer noSamplesRegisteredDisclaimer = Disclaimer.createWithTitle(
+        "Register your samples first",
+        "You have to register samples before measurement registration is possible",
+        "Register Samples");
+    noSamplesRegisteredDisclaimer.addDisclaimerConfirmedListener(
+        this::routeToSampleCreation);
+    noSamplesRegisteredDisclaimer.addClassName("no-samples-registered-disclaimer");
+    return noSamplesRegisteredDisclaimer;
+  }
+
+  private Div createNoMeasurementDisclaimer() {
+    Div noMeasurementDisclaimer = new Div();
+    Span disclaimerTitle = new Span("Manage your measurement metadata");
+    disclaimerTitle.addClassName("no-measurement-registered-title");
+    noMeasurementDisclaimer.add(disclaimerTitle);
+    Div noMeasurementDisclaimerContent = new Div();
+    noMeasurementDisclaimerContent.addClassName("no-measurement-registered-content");
+    Span noMeasurementText1 = new Span("Start by downloading the required metadata template");
+    Span noMeasurementText2 = new Span(
+        "Fill the metadata sheet and register your measurement metadata.");
+    noMeasurementDisclaimerContent.add(noMeasurementText1);
+    noMeasurementDisclaimerContent.add(noMeasurementText2);
+    noMeasurementDisclaimer.add(noMeasurementDisclaimerContent);
+    InfoBox availableTemplatesInfo = new InfoBox();
+    availableTemplatesInfo.setInfoText(
+        "You can download the measurement metadata template from the Templates component above");
+    availableTemplatesInfo.setClosable(false);
+    noMeasurementDisclaimer.add(availableTemplatesInfo);
+    Button registerMeasurements = new Button("Register Measurements");
+    registerMeasurements.addClassName("primary");
+    noMeasurementDisclaimer.add(registerMeasurements);
+    registerMeasurements.addClickListener(event -> openRegisterMeasurementDialog());
+    noMeasurementDisclaimer.addClassName("no-measurements-registered-disclaimer");
+    return noMeasurementDisclaimer;
+  }
+
+  private void routeToSampleCreation(ComponentEvent<?> componentEvent) {
+    if (componentEvent.isFromClient()) {
+      String currentExperimentId = context.experimentId().orElseThrow().value();
+      String currentProjectId = context.projectId().orElseThrow().value();
+      String routeToMeasurementPage = String.format(Projects.SAMPLES,
+          currentProjectId,
+          currentExperimentId);
+      log.debug(String.format(
+          "Rerouting to sample page for experiment %s of project %s: %s",
+          currentExperimentId, currentProjectId, routeToMeasurementPage));
+      componentEvent.getSource().getUI().ifPresent(ui -> ui.navigate(routeToMeasurementPage));
+    }
   }
 
   /**
@@ -335,38 +330,7 @@
 
   private void openRegisterMeasurementDialog() {
     var dialog = new MeasurementMetadataUploadDialog(measurementValidationService, MODE.ADD);
-<<<<<<< HEAD
-    dialog.addCancelListener(cancelEvent -> cancelEvent.getSource().close());
-    dialog.addConfirmListener(confirmEvent -> {
-      var uploads = confirmEvent.uploads();
-      boolean allSuccessfull = true;
-      for (var upload : uploads) {
-        try {
-          measurementService.registerMultiple(upload.measurementMetadata(),
-              context.projectId().orElseThrow());
-        } catch (MeasurementRegistrationException measurementRegistrationException) {
-          allSuccessfull = false;
-          String errorMessage = switch (measurementRegistrationException.reason()) {
-            case FAILED -> "Registration failed. Please try again.";
-            case UNKNOWN_ORGANISATION_ROR_ID -> "Could not resolve ROR identifier.";
-            case UNKNOWN_ONTOLOGY_TERM -> "Encountered unknown ontology term.";
-            case SAMPLECODE_NOT_FROM_PROJECT ->
-                "There are samples that do not belong to this experiment.";
-            case MISSING_ASSOCIATED_SAMPLES -> "Missing sample information for this measurement.";
-          };
-          confirmEvent.getSource().showError(upload.fileName(), errorMessage);
-          continue;
-        }
-        confirmEvent.getSource().markSuccessful(upload.fileName());
-      }
-      if (allSuccessfull) {
-        measurementDetailsComponent.setContext(context);
-        confirmEvent.getSource().close();
-      }
-    });
-=======
     setupDialog(dialog, false);
->>>>>>> c5a196fd
     dialog.open();
   }
 
