--- conflicted
+++ resolved
@@ -65,12 +65,9 @@
   private final MeasurementPresenter measurementPresenter;
   private final TextField measurementSearchField = new TextField();
   private final transient MeasurementService measurementService;
-<<<<<<< HEAD
   private final transient ValidationService validationService;
-=======
   private final transient MeasurementValidationService measurementValidationService;
   private transient Context context;
->>>>>>> 3db69f85
   private final Div content = new Div();
   private final InfoBox rawDataAvailableInfo = new InfoBox();
   private final ProteomicsMeasurementContentProvider proteomicsMeasurementContentProvider;
@@ -82,26 +79,20 @@
       @Autowired MeasurementTemplateListComponent measurementTemplateListComponent,
       @Autowired MeasurementDetailsComponent measurementDetailsComponent,
       @Autowired MeasurementService measurementService,
-<<<<<<< HEAD
       @Autowired ValidationService validationService,
       @Autowired MeasurementPresenter measurementPresenter) {
-=======
       @Autowired MeasurementValidationService measurementValidationService) {
->>>>>>> 3db69f85
     Objects.requireNonNull(measurementTemplateListComponent);
     Objects.requireNonNull(measurementDetailsComponent);
     Objects.requireNonNull(measurementService);
     Objects.requireNonNull(measurementValidationService);
     this.measurementDetailsComponent = measurementDetailsComponent;
     this.measurementService = measurementService;
-<<<<<<< HEAD
     this.validationService = validationService;
     this.measurementPresenter = measurementPresenter;
     this.proteomicsMeasurementContentProvider = new ProteomicsMeasurementContentProvider();
     this.downloadProvider = new DownloadProvider(proteomicsMeasurementContentProvider);
-=======
     this.measurementValidationService = measurementValidationService;
->>>>>>> 3db69f85
     measurementTemplateDownload = new MeasurementTemplateDownload();
     measurementTemplateListComponent.addDownloadMeasurementTemplateClickListener(
         this::onDownloadMeasurementTemplateClicked);
