package life.qbic.datamanager.views.projects.project.measurements;

import static java.util.Objects.requireNonNull;

import com.vaadin.flow.component.ClickEvent;
import com.vaadin.flow.component.ComponentEvent;
import com.vaadin.flow.component.ComponentEventListener;
import com.vaadin.flow.component.button.Button;
import com.vaadin.flow.component.html.Div;
import com.vaadin.flow.component.html.ListItem;
import com.vaadin.flow.component.html.OrderedList;
import com.vaadin.flow.component.html.Span;
import com.vaadin.flow.component.icon.Icon;
import com.vaadin.flow.component.icon.VaadinIcon;
import com.vaadin.flow.component.progressbar.ProgressBar;
import com.vaadin.flow.component.upload.FailedEvent;
import com.vaadin.flow.component.upload.FileRejectedEvent;
import com.vaadin.flow.component.upload.SucceededEvent;
import com.vaadin.flow.component.upload.Upload;
import com.vaadin.flow.dom.DomEvent;
import com.vaadin.flow.shared.Registration;
import elemental.json.JsonObject;
import java.io.InputStream;
import java.io.Serial;
import java.util.ArrayList;
import java.util.Collection;
import java.util.Collections;
import java.util.List;
import java.util.Objects;
import java.util.Optional;
import java.util.concurrent.CompletableFuture;
import java.util.concurrent.ConcurrentLinkedDeque;
<<<<<<< HEAD
import java.util.stream.IntStream;
import life.qbic.application.commons.Result;
=======
import life.qbic.datamanager.parser.MeasurementMetadataConverter.MissingSampleIdException;
import life.qbic.datamanager.parser.MeasurementMetadataConverter.UnknownMetadataTypeException;
import life.qbic.datamanager.parser.MetadataConverter;
import life.qbic.datamanager.parser.ParsingResult;
import life.qbic.datamanager.parser.tsv.TSVParser;
import life.qbic.datamanager.parser.xlsx.XLSXParser;
import life.qbic.datamanager.views.CancelConfirmationNotificationDialog;
>>>>>>> 5de2e988
import life.qbic.datamanager.views.general.InfoBox;
import life.qbic.datamanager.views.general.WizardDialogWindow;
import life.qbic.datamanager.views.notifications.ErrorMessage;
import life.qbic.datamanager.views.notifications.StyledNotification;
import life.qbic.datamanager.views.projects.EditableMultiFileMemoryBuffer;
import life.qbic.projectmanagement.application.measurement.MeasurementMetadata;
import life.qbic.projectmanagement.application.measurement.NGSMeasurementMetadata;
import life.qbic.projectmanagement.application.measurement.ProteomicsMeasurementMetadata;
import life.qbic.projectmanagement.application.measurement.validation.MeasurementValidationService;
import life.qbic.projectmanagement.application.measurement.validation.ValidationResult;
import life.qbic.projectmanagement.domain.model.experiment.Experiment;
import life.qbic.projectmanagement.domain.model.project.ProjectId;
import org.springframework.util.StringUtils;


/**
 * <b>Upload Measurement Metadata Dialog</b>
 *
 * <p>Component that provides the user with a dialog to upload files to edit or add
 * {@link MeasurementMetadata}</p> to an {@link Experiment} dependent on the provided {@link MODE}
 * and {@link MeasurementValidationExecutor} with which it was initialized
 *
 * @since 1.0.0
 */
public class MeasurementMetadataUploadDialog extends WizardDialogWindow {

  public static final int MAX_FILE_SIZE_BYTES = (int) (Math.pow(1024, 2) * 16);
  @Serial
  private static final long serialVersionUID = -8253078073427291947L;
  private static final String VAADIN_FILENAME_EVENT = "event.detail.file.name";
  private final MeasurementValidationService measurementValidationService;
  private final EditableMultiFileMemoryBuffer uploadBuffer;
  private final transient List<MeasurementMetadataUpload<MeasurementMetadata>> measurementMetadataUploads;
  private final transient List<MeasurementFileItem> measurementFileItems;
  private final MODE mode;
  private final ProjectId projectId;
  private final UploadProgressDisplay uploadProgressDisplay;
  private final UploadItemsDisplay uploadItemsDisplay;

  public MeasurementMetadataUploadDialog(MeasurementValidationService measurementValidationService,
      MODE mode, ProjectId projectId) {
    this.projectId = requireNonNull(projectId, "projectId cannot be null");
    this.measurementValidationService = requireNonNull(measurementValidationService,
        "measurementValidationExecutor must not be null");
    this.mode = requireNonNull(mode,
        "The dialog mode needs to be defined");

    this.uploadBuffer = new EditableMultiFileMemoryBuffer();
    this.measurementMetadataUploads = new ArrayList<>();
    this.measurementFileItems = new ArrayList<>();
    Upload upload = new Upload(uploadBuffer);
    upload.setAcceptedFileTypes("text/tab-separated-values", "text/plain",
        "application/vnd.openxmlformats-officedocument.spreadsheetml.sheet");
    upload.setMaxFileSize(MAX_FILE_SIZE_BYTES);
    setModeBasedLabels();
    uploadItemsDisplay = new UploadItemsDisplay(upload);
    uploadItemsDisplay.toggleFileSectionIfEmpty(true);
    add(uploadItemsDisplay);
    uploadProgressDisplay = new UploadProgressDisplay(mode);
    add(uploadProgressDisplay);
    uploadProgressDisplay.setVisible(false);
    upload.addSucceededListener(this::onUploadSucceeded);
    upload.addFileRejectedListener(this::onFileRejected);
    upload.addFailedListener(this::onUploadFailed);

    // Synchronise the Vaadin upload component with the purchase list display
    // When a file is removed from the upload component, we also want to remove it properly from memory
    // and from any additional display
    upload.getElement().addEventListener("file-remove", this::onFileRemoved)
        .addEventData(VAADIN_FILENAME_EVENT);
    addClassName("measurement-upload-dialog");

  }

  private void setModeBasedLabels() {
    switch (mode) {
      case ADD -> {
        setHeaderTitle("Register measurements");
        confirmButton.setText("Register");
      }
      case EDIT -> {
        setHeaderTitle("Edit measurements");
        confirmButton.setText("Save");
      }
    }
  }

  /**
   * Returns the {@link MODE} with which this dialog was initialized
   */
  public MODE getMode() {
    return mode;
  }

  private void onFileRemoved(DomEvent domEvent) {
    JsonObject jsonObject = domEvent.getEventData();
    var fileName = jsonObject.getString(VAADIN_FILENAME_EVENT);
    removeFile(fileName);

  }

  private void showFile(MeasurementFileItem measurementFileItem) {
    MeasurementFileDisplay measurementFileDisplay = new MeasurementFileDisplay(measurementFileItem);
    uploadItemsDisplay.addFileToDisplay(measurementFileDisplay);
    //Todo Move logic to Display itself
    uploadItemsDisplay.toggleFileSectionIfEmpty(!measurementFileItems.isEmpty());
  }

  private void removeFile(String fileName) {
    uploadBuffer.remove(fileName);
    measurementMetadataUploads.removeIf(
        metadataUpload -> metadataUpload.fileName().equals(fileName));
    measurementFileItems.removeIf(
        measurementFileItem -> measurementFileItem.fileName().equals(fileName));
    uploadItemsDisplay.removeFileFromDisplay(fileName);
    uploadItemsDisplay.toggleFileSectionIfEmpty(!measurementFileItems.isEmpty());
  }

  private void onUploadFailed(FailedEvent failedEvent) {
    showErrorNotification("File upload was interrupted", failedEvent.getReason().getMessage());
  }

  private MeasurementValidationReport validate(List<? extends MeasurementMetadata> metadata) {
    if (metadata == null || metadata.isEmpty()) {
      return new MeasurementValidationReport(0,
          ValidationResult.withFailures(0, List.of("The metadata sheet seems to be empty")));
    }
    if (metadata.get(0) instanceof NGSMeasurementMetadata) {
      return validateNGS((List<NGSMeasurementMetadata>) metadata);
    }
    return validatePxP((List<ProteomicsMeasurementMetadata>) metadata);
  }

  private ParsingResult parseXLSX(InputStream inputStream) {
    return XLSXParser.create().parse(inputStream);
  }

  private ParsingResult parseTSV(InputStream inputStream) {
    return TSVParser.create().parse(inputStream);
  }

  private void onUploadSucceeded(SucceededEvent succeededEvent) {
    var fileName = succeededEvent.getFileName();
    ParsingResult parsingResult;
    if (fileName.endsWith(".xlsx")) {
      parsingResult = parseXLSX(uploadBuffer.inputStream(fileName).orElseThrow());
    } else if (fileName.endsWith(".tsv") || fileName.endsWith(".txt")) {
      parsingResult = parseTSV(uploadBuffer.inputStream(fileName).orElseThrow());
    } else {
      displayError(succeededEvent.getFileName(),
          "Unsupported file type. Please make sure to upload a TSV or XLSX file.");
      return;
    }
    List<MeasurementMetadata> result;
    try {
      result = MetadataConverter.measurementConverter()
          .convert(parsingResult, mode.equals(MODE.ADD));
    } catch (
        UnknownMetadataTypeException e) { // we want to display this in the dialog, not via the notification system
      displayError(succeededEvent.getFileName(),
          "Unknown metadata file content. Please make sure to include all metadata properties, even the optional ones");
      return;
    } catch (MissingSampleIdException e) {
      displayError(succeededEvent.getFileName(), "Looks like at least one sample id is missing.");
      return;
    }

    var validationReport = validate(result);

    MeasurementFileItem measurementFileItem = new MeasurementFileItem(succeededEvent.getFileName(),
        validationReport);
    //We don't want to upload any invalid measurements in spreadsheet
    if (validationReport.validationResult.containsFailures()) {
      MeasurementMetadataUpload<MeasurementMetadata> metadataUpload = new MeasurementMetadataUpload<>(
          succeededEvent.getFileName(), Collections.emptyList());
      addFile(measurementFileItem, metadataUpload);
    } else {
      MeasurementMetadataUpload<MeasurementMetadata> metadataUpload = new MeasurementMetadataUpload(
          succeededEvent.getFileName(), result);
      addFile(measurementFileItem, metadataUpload);
    }
  }

  private void displayError(String fileName, String reason) {
    MeasurementMetadataUpload<MeasurementMetadata> metadataUpload = new MeasurementMetadataUpload<>(
        fileName, Collections.emptyList());
    MeasurementFileItem measurementFileItem = new MeasurementFileItem(
        fileName,
        new MeasurementValidationReport(1, ValidationResult.withFailures(1, List.of(
            reason))));
    addFile(measurementFileItem, metadataUpload);
  }

  private void addFile(MeasurementFileItem measurementFileItem,
      MeasurementMetadataUpload<MeasurementMetadata> metadataUpload) {
    measurementMetadataUploads.add(metadataUpload);
    measurementFileItems.add(measurementFileItem);
    showFile(measurementFileItem);
  }

  private MeasurementValidationReport validateNGS(List<NGSMeasurementMetadata> content) {
    var validationResult = ValidationResult.successful(0);
    ConcurrentLinkedDeque<ValidationResult> concurrentLinkedDeque = new ConcurrentLinkedDeque<>();
    List<CompletableFuture<Void>> tasks = new ArrayList<>();
    for (NGSMeasurementMetadata metaDatum : content) {
      tasks.add(validateNGSMetaDatum(metaDatum).thenAccept(concurrentLinkedDeque::add));
    }
    CompletableFuture.allOf(tasks.toArray(new CompletableFuture[0])).join();

    return new MeasurementValidationReport(concurrentLinkedDeque.size(),
        concurrentLinkedDeque.stream().reduce(
            validationResult, ValidationResult::combine));
  }


  private MeasurementValidationReport validatePxP(List<ProteomicsMeasurementMetadata> content) {
    var validationResult = ValidationResult.successful(0);
    ConcurrentLinkedDeque<ValidationResult> concurrentLinkedDeque = new ConcurrentLinkedDeque<>();
    List<CompletableFuture<Void>> tasks = new ArrayList<>();
    for (ProteomicsMeasurementMetadata metaDatum : content) {
      tasks.add(validatePxpMetaDatum(metaDatum).thenAccept(concurrentLinkedDeque::add));
    }
    CompletableFuture.allOf(tasks.toArray(new CompletableFuture[0])).join();

    return new MeasurementValidationReport(concurrentLinkedDeque.size(),
        concurrentLinkedDeque.stream().reduce(
            validationResult, ValidationResult::combine));
  }

  private CompletableFuture<ValidationResult> validateNGSMetaDatum(
      NGSMeasurementMetadata metaDatum) {
    var measurementNGSValidationExecutor = new MeasurementNGSValidationExecutor(
        measurementValidationService);
    return generateModeDependentValidationResult(
        measurementNGSValidationExecutor, metaDatum);
  }

  private CompletableFuture<ValidationResult> validatePxpMetaDatum(
      ProteomicsMeasurementMetadata metaDatum) {
    MeasurementValidationExecutor<ProteomicsMeasurementMetadata> proteomicsValidationExecutor = new MeasurementProteomicsValidationExecutor(
        measurementValidationService);
    return generateModeDependentValidationResult(
        proteomicsValidationExecutor, metaDatum);
  }

  private CompletableFuture<ValidationResult> generateModeDependentValidationResult(
      MeasurementValidationExecutor measurementValidationExecutor, MeasurementMetadata metadata) {
    return switch (mode) {
      case ADD -> measurementValidationExecutor.validateRegistration(metadata, projectId);
      case EDIT -> measurementValidationExecutor.validateUpdate(metadata, projectId);
    };
  }

  private void onFileRejected(FileRejectedEvent fileRejectedEvent) {
    //Todo Replace with error message below file if possible as outlined in https://vaadin.com/docs/latest/components/upload#best-practices
    // requires a fully setup I18n instance
    String errorMessage = fileRejectedEvent.getErrorMessage();
    showErrorNotification("File upload failed", errorMessage);
  }

  public Registration addCancelListener(ComponentEventListener<CancelEvent> listener) {
    return addListener(CancelEvent.class, listener);
  }

  public Registration addConfirmListener(ComponentEventListener<ConfirmEvent> listener) {
    return addListener(ConfirmEvent.class, listener);
  }

  @Override
  protected void onConfirmClicked(ClickEvent<Button> clickEvent) {
    if (containsInvalidMeasurementData()) {
      showErrorNotification("Metadata still invalid",
          "Please correct your metadata first and upload it again.");
      return;
    }
    uploadItemsDisplay.setVisible(false);
    uploadProgressDisplay.setVisible(true);
    fireEvent(new ConfirmEvent(this, clickEvent.isFromClient(), measurementMetadataUploads));
  }

  private boolean containsInvalidMeasurementData() {
    return measurementFileItems.stream()
        .map(MeasurementFileItem::measurementValidationReport)
        .map(MeasurementValidationReport::validationResult)
        .anyMatch(ValidationResult::containsFailures);
  }


  private void showErrorNotification(String title, String description) {
    ErrorMessage errorMessage = new ErrorMessage(title, description);
    StyledNotification notification = new StyledNotification(errorMessage);
    notification.open();
  }

  @Override
  protected void onCancelClicked(ClickEvent<Button> clickEvent) {
    close();
  }

  @Override
  public void taskFailed(String label, String description) {
    uploadProgressDisplay.showProgressFailedDisplay(label, description);
    setConfirmButtonLabel("%s Again".formatted(mode == MODE.ADD ? "Register" : "Edit"));
    showFailed();
  }

  @Override
  public void taskSucceeded(String label, String description) {
    uploadProgressDisplay.showProgressSucceededDisplay(label, description);
    showSucceeded();
  }

  @Override
  public void taskInProgress(String label, String description) {
    uploadProgressDisplay.showInProgressDisplay(label, description);
    showInProgress();
  }

  public enum MODE {
    ADD, EDIT
  }

  record MeasurementValidationReport(int validatedRows,
                                     ValidationResult validationResult) {

  }

  private record MetadataContent(String header, List<String> rows) {

    Optional<String> theHeader() {
      return Optional.ofNullable(header);
    }
  }

  public record MeasurementMetadataUpload<T extends MeasurementMetadata>(String fileName,
                                                                         List<MeasurementMetadata> measurementMetadata) {

  }

  public record MeasurementFileItem(String fileName,
                                    MeasurementValidationReport measurementValidationReport) {

  }

  /**
   * used to display an uploaded measurement file with validation information
   */
  public static class MeasurementFileDisplay extends Div {

    @Serial
    private static final long serialVersionUID = -9075627206992036067L;
    private final transient MeasurementFileItem measurementFileItem;
    private final Div displayBox = new Div();

    public MeasurementFileDisplay(MeasurementFileItem measurementFileItem) {
      this.measurementFileItem = requireNonNull(measurementFileItem,
          "measurementFileItem must not be null");
      var fileIcon = VaadinIcon.FILE.create();
      fileIcon.addClassName("file-icon");
      Span fileNameLabel = new Span(fileIcon, new Span(this.measurementFileItem.fileName()));
      fileNameLabel.addClassName("file-name");
      add(fileNameLabel);
      createDisplayBox(measurementFileItem.measurementValidationReport());
      displayBox.addClassName("validation-display-box");
      add(displayBox);
      addClassName("measurement-item");
    }

    public MeasurementFileItem measurementFileItem() {
      return measurementFileItem;
    }

    private void createDisplayBox(MeasurementValidationReport measurementValidationReport) {
      displayBox.removeAll();
      if (measurementValidationReport.validationResult().allPassed()) {
        displayBox.add(createApprovedDisplayBox(measurementValidationReport.validatedRows()));
      } else {
        displayBox.add(createInvalidDisplayBox(
            measurementValidationReport.validationResult().failures()));
      }
    }

    private Div createApprovedDisplayBox(int validMeasurementCount) {
      Div box = new Div();
      Span approvedTitle = new Span("Your data has been approved");
      Icon validIcon = VaadinIcon.CHECK_CIRCLE_O.create();
      validIcon.addClassName("success");
      Span header = new Span(validIcon, approvedTitle);
      header.addClassName("header");
      box.add(header);
      Span instruction = new Span("Please click on Register to record the sample measurement data");
      instruction.addClassName("secondary");
      Div validationDetails = new Div();
      Span approvedMeasurements = new Span(String.format("%s measurements", validMeasurementCount));
      approvedMeasurements.addClassName("bold");
      validationDetails.add(new Span("Measurement data for "), approvedMeasurements,
          new Span(" is now ready to be registered"));
      box.add(header, validationDetails, instruction);
      return box;
    }

    private Div createInvalidDisplayBox(Collection<String> invalidMeasurements) {
      Div box = new Div();
      Span approvedTitle = new Span("Invalid measurement data");
      Icon invalidIcon = VaadinIcon.CLOSE_CIRCLE_O.create();
      invalidIcon.addClassName("error");
      Span header = new Span(invalidIcon, approvedTitle);
      header.addClassName("header");
      box.add(header);
      Span instruction = new Span("Please correct the entries and re-upload the excel sheet");
      instruction.addClassName("secondary");
      Div validationDetails = new Div();
      OrderedList invalidMeasurementsList = new OrderedList(
          invalidMeasurements.stream().map(ListItem::new).toArray(ListItem[]::new));
      invalidMeasurementsList.addClassName("invalid-measurement-list");
      invalidMeasurementsList.setType(OrderedList.NumberingType.NUMBER);
      validationDetails.add(invalidMeasurementsList);
      box.add(header, validationDetails, instruction);
      return box;
    }

  }

  public static class ConfirmEvent extends ComponentEvent<MeasurementMetadataUploadDialog> {

    private final transient List<MeasurementMetadataUpload<MeasurementMetadata>> uploads;

    /**
     * Creates a new event using the given source and indicator whether the event originated from
     * the client side or the server side.
     *
     * @param source     the source component
     * @param fromClient <code>true</code> if the event originated from the client
     *                   side, <code>false</code> otherwise
     * @param uploads    the valid {@link MeasurementMetadataUpload}s to be registered
     */
    public ConfirmEvent(MeasurementMetadataUploadDialog source, boolean fromClient,
        List<MeasurementMetadataUpload<MeasurementMetadata>> uploads) {
      super(source, fromClient);
      requireNonNull(uploads, "uploads must not be null");
      this.uploads = uploads;
    }

    public List<MeasurementMetadataUpload<MeasurementMetadata>> uploads() {
      return new ArrayList<>(uploads);
    }
  }

  public static class CancelEvent extends ComponentEvent<MeasurementMetadataUploadDialog> {

    /**
     * Creates a new event using the given source and indicator whether the event originated from
     * the client side or the server side.
     *
     * @param source     the source component
     * @param fromClient <code>true</code> if the event originated from the client
     *                   side, <code>false</code> otherwise
     */
    public CancelEvent(MeasurementMetadataUploadDialog source, boolean fromClient) {
      super(source, fromClient);
    }
  }

  private static class UploadItemsDisplay extends Div {

    private final Div uploadSection;
    private final Div uploadedItemsSection;
    private final Div uploadedItemsDisplays;

    public UploadItemsDisplay(Upload upload) {
      var uploadSectionTitle = new Span("Upload the measurement data");
      uploadSectionTitle.addClassName("section-title");

      var saveYourFileInfo = new InfoBox().setInfoText(
              "When uploading a tab-separated file, please save your Excel file as UTF-16 Unicode Text (*.txt) before uploading.")
          .setClosable(false);

      var restrictions = new Div();
      restrictions.addClassName("restrictions");
      restrictions.add(new Span("Supported file formats: .txt, .tsv, .xlsx"));
      restrictions.add(
          "Maximum file size: %s MB".formatted(MAX_FILE_SIZE_BYTES / Math.pow(1024, 2)));

      this.uploadSection = new Div();
      uploadSection.add(uploadSectionTitle, saveYourFileInfo, upload, restrictions);
      uploadSection.addClassName("upload-section");

      uploadedItemsSection = new Div();
      uploadedItemsSection.addClassName("uploaded-items-section");

      var uploadedItemsSectionTitle = new Span("Uploaded files");
      uploadedItemsSectionTitle.addClassName("section-title");

      uploadedItemsDisplays = new Div();
      uploadedItemsDisplays.addClassName("uploaded-measurement-items");
      uploadedItemsSection.add(uploadedItemsSectionTitle, uploadedItemsDisplays);
      add(uploadSection, uploadedItemsSection);
      addClassName("upload-items-display");
    }

    private void addFileToDisplay(MeasurementFileDisplay measurementFileDisplay) {
      uploadedItemsDisplays.add(measurementFileDisplay);
    }

    private void removeFileFromDisplay(String fileName) {
      MeasurementFileDisplay[] fileDisplays = fileDisplaysWithFileName(fileName);
      uploadedItemsDisplays.remove(fileDisplays);
    }

    private MeasurementFileDisplay[] fileDisplaysWithFileName(String fileName) {
      return uploadedItemsDisplays.getChildren()
          .filter(MeasurementFileDisplay.class::isInstance)
          .map(MeasurementFileDisplay.class::cast)
          .filter(measurementFileDisplay -> measurementFileDisplay.measurementFileItem().fileName()
              .equals(fileName))
          .toArray(MeasurementFileDisplay[]::new);
    }

    private void toggleFileSectionIfEmpty(boolean isEmpty) {
      uploadedItemsSection.setVisible(isEmpty);
    }
  }

  private static class UploadProgressDisplay extends Div {

    private final Div processInProgressDisplay;
    private final Div processFailureDisplay;
    private final Div processSucceededDisplay;

    public UploadProgressDisplay(MODE mode) {

      Objects.requireNonNull(mode, "Mode cannot be null");
      String modeBasedTask = (mode == MODE.ADD ? "register" : "update");
      Span title = new Span(
          String.format("%s" + " the measurement data", StringUtils.capitalize(modeBasedTask)));
      title.addClassNames("bold", "secondary");
      Span description = new Span(
          String.format("It may take about a minute for the %s process to complete",
              modeBasedTask));
      description.addClassName("secondary");
      add(title, description);
      this.processSucceededDisplay = new Div();
      processSucceededDisplay.setClassName("display-box");
      this.processInProgressDisplay = new Div();
      processInProgressDisplay.setClassName("display-box");
      this.processFailureDisplay = new Div();
      this.processFailureDisplay.setClassName("display-box");
      add(processSucceededDisplay, processInProgressDisplay, processFailureDisplay);
      processInProgressDisplay.setVisible(false);
      processFailureDisplay.setVisible(false);
      processSucceededDisplay.setVisible(false);
      addClassName("upload-progress-display");
    }

    private void createProgressSuccessDisplay(String label, String description) {
      Span processSucceededTitle = new Span(label);
      processSucceededTitle.addClassName("bold");
      processSucceededDisplay.add(processSucceededTitle);
      Icon successIcon = VaadinIcon.CHECK_CIRCLE_O.create();
      successIcon.addClassNames("success", "small");
      Span processSucceededDescription = new Span(successIcon, new Span(description));
      processSucceededDescription.addClassName("description");
      processSucceededDisplay.add(processSucceededDescription);
    }

    private void createProcessFailureDisplay(String label, String description) {
      Span processFailureTitle = new Span(label);
      processFailureTitle.addClassName("bold");
      Icon errorIcon = new Icon(VaadinIcon.CLOSE_CIRCLE);
      errorIcon.addClassNames("error", "small");
      Span descriptionText = new Span(description);
      descriptionText.addClassName("error-text");
      Span processFailureDescription = new Span(errorIcon, descriptionText);
      processFailureDescription.addClassNames("description");
      processFailureDisplay.add(processFailureTitle, processFailureDescription);
    }

    private void createProcessInProgressDisplay(String label, String description) {
      processInProgressDisplay.removeAll();
      Span processInProgressTitle = new Span(label);
      processInProgressTitle.addClassNames("bold");
      Span processInProgressDescription = new Span(description);
      processInProgressDescription.addClassNames("secondary");
      ProgressBar progressBar = new ProgressBar();
      progressBar.setIndeterminate(true);
      processInProgressDisplay.add(processInProgressTitle, progressBar,
          processInProgressDescription);
    }

    public void showInProgressDisplay(String label, String description) {
      processInProgressDisplay.removeAll();
      createProcessInProgressDisplay(label, description);
      processFailureDisplay.setVisible(false);
      processSucceededDisplay.setVisible(false);
      processInProgressDisplay.setVisible(true);
    }

    public void showProgressSucceededDisplay(String label, String description) {
      processSucceededDisplay.removeAll();
      createProgressSuccessDisplay(label, description);
      processInProgressDisplay.setVisible(false);
      processFailureDisplay.setVisible(false);
      processSucceededDisplay.setVisible(true);

    }

    public void showProgressFailedDisplay(String label, String description) {
      processFailureDisplay.removeAll();
      createProcessFailureDisplay(label, description);
      processSucceededDisplay.setVisible(false);
      processInProgressDisplay.setVisible(false);
      processFailureDisplay.setVisible(true);
    }
  }
}<|MERGE_RESOLUTION|>--- conflicted
+++ resolved
@@ -30,10 +30,6 @@
 import java.util.Optional;
 import java.util.concurrent.CompletableFuture;
 import java.util.concurrent.ConcurrentLinkedDeque;
-<<<<<<< HEAD
-import java.util.stream.IntStream;
-import life.qbic.application.commons.Result;
-=======
 import life.qbic.datamanager.parser.MeasurementMetadataConverter.MissingSampleIdException;
 import life.qbic.datamanager.parser.MeasurementMetadataConverter.UnknownMetadataTypeException;
 import life.qbic.datamanager.parser.MetadataConverter;
@@ -41,7 +37,8 @@
 import life.qbic.datamanager.parser.tsv.TSVParser;
 import life.qbic.datamanager.parser.xlsx.XLSXParser;
 import life.qbic.datamanager.views.CancelConfirmationNotificationDialog;
->>>>>>> 5de2e988
+import java.util.stream.IntStream;
+import life.qbic.application.commons.Result;
 import life.qbic.datamanager.views.general.InfoBox;
 import life.qbic.datamanager.views.general.WizardDialogWindow;
 import life.qbic.datamanager.views.notifications.ErrorMessage;
@@ -88,6 +85,7 @@
         "measurementValidationExecutor must not be null");
     this.mode = requireNonNull(mode,
         "The dialog mode needs to be defined");
+    specifyCancelShortcuts(this::onCanceled);
 
     this.uploadBuffer = new EditableMultiFileMemoryBuffer();
     this.measurementMetadataUploads = new ArrayList<>();
@@ -336,9 +334,23 @@
     notification.open();
   }
 
+  private void onCanceled() {
+    CancelConfirmationNotificationDialog cancelDialog = new CancelConfirmationNotificationDialog()
+        .withBodyText("Uploaded information has not yet been saved.")
+        .withConfirmText("Discard upload")
+        .withTitle("Discard uploaded information?");
+    cancelDialog.open();
+    cancelDialog.addConfirmListener(event -> {
+      cancelDialog.close();
+      fireEvent(new CancelEvent(this, true));
+    });
+    cancelDialog.addCancelListener(
+        event -> cancelDialog.close());
+  }
+
   @Override
   protected void onCancelClicked(ClickEvent<Button> clickEvent) {
-    close();
+    onCanceled();
   }
 
   @Override
