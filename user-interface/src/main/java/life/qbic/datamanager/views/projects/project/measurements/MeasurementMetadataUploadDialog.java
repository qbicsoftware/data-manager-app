--- conflicted
+++ resolved
@@ -89,41 +89,6 @@
     this.uploadBuffer = new EditableMultiFileMemoryBuffer();
     this.measurementMetadataUploads = new ArrayList<>();
     this.measurementFileItems = new ArrayList<>();
-<<<<<<< HEAD
-=======
-    this.taskInProgressDisplay = new Div();
-    this.processFailureDisplay = new Div();
-    this.processFailureDisplay.setClassName("process-failure-display");
-    this.processFailureTitle = new Span("Measurement %s could not be completed".formatted(
-        mode == MODE.ADD ? "registration" : "update"));
-    this.processFailureTitle.setClassName("process-failure-title");
-    this.processFailureDescriptionText = new Span(
-        "There was an error %s the measurement data. Please try again.".formatted(
-            mode == MODE.ADD ? "registering" : "editing"));
-    this.processFailureDescriptionText.setClassName("process-failure-description-text");
-    processFailureDisplay.add(processFailureTitle, processFailureDescriptionText);
-    add(processFailureDisplay);
-    processFailureDisplay.setVisible(false);
-
-    this.processSucceededDisplay = new Div();
-    processSucceededDisplay.setClassName("process-succeeded-display");
-    this.processSucceededTitle = new Span(
-        "Measurement %s succeeded".formatted(mode == MODE.ADD ? "registration" : "update"));
-    this.processSucceededTitle.setClassName("process-succeeded-title");
-    processSucceededDisplay.add(processSucceededTitle);
-    add(processSucceededDisplay);
-    processSucceededDisplay.setVisible(false);
-
-    this.progressbarLabelText = new NativeLabel("Work in progress...");
-    this.progressbarDescriptionText = new Span("Process might take a few moments");
-    ProgressBar progressBar = new ProgressBar();
-    progressBar.setIndeterminate(true);
-    taskInProgressDisplay.add(progressbarLabelText, progressBar, progressbarDescriptionText);
-
-    add(taskInProgressDisplay);
-    taskInProgressDisplay.setVisible(false);
-
->>>>>>> 4e9b1fc2
     Upload upload = new Upload(uploadBuffer);
     upload.setAcceptedFileTypes("text/tab-separated-values", "text/plain");
     upload.setMaxFileSize(MAX_FILE_SIZE_BYTES);
