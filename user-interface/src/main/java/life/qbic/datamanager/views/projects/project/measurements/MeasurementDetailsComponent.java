package life.qbic.datamanager.views.projects.project.measurements;

import com.vaadin.flow.component.ComponentEvent;
import com.vaadin.flow.component.ComponentEventListener;
import com.vaadin.flow.component.button.Button;
import com.vaadin.flow.component.dialog.Dialog;
import com.vaadin.flow.component.grid.Grid;
import com.vaadin.flow.component.grid.dataview.GridLazyDataView;
import com.vaadin.flow.component.html.Anchor;
import com.vaadin.flow.component.html.AnchorTarget;
import com.vaadin.flow.component.html.Div;
import com.vaadin.flow.component.html.Span;
import com.vaadin.flow.component.icon.Icon;
import com.vaadin.flow.component.icon.SvgIcon;
import com.vaadin.flow.component.icon.VaadinIcon;
import com.vaadin.flow.component.tabs.Tab;
import com.vaadin.flow.component.tabs.TabSheet;
import com.vaadin.flow.data.provider.AbstractDataView;
import com.vaadin.flow.data.provider.SortDirection;
import com.vaadin.flow.data.renderer.ComponentRenderer;
import com.vaadin.flow.server.StreamResource;
import com.vaadin.flow.spring.annotation.SpringComponent;
import com.vaadin.flow.spring.annotation.UIScope;
import jakarta.annotation.security.PermitAll;
import java.io.Serial;
import java.io.Serializable;
import java.time.Instant;
import java.time.LocalDateTime;
import java.time.ZoneId;
import java.time.ZonedDateTime;
import java.time.format.DateTimeFormatter;
import java.util.ArrayList;
import java.util.Collection;
import java.util.HashSet;
import java.util.List;
import java.util.Objects;
import java.util.Optional;
import java.util.Set;
import java.util.stream.Collectors;
import life.qbic.application.commons.SortOrder;
import life.qbic.datamanager.ClientDetailsProvider;
import life.qbic.datamanager.views.Context;
import life.qbic.datamanager.views.general.CopyToClipBoardComponent;
import life.qbic.datamanager.views.general.MultiSelectLazyLoadingGrid;
import life.qbic.datamanager.views.general.PageArea;
import life.qbic.projectmanagement.application.measurement.MeasurementMetadata;
import life.qbic.projectmanagement.application.measurement.MeasurementService;
import life.qbic.projectmanagement.application.sample.SampleInformationService;
import life.qbic.projectmanagement.domain.Organisation;
import life.qbic.projectmanagement.domain.model.OntologyTerm;
import life.qbic.projectmanagement.domain.model.experiment.ExperimentId;
import life.qbic.projectmanagement.domain.model.measurement.NGSMeasurement;
import life.qbic.projectmanagement.domain.model.measurement.ProteomicsMeasurement;
import life.qbic.projectmanagement.domain.model.measurement.ProteomicsSpecificMeasurementMetadata;
import life.qbic.projectmanagement.domain.model.sample.Sample;
import life.qbic.projectmanagement.domain.model.sample.SampleId;
import org.springframework.beans.factory.annotation.Autowired;

/**
 * Enables the user to manage the registered {@link MeasurementMetadata} by providing the ability to
 * register new measurements, search already registered measurements and view measurements dependent
 * on the lab facility (Proteomics, Genomics, Imaging...)
 */
@SpringComponent
@UIScope
@PermitAll
public class MeasurementDetailsComponent extends PageArea implements Serializable {

  @Serial
  private static final long serialVersionUID = 5086686432247130622L;
  private final TabSheet registeredMeasurementsTabSheet = new TabSheet();
  private final MultiSelectLazyLoadingGrid<NGSMeasurement> ngsMeasurementGrid = new MultiSelectLazyLoadingGrid<>();
  private final MultiSelectLazyLoadingGrid<ProteomicsMeasurement> proteomicsMeasurementGrid = new MultiSelectLazyLoadingGrid<>();
  private final Collection<GridLazyDataView<?>> measurementsGridDataViews = new ArrayList<>();
  private final transient MeasurementService measurementService;
  private final transient SampleInformationService sampleInformationService;
  private final List<Tab> tabsInTabSheet = new ArrayList<>();
  private final StreamResource rorIconResource = new StreamResource("ROR_logo.svg",
      () -> getClass().getClassLoader().getResourceAsStream("icons/ROR_logo.svg"));
  private final ClientDetailsProvider clientDetailsProvider;
  private final List<ComponentEventListener<MeasurementSelectionChangedEvent>> listeners = new ArrayList<>();
  private transient Context context;
  private String searchTerm = "";
  private static final String DATE_TIME_FORMAT = "yyyy-MM-dd HH:mm";

  public MeasurementDetailsComponent(@Autowired MeasurementService measurementService,
      @Autowired SampleInformationService sampleInformationService,
      ClientDetailsProvider clientDetailsProvider) {
    this.measurementService = Objects.requireNonNull(measurementService);
    this.sampleInformationService = Objects.requireNonNull(sampleInformationService);
    this.clientDetailsProvider = clientDetailsProvider;
    createProteomicsGrid();
    createNGSMeasurementGrid();
    add(registeredMeasurementsTabSheet);
    registeredMeasurementsTabSheet.addClassName("measurement-tabsheet");
    addClassName("measurement-details-component");

    registeredMeasurementsTabSheet.addSelectedChangeListener(
        selectedChangeEvent -> resetSelectedMeasurements());
  }

  /**
   * Provides the {@link ExperimentId} to the {@link GridLazyDataView}s to query the
   * {@link MeasurementMetadata} shown in the grids of this component
   *
   * @param context Context with the projectId and experimentId containing the samples for which
   *                measurements could be registered
   */
  public void setContext(Context context) {
    resetTabsInTabsheet();
    this.context = context;
    List<GridLazyDataView<?>> dataViewsWithItems = measurementsGridDataViews.stream()
        .filter(gridLazyDataView -> gridLazyDataView.getItems()
            .findAny().isPresent()).toList();
    dataViewsWithItems.forEach(this::addMeasurementTab);
  }

  /**
   * Propagates the search Term provided by the user
   * <p>
   * The string based search term is used to filter the {@link MeasurementMetadata} shown in the
   * grid of each individual tab of the Tabsheet within this component
   *
   * @param searchTerm String based searchTerm for which the properties of each measurement should
   *                   be filtered for
   */
  public void setSearchedMeasurementValue(String searchTerm) {
    if (!this.searchTerm.equals(searchTerm)) {
      resetSelectedMeasurements();
    }
    this.searchTerm = searchTerm;
    measurementsGridDataViews.forEach(AbstractDataView::refreshAll);
  }

  /*Vaadin provides no easy way to remove all tabs in a tabSheet*/
  private void resetTabsInTabsheet() {
    if (!tabsInTabSheet.isEmpty()) {
      tabsInTabSheet.forEach(registeredMeasurementsTabSheet::remove);
      tabsInTabSheet.clear();
    }
  }

  private void addMeasurementTab(GridLazyDataView<?> gridLazyDataView) {
    if (gridLazyDataView.getItem(0) instanceof ProteomicsMeasurement) {
      tabsInTabSheet.add(
          registeredMeasurementsTabSheet.add("Proteomics", proteomicsMeasurementGrid));
    }
    if (gridLazyDataView.getItem(0) instanceof NGSMeasurement) {
      tabsInTabSheet.add(registeredMeasurementsTabSheet.add("Genomics", ngsMeasurementGrid));
    }
  }

  private void createNGSMeasurementGrid() {
    ngsMeasurementGrid.addClassName("measurement-grid");
    ngsMeasurementGrid.addComponentColumn(ngsMeasurement -> {
          Span measurementCell = new Span();
          String measurementCode = ngsMeasurement.measurementCode().value();
          CopyToClipBoardComponent copyToClipBoardComponent = new CopyToClipBoardComponent(
              measurementCode);
          copyToClipBoardComponent.setIconSize("1em");
          measurementCell.add(new Span(measurementCode), copyToClipBoardComponent);
          measurementCell.addClassName("measurement-column-cell");
          return measurementCell;
        })
        .setHeader("Measurement ID")
<<<<<<< HEAD
        .setAutoWidth(true)
        .setFlexGrow(0);
    ngsMeasurementGrid.addComponentColumn(measurement -> {
          if (measurement.samplePoolGroup().isEmpty()) {
            return new Span(
                String.join(" ", groupSampleInfoIntoCodeAndLabel(measurement.measuredSamples())));
          }
          MeasurementPooledSamplesDialog measurementPooledSamplesDialog = new MeasurementPooledSamplesDialog(
              measurement);
          Icon expandIcon = VaadinIcon.EXPAND_SQUARE.create();
          expandIcon.addClassName("expand-icon");
          Span expandSpan = new Span(new Span("Pooled sample"), expandIcon);
          expandSpan.addClassNames("sample-column-cell", "clickable");
          expandSpan.addClickListener(event -> measurementPooledSamplesDialog.open());
          return expandSpan;
        })
=======
        .setTooltipGenerator(ngsMeasurement -> ngsMeasurement.measurementCode().value());
    /*ngsMeasurementGrid.addColumn(measurement -> String.join(" ",
            groupSampleInfoIntoCodeAndLabel(measurement.measuredSamples())))
>>>>>>> 0a946ba3
        .setHeader("Sample IDs")
        .setAutoWidth(true);
    ngsMeasurementGrid.addColumn(NGSMeasurement::facility)
        .setHeader("Facility")
        .setTooltipGenerator(NGSMeasurement::facility)
        .setAutoWidth(true);
    ngsMeasurementGrid.addComponentColumn(
            ngsMeasurement -> renderInstrument().createComponent(
                ngsMeasurement.instrument()))
        .setHeader("Instrument")
        .setTooltipGenerator(
            ngsMeasurement -> ngsMeasurement.instrument().formatted())
        .setAutoWidth(true);
    ngsMeasurementGrid.addComponentColumn(
            ngsMeasurement -> renderOrganisation(ngsMeasurement.organisation()))
        .setHeader("Organisation")
        .setTooltipGenerator(measurement -> measurement.organisation().label())
        .setAutoWidth(true);
    ngsMeasurementGrid.addColumn(NGSMeasurement::sequencingReadType)
        .setHeader("Read type")
        .setTooltipGenerator(NGSMeasurement::sequencingReadType)
        .setAutoWidth(true);
    ngsMeasurementGrid.addColumn(ngsMeasurement -> ngsMeasurement.libraryKit().orElse(""))
        .setHeader("Library kit")
        .setTooltipGenerator(ngsMeasurement -> ngsMeasurement.libraryKit().orElse(""))
        .setAutoWidth(true);
    ngsMeasurementGrid.addColumn(ngsMeasurement -> ngsMeasurement.flowCell().orElse(""))
        .setHeader("Flow cell")
        .setTooltipGenerator(ngsMeasurement -> ngsMeasurement.flowCell().orElse(""))
        .setAutoWidth(true);
    ngsMeasurementGrid.addColumn(
            ngsMeasurement -> ngsMeasurement.sequencingRunProtocol().orElse(""))
        .setHeader("Run protocol")
        .setTooltipGenerator(ngsMeasurement -> ngsMeasurement.sequencingRunProtocol().orElse(""))
        .setAutoWidth(true);
    ngsMeasurementGrid.addColumn(ngsMeasurement -> ngsMeasurement.flowCell().orElse(""))
        .setHeader("Flow Cell")
        .setTooltipGenerator(ngsMeasurement -> ngsMeasurement.flowCell().orElse(""))
        .setAutoWidth(true);
    ngsMeasurementGrid.addColumn(
            ngsMeasurement -> asClientLocalDateTime(ngsMeasurement.registrationDate())
                .format(DateTimeFormatter.ofPattern(DATE_TIME_FORMAT)))
        .setHeader("Registration Date")
        .setTooltipGenerator(
            ngsMeasurement -> asClientLocalDateTime(ngsMeasurement.registrationDate())
                .format(DateTimeFormatter.ofPattern(DATE_TIME_FORMAT)))
        .setAutoWidth(true);
    ngsMeasurementGrid.addColumn(ngsMeasurement -> ngsMeasurement.comment().orElse(""))
        .setHeader("Comment")
<<<<<<< HEAD
        .setTooltipGenerator(ngsMeasurement -> ngsMeasurement.comment().orElse(""))
        .setAutoWidth(true);
=======
        .setTooltipGenerator(ngsMeasurement -> ngsMeasurement.comment().orElse(""));
    ngsMeasurementGrid.setItemDetailsRenderer(new ComponentRenderer<>(ngsMeasurement -> {
      GridDetailsItem measurementItem = new GridDetailsItem();
      measurementItem.addListEntry("Sample Ids",
          groupSampleInfoIntoCodeAndLabel(ngsMeasurement.measuredSamples()));
      measurementItem.addComponentEntry("Organisation",
          renderOrganisation(ngsMeasurement.organisation()));
      measurementItem.addEntry("Read Type", ngsMeasurement.sequencingReadType());
      measurementItem.addEntry("Library Kit", ngsMeasurement.libraryKit().orElse(""));
      measurementItem.addEntry("Flow Cell", ngsMeasurement.flowCell().orElse(""));
      measurementItem.addEntry("Run Protocol", ngsMeasurement.sequencingRunProtocol().orElse(""));
      measurementItem.addEntry("Index I7", ngsMeasurement.indexI7().orElse(""));
      measurementItem.addEntry("Index I5", ngsMeasurement.indexI5().orElse(""));
      measurementItem.addEntry("Sample Pool", ngsMeasurement.samplePoolGroup().orElse(""));
      measurementItem.addEntry("Registration Date",
          asClientLocalDateTime(ngsMeasurement.registrationDate())
              .format(DateTimeFormatter.ofPattern("yyyy-MM-dd HH:mm")));
      return measurementItem;
    }));*/
>>>>>>> 0a946ba3
    GridLazyDataView<NGSMeasurement> ngsGridDataView = ngsMeasurementGrid.setItems(query -> {
      List<SortOrder> sortOrders = query.getSortOrders().stream().map(
              it -> new SortOrder(it.getSorted(), it.getDirection().equals(SortDirection.ASCENDING)))
          .collect(Collectors.toList());
      // if no order is provided by the grid order by last modified (least priority)
      sortOrders.add(SortOrder.of("measurementCode").ascending());
      return measurementService.findNGSMeasurements(searchTerm,
              context.experimentId().orElseThrow(),
              query.getOffset(), query.getLimit(), sortOrders, context.projectId().orElseThrow())
          .stream();
    });
    ngsMeasurementGrid.addSelectListener(
        event -> updateSelectedMeasurementsInfo(event.isFromClient()));
    measurementsGridDataViews.add(ngsGridDataView);
  }

  private void createProteomicsGrid() {
    proteomicsMeasurementGrid.addClassName("measurement-grid");
    proteomicsMeasurementGrid.addComponentColumn(measurement -> {
          Span measurementCell = new Span();
          String measurementCode = measurement.measurementCode().value();
          CopyToClipBoardComponent copyToClipBoardComponent = new CopyToClipBoardComponent(
              measurementCode);
          copyToClipBoardComponent.setIconSize("1em");
          measurementCell.add(new Span(measurementCode), copyToClipBoardComponent);
          measurementCell.addClassName("measurement-column-cell");
          return measurementCell;
        })
        .setHeader("Measurement ID")
        .setAutoWidth(true)
        .setFlexGrow(0);
    proteomicsMeasurementGrid.addComponentColumn(measurement -> {
          if (!measurement.isPooledSampleMeasurement()) {
            return new Span(
                String.join(" ", groupSampleInfoIntoCodeAndLabel(measurement.measuredSamples())));
          }
          MeasurementPooledSamplesDialog measurementPooledSamplesDialog = new MeasurementPooledSamplesDialog(
              measurement);
          Icon expandIcon = VaadinIcon.EXPAND_SQUARE.create();
          expandIcon.addClassName("expand-icon");
          Span expandSpan = new Span(new Span("Pooled sample"), expandIcon);
          expandSpan.addClassNames("sample-column-cell", "clickable");
          expandSpan.addClickListener(event -> measurementPooledSamplesDialog.open());
          return expandSpan;
        })
        .setHeader("Sample IDs")
        .setAutoWidth(true);
    proteomicsMeasurementGrid.addComponentColumn(
            proteomicsMeasurement -> renderOrganisation(proteomicsMeasurement.organisation()))
        .setHeader("Organisation")
        .setTooltipGenerator(measurement -> measurement.organisation().label())
        .setAutoWidth(true);
    proteomicsMeasurementGrid.addColumn(ProteomicsMeasurement::facility)
        .setHeader("Facility")
        .setTooltipGenerator(ProteomicsMeasurement::facility)
        .setAutoWidth(true);
    proteomicsMeasurementGrid.addComponentColumn(
            proteomicsMeasurement -> renderInstrument().createComponent(
                proteomicsMeasurement.instrument()))
        .setHeader("Instrument")
        .setTooltipGenerator(
            proteomicsMeasurement -> proteomicsMeasurement.instrument().formatted())
        .setAutoWidth(true);
    proteomicsMeasurementGrid.addColumn(ProteomicsMeasurement::digestionEnzyme)
        .setHeader("Digestion Enzyme").setTooltipGenerator(
            ProteomicsMeasurement::digestionEnzyme)
        .setAutoWidth(true);
    proteomicsMeasurementGrid.addColumn(ProteomicsMeasurement::digestionMethod)
        .setHeader("Digestion Method")
        .setTooltipGenerator(ProteomicsMeasurement::digestionMethod)
        .setAutoWidth(true);
    proteomicsMeasurementGrid.addColumn(ProteomicsMeasurement::injectionVolume)
        .setHeader("Injection Volume")
        .setTooltipGenerator(measurement -> String.valueOf(measurement.injectionVolume()))
        .setAutoWidth(true);
    proteomicsMeasurementGrid.addColumn(ProteomicsMeasurement::lcmsMethod)
        .setHeader("LCMS")
        .setTooltipGenerator(ProteomicsMeasurement::lcmsMethod)
        .setAutoWidth(true);
    proteomicsMeasurementGrid.addColumn(ProteomicsMeasurement::lcColumn)
        .setHeader("LC column")
        .setTooltipGenerator(ProteomicsMeasurement::lcColumn)
        .setAutoWidth(true);
    proteomicsMeasurementGrid.addColumn(ProteomicsMeasurement::enrichmentMethod)
        .setHeader("Enrichment")
        .setTooltipGenerator(ProteomicsMeasurement::enrichmentMethod)
        .setAutoWidth(true);
    proteomicsMeasurementGrid.addColumn(
            measurement -> asClientLocalDateTime(measurement.registrationDate())
                .format(DateTimeFormatter.ofPattern(DATE_TIME_FORMAT)))
        .setHeader("Registration Date")
        .setTooltipGenerator(measurement -> asClientLocalDateTime(measurement.registrationDate())
            .format(DateTimeFormatter.ofPattern(DATE_TIME_FORMAT)))
        .setAutoWidth(true);
    proteomicsMeasurementGrid.addColumn(measurement -> measurement.comment().orElse(""))
        .setHeader("Comment")
        .setTooltipGenerator(measurement -> measurement.comment().orElse(""))
        .setAutoWidth(true);
    GridLazyDataView<ProteomicsMeasurement> proteomicsGridDataView = proteomicsMeasurementGrid.setItems(
        query -> {
          List<SortOrder> sortOrders = query.getSortOrders().stream().map(
                  it -> new SortOrder(it.getSorted(),
                      it.getDirection().equals(SortDirection.ASCENDING)))
              .collect(Collectors.toList());
          // if no order is provided by the grid order by last modified (least priority)
          sortOrders.add(SortOrder.of("measurementCode").ascending());
          return measurementService.findProteomicsMeasurements(searchTerm,
                  context.experimentId().orElseThrow(),
                  query.getOffset(), query.getLimit(), sortOrders, context.projectId().orElseThrow())
              .stream();
        });
    proteomicsMeasurementGrid.addSelectListener(
        event -> updateSelectedMeasurementsInfo(event.isFromClient()));
    measurementsGridDataViews.add(proteomicsGridDataView);
  }

  private void updateSelectedMeasurementsInfo(boolean isFromClient) {
    listeners.forEach(listener -> listener.onComponentEvent(
        new MeasurementSelectionChangedEvent(this, isFromClient)));
  }

  private LocalDateTime asClientLocalDateTime(Instant instant) {
    ZonedDateTime zonedDateTime = instant.atZone(ZoneId.of(
        this.clientDetailsProvider.latestDetails()
            .map(ClientDetailsProvider.ClientDetails::timeZoneId).orElse("UTC")));
    return zonedDateTime.toLocalDateTime();
  }

  private Anchor renderOrganisation(Organisation organisation) {
    SvgIcon svgIcon = new SvgIcon(rorIconResource);
    svgIcon.addClassName("organisation-icon");
    Span organisationLabel = new Span(organisation.label());
    String organisationUrl = organisation.IRI();
    Anchor organisationAnchor = new Anchor(organisationUrl, organisationLabel, svgIcon);
    organisationAnchor.setTarget(AnchorTarget.BLANK);
    organisationAnchor.addClassName("organisation-entry");
    return organisationAnchor;
  }

  private ComponentRenderer<Span, OntologyTerm> renderInstrument() {
    return new ComponentRenderer<>(instrument -> {
      Span instrumentLabel = new Span(instrument.getLabel());
      Span instrumentOntologyLink = new Span(instrument.getName().replace("_", ":"));
      instrumentOntologyLink.addClassName("ontology-link");
      Anchor instrumentNameAnchor = new Anchor(instrument.getClassIri(), instrumentOntologyLink);
      instrumentNameAnchor.setTarget(AnchorTarget.BLANK);
      Span organisationSpan = new Span(instrumentLabel, instrumentNameAnchor);
      organisationSpan.addClassName("instrument-column");
      return organisationSpan;
    });
  }

  private Collection<String> groupSampleInfoIntoCodeAndLabel(Collection<SampleId> sampleIds) {
    return sampleInformationService.retrieveSamplesByIds(sampleIds).stream()
        .map(sample -> String.format("%s (%s)", sample.sampleCode().code(), sample.label()))
        .toList();
  }

  public int getNumberOfSelectedMeasurements() {
    Optional<String> tabLabel = getSelectedTabName();
    if (tabLabel.isPresent()) {
      String label = tabLabel.get();
      if (label.equals("Proteomics")) {
        return getSelectedProteomicsMeasurements().size();
      }
      if (label.equals("Genomics")) {
        return getSelectedNGSMeasurements().size();
      }
    }
    return 0;
  }

  public Set<NGSMeasurement> getSelectedNGSMeasurements() {
    return new HashSet<>(ngsMeasurementGrid.getSelectedItems());
  }

  public Set<ProteomicsMeasurement> getSelectedProteomicsMeasurements() {
    return new HashSet<>(proteomicsMeasurementGrid.getSelectedItems());
  }

  public void refreshGrids() {
    resetSelectedMeasurements();
    measurementsGridDataViews.forEach(AbstractDataView::refreshAll);
  }

  private void resetSelectedMeasurements() {
    proteomicsMeasurementGrid.clearSelectedItems();
    ngsMeasurementGrid.clearSelectedItems();
    updateSelectedMeasurementsInfo(false);
  }

  public void addListener(ComponentEventListener<MeasurementSelectionChangedEvent> listener) {
    listeners.add(listener);
  }

  //TODO introduce custom tab with label and updateable count
  public Optional<String> getSelectedTabName() {
    if (registeredMeasurementsTabSheet.getSelectedTab() != null) {
      return Optional.of(registeredMeasurementsTabSheet.getSelectedTab().getLabel());
    } else {
      return Optional.empty();
    }
  }

  /**
   * <b>Measurement Selection Changed Event</b>
   * <p>
   * Event that indicates that measurements were selected or deselected by the user or a deletion
   * event {@link MeasurementDetailsComponent}
   *
   * @since 1.0.0
   */
  public static class MeasurementSelectionChangedEvent extends
      ComponentEvent<MeasurementDetailsComponent> {

    @Serial
    private static final long serialVersionUID = 1213984633337676231L;

    public MeasurementSelectionChangedEvent(MeasurementDetailsComponent source,
        boolean fromClient) {
      super(source, fromClient);
    }
  }

  public class MeasurementPooledSamplesDialog extends Dialog {

    /**
     * Creates an empty dialog.
     */
    private final Div measurementDetailsDiv = new Div();
    private final Span measurementIdSpan = new Span();

    public MeasurementPooledSamplesDialog(ProteomicsMeasurement proteomicsMeasurement) {
      setLayout();
      setMeasurementId(proteomicsMeasurement.measurementCode().value());
      setPooledProteomicsMeasurementDetails(proteomicsMeasurement);
      setPooledProteomicSampleDetails(proteomicsMeasurement.specificMetadata());
    }

    public MeasurementPooledSamplesDialog(NGSMeasurement ngsMeasurement) {
      setLayout();
      setMeasurementId(ngsMeasurement.measurementCode().value());
      setPooledNgsMeasurementDetails(ngsMeasurement);
      //Todo Replace with specific metadata
      setPooledNgsSampleDetails(ngsMeasurement);
    }

    private void setLayout() {
      setDialogHeader();
      measurementIdSpan.addClassName("bold");
      add(measurementIdSpan);
      measurementDetailsDiv.addClassName("pooled-measurement-details");
      add(measurementDetailsDiv);
      Button closeButton = new Button("Close");
      closeButton.addClickListener(event -> close());
      getFooter().add(closeButton);
      addClassName("measurement-pooled-samples-dialog");
    }

    private void setMeasurementId(String measurementId) {
      measurementIdSpan.setText(String.format("Measurement ID: %s", measurementId));
    }

    private void setPooledProteomicsMeasurementDetails(
        ProteomicsMeasurement proteomicsMeasurement) {
      measurementDetailsDiv.add(
          pooledMeasurementEntry("Sample Pool Group", proteomicsMeasurement.samplePoolGroup()
              .orElseThrow()));
      measurementDetailsDiv.add(
          pooledMeasurementEntry("Labeling Type", proteomicsMeasurement.labelType()));
    }

    private void setPooledProteomicSampleDetails(
        Collection<ProteomicsSpecificMeasurementMetadata> proteomicsSpecificMeasurementMetadata) {
      Grid<ProteomicsSpecificMeasurementMetadata> sampleDetailsGrid = new Grid<>();
      sampleDetailsGrid.addColumn(
              metadata -> retrieveSampleById(metadata.measuredSample()).orElseThrow().label())
          .setHeader("Sample Label")
          .setTooltipGenerator(
              metadata -> retrieveSampleById(metadata.measuredSample()).orElseThrow().label())
          .setAutoWidth(true);
      sampleDetailsGrid.addColumn(
              metadata -> retrieveSampleById(metadata.measuredSample()).orElseThrow().sampleCode()
                  .code())
          .setHeader("Sample Id")
          .setTooltipGenerator(
              metadata -> retrieveSampleById(metadata.measuredSample()).orElseThrow().sampleCode()
                  .code())
          .setAutoWidth(true);
      sampleDetailsGrid.addColumn(ProteomicsSpecificMeasurementMetadata::label)
          .setHeader("Measurement Label")
          .setTooltipGenerator(ProteomicsSpecificMeasurementMetadata::label)
          .setAutoWidth(true);
      sampleDetailsGrid.setItems(proteomicsSpecificMeasurementMetadata);
      add(sampleDetailsGrid);
    }

    private void setPooledNgsMeasurementDetails(
        NGSMeasurement ngsMeasurement) {
      measurementDetailsDiv.add(
          pooledMeasurementEntry("Sample Pool Group", ngsMeasurement.samplePoolGroup()
              .orElseThrow()));
      //Todo Add measurement specific pooled properties once defined for NGS
    }

    private void setPooledNgsSampleDetails(NGSMeasurement ngsMeasurement) {
      Grid<SampleId> sampleDetailsGrid = new Grid<>();
      //Todo Wire pooled sample specific metadata once defined for NGS
      sampleDetailsGrid.addColumn(sampleId -> retrieveSampleById(sampleId).orElseThrow().label())
          .setHeader("Sample Label")
          .setTooltipGenerator(sampleId -> retrieveSampleById(sampleId).orElseThrow().label())
          .setAutoWidth(true);
      sampleDetailsGrid.addColumn(
              sampleId -> retrieveSampleById(sampleId).orElseThrow().sampleCode().code())
          .setHeader("Sample Id")
          .setTooltipGenerator(
              sampleId -> retrieveSampleById(sampleId).orElseThrow().sampleCode().code())
          .setAutoWidth(true);
      sampleDetailsGrid.addColumn(sampleId -> ngsMeasurement.indexI5().orElse(""))
          .setHeader("Index I5")
          .setTooltipGenerator(sampleId -> ngsMeasurement.indexI5().orElse(""))
          .setAutoWidth(true);
      sampleDetailsGrid.addColumn(sampleId -> ngsMeasurement.indexI7().orElse(""))
          .setHeader("Index I7")
          .setTooltipGenerator(sampleId -> ngsMeasurement.indexI7().orElse(""))
          .setAutoWidth(true);
      sampleDetailsGrid.setItems(ngsMeasurement.measuredSamples());
      add(sampleDetailsGrid);
    }

    //Todo This is non-performant and should be changed
    private Optional<Sample> retrieveSampleById(SampleId sampleId) {
      return sampleInformationService.findSample(sampleId);
    }

    private void setDialogHeader() {
      setHeaderTitle("View Pooled Measurement");
      Icon closeIcon = VaadinIcon.CLOSE_SMALL.create();
      closeIcon.addClassNames("small", "clickable");
      closeIcon.addClickListener(event -> close());
      getHeader().add(closeIcon);
    }

    private Span pooledMeasurementEntry(String propertyLabel, String propertyValue) {
      Span pooledDetailLabel = new Span(String.format("%s:", propertyLabel));
      pooledDetailLabel.addClassName("label");
      Span pooledDetailValue = new Span(propertyValue);
      pooledDetailValue.addClassName("value");
      Span pooledDetail = new Span(pooledDetailLabel, pooledDetailValue);
      pooledDetail.addClassName("pooled-detail");
      return pooledDetail;
    }
  }

}<|MERGE_RESOLUTION|>--- conflicted
+++ resolved
@@ -50,6 +50,7 @@
 import life.qbic.projectmanagement.domain.model.OntologyTerm;
 import life.qbic.projectmanagement.domain.model.experiment.ExperimentId;
 import life.qbic.projectmanagement.domain.model.measurement.NGSMeasurement;
+import life.qbic.projectmanagement.domain.model.measurement.NGSSpecificMeasurementMetadata;
 import life.qbic.projectmanagement.domain.model.measurement.ProteomicsMeasurement;
 import life.qbic.projectmanagement.domain.model.measurement.ProteomicsSpecificMeasurementMetadata;
 import life.qbic.projectmanagement.domain.model.sample.Sample;
@@ -68,6 +69,7 @@
 
   @Serial
   private static final long serialVersionUID = 5086686432247130622L;
+  private static final String DATE_TIME_FORMAT = "yyyy-MM-dd HH:mm";
   private final TabSheet registeredMeasurementsTabSheet = new TabSheet();
   private final MultiSelectLazyLoadingGrid<NGSMeasurement> ngsMeasurementGrid = new MultiSelectLazyLoadingGrid<>();
   private final MultiSelectLazyLoadingGrid<ProteomicsMeasurement> proteomicsMeasurementGrid = new MultiSelectLazyLoadingGrid<>();
@@ -81,7 +83,6 @@
   private final List<ComponentEventListener<MeasurementSelectionChangedEvent>> listeners = new ArrayList<>();
   private transient Context context;
   private String searchTerm = "";
-  private static final String DATE_TIME_FORMAT = "yyyy-MM-dd HH:mm";
 
   public MeasurementDetailsComponent(@Autowired MeasurementService measurementService,
       @Autowired SampleInformationService sampleInformationService,
@@ -163,7 +164,6 @@
           return measurementCell;
         })
         .setHeader("Measurement ID")
-<<<<<<< HEAD
         .setAutoWidth(true)
         .setFlexGrow(0);
     ngsMeasurementGrid.addComponentColumn(measurement -> {
@@ -180,11 +180,6 @@
           expandSpan.addClickListener(event -> measurementPooledSamplesDialog.open());
           return expandSpan;
         })
-=======
-        .setTooltipGenerator(ngsMeasurement -> ngsMeasurement.measurementCode().value());
-    /*ngsMeasurementGrid.addColumn(measurement -> String.join(" ",
-            groupSampleInfoIntoCodeAndLabel(measurement.measuredSamples())))
->>>>>>> 0a946ba3
         .setHeader("Sample IDs")
         .setAutoWidth(true);
     ngsMeasurementGrid.addColumn(NGSMeasurement::facility)
@@ -232,32 +227,6 @@
             ngsMeasurement -> asClientLocalDateTime(ngsMeasurement.registrationDate())
                 .format(DateTimeFormatter.ofPattern(DATE_TIME_FORMAT)))
         .setAutoWidth(true);
-    ngsMeasurementGrid.addColumn(ngsMeasurement -> ngsMeasurement.comment().orElse(""))
-        .setHeader("Comment")
-<<<<<<< HEAD
-        .setTooltipGenerator(ngsMeasurement -> ngsMeasurement.comment().orElse(""))
-        .setAutoWidth(true);
-=======
-        .setTooltipGenerator(ngsMeasurement -> ngsMeasurement.comment().orElse(""));
-    ngsMeasurementGrid.setItemDetailsRenderer(new ComponentRenderer<>(ngsMeasurement -> {
-      GridDetailsItem measurementItem = new GridDetailsItem();
-      measurementItem.addListEntry("Sample Ids",
-          groupSampleInfoIntoCodeAndLabel(ngsMeasurement.measuredSamples()));
-      measurementItem.addComponentEntry("Organisation",
-          renderOrganisation(ngsMeasurement.organisation()));
-      measurementItem.addEntry("Read Type", ngsMeasurement.sequencingReadType());
-      measurementItem.addEntry("Library Kit", ngsMeasurement.libraryKit().orElse(""));
-      measurementItem.addEntry("Flow Cell", ngsMeasurement.flowCell().orElse(""));
-      measurementItem.addEntry("Run Protocol", ngsMeasurement.sequencingRunProtocol().orElse(""));
-      measurementItem.addEntry("Index I7", ngsMeasurement.indexI7().orElse(""));
-      measurementItem.addEntry("Index I5", ngsMeasurement.indexI5().orElse(""));
-      measurementItem.addEntry("Sample Pool", ngsMeasurement.samplePoolGroup().orElse(""));
-      measurementItem.addEntry("Registration Date",
-          asClientLocalDateTime(ngsMeasurement.registrationDate())
-              .format(DateTimeFormatter.ofPattern("yyyy-MM-dd HH:mm")));
-      return measurementItem;
-    }));*/
->>>>>>> 0a946ba3
     GridLazyDataView<NGSMeasurement> ngsGridDataView = ngsMeasurementGrid.setItems(query -> {
       List<SortOrder> sortOrders = query.getSortOrders().stream().map(
               it -> new SortOrder(it.getSorted(), it.getDirection().equals(SortDirection.ASCENDING)))
@@ -502,7 +471,7 @@
       setMeasurementId(ngsMeasurement.measurementCode().value());
       setPooledNgsMeasurementDetails(ngsMeasurement);
       //Todo Replace with specific metadata
-      setPooledNgsSampleDetails(ngsMeasurement);
+      setPooledNgsSampleDetails(ngsMeasurement.specificMeasurementMetadata());
     }
 
     private void setLayout() {
@@ -563,28 +532,58 @@
       //Todo Add measurement specific pooled properties once defined for NGS
     }
 
-    private void setPooledNgsSampleDetails(NGSMeasurement ngsMeasurement) {
-      Grid<SampleId> sampleDetailsGrid = new Grid<>();
-      //Todo Wire pooled sample specific metadata once defined for NGS
-      sampleDetailsGrid.addColumn(sampleId -> retrieveSampleById(sampleId).orElseThrow().label())
+    private void setPooledNgsSampleDetails(
+        Collection<NGSSpecificMeasurementMetadata> ngsSpecificMeasurementMetadata) {
+      Grid<NGSSpecificMeasurementMetadata> sampleDetailsGrid = new Grid<>();
+      sampleDetailsGrid.addColumn(
+              metadata -> retrieveSampleById(metadata.measuredSample()).orElseThrow().label())
           .setHeader("Sample Label")
-          .setTooltipGenerator(sampleId -> retrieveSampleById(sampleId).orElseThrow().label())
+          .setTooltipGenerator(
+              metadata -> retrieveSampleById(metadata.measuredSample()).orElseThrow().label())
           .setAutoWidth(true);
       sampleDetailsGrid.addColumn(
-              sampleId -> retrieveSampleById(sampleId).orElseThrow().sampleCode().code())
+              metadata -> retrieveSampleById(metadata.measuredSample()).orElseThrow().sampleCode()
+                  .code())
           .setHeader("Sample Id")
           .setTooltipGenerator(
-              sampleId -> retrieveSampleById(sampleId).orElseThrow().sampleCode().code())
+              metadata -> retrieveSampleById(metadata.measuredSample()).orElseThrow().sampleCode()
+                  .code())
           .setAutoWidth(true);
-      sampleDetailsGrid.addColumn(sampleId -> ngsMeasurement.indexI5().orElse(""))
+      sampleDetailsGrid.addColumn(metadata -> {
+            if (metadata.index().isEmpty()) {
+              return "";
+            } else {
+              return metadata.index().get().indexI7();
+            }
+          })
+          .setHeader("Index I7")
+          .setTooltipGenerator(metadata -> {
+            if (metadata.index().isEmpty()) {
+              return "";
+            } else {
+              return metadata.index().get().indexI7();
+            }
+          }).setAutoWidth(true);
+      sampleDetailsGrid.addColumn(metadata -> {
+            if (metadata.index().isEmpty()) {
+              return "";
+            } else {
+              return metadata.index().get().indexI5();
+            }
+          })
           .setHeader("Index I5")
-          .setTooltipGenerator(sampleId -> ngsMeasurement.indexI5().orElse(""))
+          .setTooltipGenerator(metadata -> {
+            if (metadata.index().isEmpty()) {
+              return "";
+            } else {
+              return metadata.index().get().indexI5();
+            }
+          }).setAutoWidth(true);
+      sampleDetailsGrid.addColumn(metadata -> metadata.comment().orElse(""))
+          .setHeader("comment")
+          .setTooltipGenerator(metadata -> metadata.comment().orElse(""))
           .setAutoWidth(true);
-      sampleDetailsGrid.addColumn(sampleId -> ngsMeasurement.indexI7().orElse(""))
-          .setHeader("Index I7")
-          .setTooltipGenerator(sampleId -> ngsMeasurement.indexI7().orElse(""))
-          .setAutoWidth(true);
-      sampleDetailsGrid.setItems(ngsMeasurement.measuredSamples());
+      sampleDetailsGrid.setItems(ngsSpecificMeasurementMetadata);
       add(sampleDetailsGrid);
     }
 
