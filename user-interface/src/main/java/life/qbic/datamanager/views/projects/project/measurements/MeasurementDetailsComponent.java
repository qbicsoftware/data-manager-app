package life.qbic.datamanager.views.projects.project.measurements;

import static life.qbic.logging.service.LoggerFactory.logger;

<<<<<<< HEAD
import com.vaadin.flow.component.AbstractField.ComponentValueChangeEvent;
import com.vaadin.flow.component.ComponentEvent;
import com.vaadin.flow.component.ComponentEventListener;
import com.vaadin.flow.component.checkbox.Checkbox;
import com.vaadin.flow.component.grid.Grid;
=======
>>>>>>> 144be9d7
import com.vaadin.flow.component.grid.dataview.GridLazyDataView;
import com.vaadin.flow.component.html.Anchor;
import com.vaadin.flow.component.html.AnchorTarget;
import com.vaadin.flow.component.html.Span;
import com.vaadin.flow.component.icon.SvgIcon;
import com.vaadin.flow.component.tabs.Tab;
import com.vaadin.flow.component.tabs.TabSheet;
import com.vaadin.flow.data.provider.AbstractDataView;
import com.vaadin.flow.data.provider.SortDirection;
import com.vaadin.flow.data.renderer.ComponentRenderer;
import com.vaadin.flow.server.StreamResource;
import com.vaadin.flow.spring.annotation.SpringComponent;
import com.vaadin.flow.spring.annotation.UIScope;
import jakarta.annotation.security.PermitAll;
import java.io.Serial;
import java.io.Serializable;
import java.time.Instant;
import java.time.LocalDateTime;
import java.time.ZoneId;
import java.time.ZonedDateTime;
import java.time.format.DateTimeFormatter;
import java.util.ArrayList;
import java.util.Collection;
import java.util.Collections;
import java.util.List;
import java.util.Objects;
import java.util.Set;
import java.util.stream.Collectors;
import java.util.stream.Stream;
import life.qbic.application.commons.SortOrder;
import life.qbic.datamanager.ClientDetailsProvider;
import life.qbic.datamanager.views.Context;
import life.qbic.datamanager.views.GridDetailsItem;
import life.qbic.datamanager.views.general.MultiSelectLazyLoadingGrid;
import life.qbic.datamanager.views.general.PageArea;
import life.qbic.logging.api.Logger;
import life.qbic.projectmanagement.application.measurement.MeasurementMetadata;
import life.qbic.projectmanagement.application.measurement.MeasurementService;
import life.qbic.projectmanagement.application.sample.SampleInformationService;
import life.qbic.projectmanagement.domain.Organisation;
import life.qbic.projectmanagement.domain.model.OntologyTerm;
import life.qbic.projectmanagement.domain.model.experiment.ExperimentId;
import life.qbic.projectmanagement.domain.model.measurement.NGSMeasurement;
import life.qbic.projectmanagement.domain.model.measurement.ProteomicsMeasurement;
import life.qbic.projectmanagement.domain.model.sample.SampleId;
import org.springframework.beans.factory.annotation.Autowired;

/**
 * Enables the user to manage the registered {@link MeasurementMetadata} by providing the ability to
 * register new measurements, search already registered measurements and view measurements dependent
 * on the lab facility (Proteomics, Genomics, Imaging...)
 */
@SpringComponent
@UIScope
@PermitAll
public class MeasurementDetailsComponent extends PageArea implements Serializable {

  @Serial
  private static final long serialVersionUID = 5086686432247130622L;
  private static final Logger log = logger(MeasurementDetailsComponent.class);
  private final TabSheet registeredMeasurementsTabSheet = new TabSheet();
  private final MultiSelectLazyLoadingGrid<NGSMeasurement> ngsMeasurementGrid = new MultiSelectLazyLoadingGrid<>();
  private final MultiSelectLazyLoadingGrid<ProteomicsMeasurement> proteomicsMeasurementGrid = new MultiSelectLazyLoadingGrid<>();
  private final Collection<GridLazyDataView<?>> measurementsGridDataViews = new ArrayList<>();
  private final transient MeasurementService measurementService;
  private final transient SampleInformationService sampleInformationService;
  private final List<Tab> tabsInTabSheet = new ArrayList<>();
<<<<<<< HEAD
  private transient Context context;
=======
  private final Span selectedMeasurementsInfo;
>>>>>>> 144be9d7
  private final StreamResource rorIconResource = new StreamResource("ROR_logo.svg",
      () -> getClass().getClassLoader().getResourceAsStream("icons/ROR_logo.svg"));
  private final ClientDetailsProvider clientDetailsProvider;
<<<<<<< HEAD
  private final List<ComponentEventListener<MeasurementSelectionChangedEvent>> listeners = new ArrayList<>();
=======
  private String searchTerm = "";
  private transient Context context;
>>>>>>> 144be9d7

  public MeasurementDetailsComponent(@Autowired MeasurementService measurementService,
      @Autowired SampleInformationService sampleInformationService,
      ClientDetailsProvider clientDetailsProvider) {
    this.measurementService = Objects.requireNonNull(measurementService);
    this.sampleInformationService = Objects.requireNonNull(sampleInformationService);
    this.clientDetailsProvider = clientDetailsProvider;
    createProteomicsGrid();
    createNGSMeasurementGrid();
    add(registeredMeasurementsTabSheet);
    registeredMeasurementsTabSheet.addClassName("measurement-tabsheet");
    addClassName("measurement-details-component");
  }

  /**
   * Provides the {@link ExperimentId} to the {@link GridLazyDataView}s to query the
   * {@link MeasurementMetadata} shown in the grids of this component
   *
   * @param context Context with the projectId and experimentId containing the samples for which
   *                measurements could be registered
   */
  public void setContext(Context context) {
    resetTabsInTabsheet();
    this.context = context;
    List<GridLazyDataView<?>> dataViewsWithItems = measurementsGridDataViews.stream()
        .filter(gridLazyDataView -> gridLazyDataView.getItems()
            .findAny().isPresent()).toList();
    dataViewsWithItems.forEach(this::addMeasurementTab);
  }

  /**
   * Propagates the search Term provided by the user
   * <p>
   * The string based search term is used to filter the {@link MeasurementMetadata} shown in the
   * grid of each individual tab of the Tabsheet within this component
   *
   * @param searchTerm String based searchTerm for which the properties of each measurement should
   *                   be filtered for
   */
  public void setSearchedMeasurementValue(String searchTerm) {
    this.searchTerm = searchTerm;
    measurementsGridDataViews.forEach(AbstractDataView::refreshAll);
  }

  /*Vaadin provides no easy way to remove all tabs in a tabSheet*/
  private void resetTabsInTabsheet() {
    if (!tabsInTabSheet.isEmpty()) {
      tabsInTabSheet.forEach(registeredMeasurementsTabSheet::remove);
      tabsInTabSheet.clear();
    }
  }

  private void addMeasurementTab(GridLazyDataView<?> gridLazyDataView) {
    if (gridLazyDataView.getItem(0) instanceof ProteomicsMeasurement) {
      tabsInTabSheet.add(
          registeredMeasurementsTabSheet.add("Proteomics", proteomicsMeasurementGrid));
    }
    if (gridLazyDataView.getItem(0) instanceof NGSMeasurement) {
      tabsInTabSheet.add(registeredMeasurementsTabSheet.add("Genomics", ngsMeasurementGrid));
    }
  }

  private void createNGSMeasurementGrid() {
    ngsMeasurementGrid.addClassName("measurement-grid");
    ngsMeasurementGrid.addColumn(ngsMeasurement -> ngsMeasurement.measurementCode().value())
        .setHeader("Measurement ID")
        .setTooltipGenerator(ngsMeasurement -> ngsMeasurement.measurementCode().value());
    ngsMeasurementGrid.addColumn(measurement -> String.join(" ",
            groupSampleInfoIntoCodeAndLabel(measurement.measuredSamples())))
        .setHeader("Sample IDs")
        .setTooltipGenerator(measurement -> String.join(" ",
            groupSampleInfoIntoCodeAndLabel(measurement.measuredSamples()))).setFlexGrow(1);
    ngsMeasurementGrid.addColumn(NGSMeasurement::facility)
        .setHeader("Facility")
        .setTooltipGenerator(NGSMeasurement::facility);
    ngsMeasurementGrid.addComponentColumn(
            ngsMeasurement -> renderInstrument().createComponent(
                ngsMeasurement.instrument()))
        .setHeader("Instrument")
        .setTooltipGenerator(
            ngsMeasurement -> ngsMeasurement.instrument().formatted())
        .setAutoWidth(true);
    ngsMeasurementGrid.addColumn(ngsMeasurement -> ngsMeasurement.comment().orElse(""))
        .setHeader("Comment")
        .setTooltipGenerator(ngsMeasurement -> ngsMeasurement.comment().orElse(""));
    ngsMeasurementGrid.setItemDetailsRenderer(new ComponentRenderer<>(ngsMeasurement -> {
      GridDetailsItem measurementItem = new GridDetailsItem();
      measurementItem.addListEntry("Sample Ids",
          groupSampleInfoIntoCodeAndLabel(ngsMeasurement.measuredSamples()));
      measurementItem.addComponentEntry("Organisation",
          renderOrganisation(ngsMeasurement.organisation()));
      measurementItem.addEntry("Read Type", ngsMeasurement.sequencingReadType());
      measurementItem.addEntry("Library Kit", ngsMeasurement.libraryKit().orElse(""));
      measurementItem.addEntry("Flow Cell", ngsMeasurement.flowCell().orElse(""));
      measurementItem.addEntry("Run Protocol", ngsMeasurement.sequencingRunProtocol().orElse(""));
      measurementItem.addEntry("Index I7", ngsMeasurement.indexI7().orElse(""));
      measurementItem.addEntry("Index I5", ngsMeasurement.indexI5().orElse(""));
      measurementItem.addEntry("Registration Date",
          asClientLocalDateTime(ngsMeasurement.registrationDate())
              .format(DateTimeFormatter.ofPattern("yyyy-MM-dd HH:mm")));
      return measurementItem;
    }));
    GridLazyDataView<NGSMeasurement> ngsGridDataView = ngsMeasurementGrid.setItems(query -> {
      List<SortOrder> sortOrders = query.getSortOrders().stream().map(
              it -> new SortOrder(it.getSorted(), it.getDirection().equals(SortDirection.ASCENDING)))
          .collect(Collectors.toList());
      // if no order is provided by the grid order by last modified (least priority)
      sortOrders.add(SortOrder.of("measurementCode").ascending());
      return measurementService.findNGSMeasurements(searchTerm,
              context.experimentId().orElseThrow(),
              query.getOffset(), query.getLimit(), sortOrders, context.projectId().orElseThrow())
          .stream();
    });
    ngsMeasurementGrid.addSelectListener(
        event -> updateSelectedMeasurementsInfo(ngsMeasurementGrid.getSelectedItems().size()));
    measurementsGridDataViews.add(ngsGridDataView);
  }

  private void createProteomicsGrid() {
    proteomicsMeasurementGrid.addClassName("measurement-grid");
    proteomicsMeasurementGrid.addColumn(
            proteomicsMeasurement -> proteomicsMeasurement.measurementCode().value())
        .setHeader("Measurement ID")
        .setTooltipGenerator(
            proteomicsMeasurement -> proteomicsMeasurement.measurementCode().value());
    proteomicsMeasurementGrid.addColumn(measurement -> String.join(" ",
            groupSampleInfoIntoCodeAndLabel(measurement.measuredSamples())))
        .setHeader("Sample IDs")
        .setTooltipGenerator(measurement -> String.join(" ",
            groupSampleInfoIntoCodeAndLabel(measurement.measuredSamples())));
    proteomicsMeasurementGrid.addColumn(ProteomicsMeasurement::facility)
        .setHeader("Facility")
        .setTooltipGenerator(ProteomicsMeasurement::facility);
    proteomicsMeasurementGrid.addComponentColumn(
            proteomicsMeasurement -> renderInstrument().createComponent(
                proteomicsMeasurement.instrument()))
        .setHeader("Instrument")
        .setTooltipGenerator(
            proteomicsMeasurement -> proteomicsMeasurement.instrument().formatted())
        .setAutoWidth(true);
    proteomicsMeasurementGrid.addColumn(
            proteomicsMeasurement -> proteomicsMeasurement.labelingType().orElse(""))
        .setHeader("Label Type")
        .setTooltipGenerator(
            proteomicsMeasurement -> proteomicsMeasurement.labelingType().orElse(""));
    proteomicsMeasurementGrid.addColumn(measurement -> measurement.comment().orElse(""))
        .setHeader("Comment")
        .setTooltipGenerator(measurement -> measurement.comment().orElse(""));
    proteomicsMeasurementGrid.setItemDetailsRenderer(
        new ComponentRenderer<>(proteomicsMeasurement -> {
          GridDetailsItem measurementItem = new GridDetailsItem();
          measurementItem.addListEntry("Sample Ids",
              groupSampleInfoIntoCodeAndLabel(proteomicsMeasurement.measuredSamples()));
          measurementItem.addComponentEntry("Organisation",
              renderOrganisation(proteomicsMeasurement.organisation()));
          measurementItem.addEntry("Digestion Enzyme", proteomicsMeasurement.digestionEnzyme());
          measurementItem.addEntry("Digestion Method", proteomicsMeasurement.digestionMethod());
          measurementItem.addEntry("Injection Volume",
              String.valueOf(proteomicsMeasurement.injectionVolume()));
          measurementItem.addEntry("LCMS Method", proteomicsMeasurement.lcColumn());
          measurementItem.addEntry("Enrichment Method", proteomicsMeasurement.enrichmentMethod());
          measurementItem.addEntry("Fraction Name", proteomicsMeasurement.fraction().orElse(""));
          measurementItem.addEntry("Measurement Label", proteomicsMeasurement.label().orElse(""));
          measurementItem.addEntry("Sample Pool Group",
              proteomicsMeasurement.samplePoolGroup().orElse(""));
          measurementItem.addEntry("Registration Date",
              asClientLocalDateTime(proteomicsMeasurement.registrationDate())
                  .format(DateTimeFormatter.ofPattern("yyyy-MM-dd HH:mm")));
          return measurementItem;
        }));
    GridLazyDataView<ProteomicsMeasurement> proteomicsGridDataView = proteomicsMeasurementGrid.setItems(
        query -> {
          List<SortOrder> sortOrders = query.getSortOrders().stream().map(
                  it -> new SortOrder(it.getSorted(),
                      it.getDirection().equals(SortDirection.ASCENDING)))
              .collect(Collectors.toList());
          // if no order is provided by the grid order by last modified (least priority)
          sortOrders.add(SortOrder.of("measurementCode").ascending());
          return measurementService.findProteomicsMeasurements(searchTerm,
                  context.experimentId().orElseThrow(),
                  query.getOffset(), query.getLimit(), sortOrders, context.projectId().orElseThrow())
              .stream();
        });
    proteomicsMeasurementGrid.addSelectListener(event -> updateSelectedMeasurementsInfo(
        proteomicsMeasurementGrid.getSelectedItems().size()));
    measurementsGridDataViews.add(proteomicsGridDataView);
  }

<<<<<<< HEAD
  //TODO not like this
  private Checkbox createSelectAll(Grid<ProteomicsMeasurement> proteomicsMeasurementGrid) {
    Checkbox selectAll = new Checkbox();
    selectAll.addValueChangeListener(event -> {
      if(event.isFromClient()) {
        if(event.getValue()) {
          var items = proteomicsMeasurementGrid.getLazyDataView().getItems().toList();
          selectedMeasurements.addAll(items);
        } else {
          resetSelectedMeasurements();
        }
      }
    });
    return selectAll;
  }

  private void updateSelectedMeasurements(ComponentValueChangeEvent<Checkbox, Boolean> event, MeasurementMetadata measurement) {
    if(event.isFromClient()) {
      if(event.getValue()) {
        selectedMeasurements.add(measurement);
      } else {
        selectedMeasurements.remove(measurement);
      }
      updateSelectedMeasurementsInfo(true);
    }
  }

  private Checkbox renderSelectionBox(MeasurementMetadata measurement) {
    Checkbox box = new Checkbox();
    box.addValueChangeListener(event -> {
      updateSelectedMeasurements(event, measurement);
    });
    box.setValue(selectedMeasurements.contains(measurement));
    return box;
  }

  private void updateSelectedMeasurementsInfo(boolean isFromClient) {
    listeners.forEach(listener -> listener.onComponentEvent(new MeasurementSelectionChangedEvent(this, isFromClient)));
=======
  private void updateSelectedMeasurementsInfo(int selectedItems) {
    String text = "%s measurements are currently selected.".formatted(
        String.valueOf(selectedItems));
    selectedMeasurementsInfo.setText(text);
>>>>>>> 144be9d7
  }

  private LocalDateTime asClientLocalDateTime(Instant instant) {
    ZonedDateTime zonedDateTime = instant.atZone(ZoneId.of(
        this.clientDetailsProvider.latestDetails()
            .map(ClientDetailsProvider.ClientDetails::timeZoneId).orElse("UTC")));
    return zonedDateTime.toLocalDateTime();
  }

  private Anchor renderOrganisation(Organisation organisation) {
    SvgIcon svgIcon = new SvgIcon(rorIconResource);
    svgIcon.addClassName("organisation-icon");
    Span organisationLabel = new Span(organisation.label());
    String organisationUrl = organisation.IRI();
    Anchor organisationAnchor = new Anchor(organisationUrl, organisationLabel, svgIcon);
    organisationAnchor.setTarget(AnchorTarget.BLANK);
    organisationAnchor.addClassName("organisation-entry");
    return organisationAnchor;
  }

  private ComponentRenderer<Span, OntologyTerm> renderInstrument() {
    return new ComponentRenderer<>(instrument -> {
      Span instrumentLabel = new Span(instrument.getLabel());
      Span instrumentOntologyLink = new Span(instrument.getName().replace("_", ":"));
      instrumentOntologyLink.addClassName("ontology-link");
      Anchor instrumentNameAnchor = new Anchor(instrument.getClassIri(), instrumentOntologyLink);
      instrumentNameAnchor.setTarget(AnchorTarget.BLANK);
      Span organisationSpan = new Span(instrumentLabel, instrumentNameAnchor);
      organisationSpan.addClassName("instrument-column");
      return organisationSpan;
    });
  }

  private Collection<String> groupSampleInfoIntoCodeAndLabel(Collection<SampleId> sampleIds) {
    return sampleInformationService.retrieveSamplesByIds(sampleIds).stream()
        .map(sample -> String.format("%s (%s)", sample.sampleCode().code(), sample.label()))
        .toList();
  }

  public Set<MeasurementMetadata> getSelectedMeasurements() {
    return Stream.concat(ngsMeasurementGrid.getSelectedItems().stream(),
        proteomicsMeasurementGrid.getSelectedItems().stream()).collect(Collectors.toSet());
  }

  public void refreshGrids() {
    resetSelectedMeasurements();
    measurementsGridDataViews.forEach(AbstractDataView::refreshAll);
  }

  private void resetSelectedMeasurements() {
<<<<<<< HEAD
    selectedMeasurements.clear();
    updateSelectedMeasurementsInfo(false);
  }

  public Set<? extends MeasurementMetadata> getAllDisplayedMeasurements() {
    String label = registeredMeasurementsTabSheet.getSelectedTab().getLabel();
    if(label.equals("Proteomics")) {
      return proteomicsMeasurementGrid.getLazyDataView().getItems().collect(Collectors.toSet());
    }
    if(label.equals("Genomics")) {
      return ngsMeasurementGrid.getLazyDataView().getItems().collect(Collectors.toSet());
    }
    log.warn("Could not fetch measurements because tab with label %s unknown.".formatted(label));
    return Collections.emptySet();
  }

  public void addListener(ComponentEventListener<MeasurementSelectionChangedEvent> listener) {
    listeners.add(listener);
  }

  /**
   * <b>Measurement Selection Changed Event</b>
   * <p>
   * Event that indicates that measurements were selected or deselected by the user or a deletion event
   * {@link MeasurementDetailsComponent}
   *
   * @since 1.0.0
   */
  public class MeasurementSelectionChangedEvent extends
      ComponentEvent<MeasurementDetailsComponent> {

    @Serial
    private static final long serialVersionUID = 1213984633337676231L;

    public MeasurementSelectionChangedEvent(MeasurementDetailsComponent source, boolean fromClient) {
      super(source, fromClient);
    }
=======
    proteomicsMeasurementGrid.clearSelectedItems();
    ngsMeasurementGrid.clearSelectedItems();
  }

  public Set<? extends MeasurementMetadata> getAllDisplayedMeasurements() {
    if (registeredMeasurementsTabSheet.getSelectedTab().getLabel().equals("Proteomics")) {
      return proteomicsMeasurementGrid.getLazyDataView().getItems().collect(Collectors.toSet());
    }
    if (registeredMeasurementsTabSheet.getSelectedTab().getLabel().equals("Genomics")) {
      return ngsMeasurementGrid.getLazyDataView().getItems().collect(Collectors.toSet());
    }
    return Collections.emptySet();
>>>>>>> 144be9d7
  }

}<|MERGE_RESOLUTION|>--- conflicted
+++ resolved
@@ -2,14 +2,8 @@
 
 import static life.qbic.logging.service.LoggerFactory.logger;
 
-<<<<<<< HEAD
-import com.vaadin.flow.component.AbstractField.ComponentValueChangeEvent;
 import com.vaadin.flow.component.ComponentEvent;
 import com.vaadin.flow.component.ComponentEventListener;
-import com.vaadin.flow.component.checkbox.Checkbox;
-import com.vaadin.flow.component.grid.Grid;
-=======
->>>>>>> 144be9d7
 import com.vaadin.flow.component.grid.dataview.GridLazyDataView;
 import com.vaadin.flow.component.html.Anchor;
 import com.vaadin.flow.component.html.AnchorTarget;
@@ -77,20 +71,12 @@
   private final transient MeasurementService measurementService;
   private final transient SampleInformationService sampleInformationService;
   private final List<Tab> tabsInTabSheet = new ArrayList<>();
-<<<<<<< HEAD
   private transient Context context;
-=======
-  private final Span selectedMeasurementsInfo;
->>>>>>> 144be9d7
   private final StreamResource rorIconResource = new StreamResource("ROR_logo.svg",
       () -> getClass().getClassLoader().getResourceAsStream("icons/ROR_logo.svg"));
   private final ClientDetailsProvider clientDetailsProvider;
-<<<<<<< HEAD
   private final List<ComponentEventListener<MeasurementSelectionChangedEvent>> listeners = new ArrayList<>();
-=======
   private String searchTerm = "";
-  private transient Context context;
->>>>>>> 144be9d7
 
   public MeasurementDetailsComponent(@Autowired MeasurementService measurementService,
       @Autowired SampleInformationService sampleInformationService,
@@ -205,7 +191,7 @@
           .stream();
     });
     ngsMeasurementGrid.addSelectListener(
-        event -> updateSelectedMeasurementsInfo(ngsMeasurementGrid.getSelectedItems().size()));
+        event -> updateSelectedMeasurementsInfo(event.isFromClient()));
     measurementsGridDataViews.add(ngsGridDataView);
   }
 
@@ -274,56 +260,12 @@
                   query.getOffset(), query.getLimit(), sortOrders, context.projectId().orElseThrow())
               .stream();
         });
-    proteomicsMeasurementGrid.addSelectListener(event -> updateSelectedMeasurementsInfo(
-        proteomicsMeasurementGrid.getSelectedItems().size()));
+    proteomicsMeasurementGrid.addSelectListener(event -> updateSelectedMeasurementsInfo(event.isFromClient()));
     measurementsGridDataViews.add(proteomicsGridDataView);
-  }
-
-<<<<<<< HEAD
-  //TODO not like this
-  private Checkbox createSelectAll(Grid<ProteomicsMeasurement> proteomicsMeasurementGrid) {
-    Checkbox selectAll = new Checkbox();
-    selectAll.addValueChangeListener(event -> {
-      if(event.isFromClient()) {
-        if(event.getValue()) {
-          var items = proteomicsMeasurementGrid.getLazyDataView().getItems().toList();
-          selectedMeasurements.addAll(items);
-        } else {
-          resetSelectedMeasurements();
-        }
-      }
-    });
-    return selectAll;
-  }
-
-  private void updateSelectedMeasurements(ComponentValueChangeEvent<Checkbox, Boolean> event, MeasurementMetadata measurement) {
-    if(event.isFromClient()) {
-      if(event.getValue()) {
-        selectedMeasurements.add(measurement);
-      } else {
-        selectedMeasurements.remove(measurement);
-      }
-      updateSelectedMeasurementsInfo(true);
-    }
-  }
-
-  private Checkbox renderSelectionBox(MeasurementMetadata measurement) {
-    Checkbox box = new Checkbox();
-    box.addValueChangeListener(event -> {
-      updateSelectedMeasurements(event, measurement);
-    });
-    box.setValue(selectedMeasurements.contains(measurement));
-    return box;
   }
 
   private void updateSelectedMeasurementsInfo(boolean isFromClient) {
     listeners.forEach(listener -> listener.onComponentEvent(new MeasurementSelectionChangedEvent(this, isFromClient)));
-=======
-  private void updateSelectedMeasurementsInfo(int selectedItems) {
-    String text = "%s measurements are currently selected.".formatted(
-        String.valueOf(selectedItems));
-    selectedMeasurementsInfo.setText(text);
->>>>>>> 144be9d7
   }
 
   private LocalDateTime asClientLocalDateTime(Instant instant) {
@@ -374,9 +316,10 @@
   }
 
   private void resetSelectedMeasurements() {
-<<<<<<< HEAD
-    selectedMeasurements.clear();
     updateSelectedMeasurementsInfo(false);
+
+    proteomicsMeasurementGrid.clearSelectedItems();
+    ngsMeasurementGrid.clearSelectedItems();
   }
 
   public Set<? extends MeasurementMetadata> getAllDisplayedMeasurements() {
@@ -412,20 +355,6 @@
     public MeasurementSelectionChangedEvent(MeasurementDetailsComponent source, boolean fromClient) {
       super(source, fromClient);
     }
-=======
-    proteomicsMeasurementGrid.clearSelectedItems();
-    ngsMeasurementGrid.clearSelectedItems();
-  }
-
-  public Set<? extends MeasurementMetadata> getAllDisplayedMeasurements() {
-    if (registeredMeasurementsTabSheet.getSelectedTab().getLabel().equals("Proteomics")) {
-      return proteomicsMeasurementGrid.getLazyDataView().getItems().collect(Collectors.toSet());
-    }
-    if (registeredMeasurementsTabSheet.getSelectedTab().getLabel().equals("Genomics")) {
-      return ngsMeasurementGrid.getLazyDataView().getItems().collect(Collectors.toSet());
-    }
-    return Collections.emptySet();
->>>>>>> 144be9d7
   }
 
 }