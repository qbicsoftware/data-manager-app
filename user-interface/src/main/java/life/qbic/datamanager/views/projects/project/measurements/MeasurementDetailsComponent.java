package life.qbic.datamanager.views.projects.project.measurements;

import com.vaadin.flow.component.Component;
import com.vaadin.flow.component.ComponentEvent;
import com.vaadin.flow.component.ComponentEventListener;
import com.vaadin.flow.component.button.Button;
import com.vaadin.flow.component.grid.Grid;
import com.vaadin.flow.component.grid.GridVariant;
import com.vaadin.flow.component.grid.dataview.GridLazyDataView;
import com.vaadin.flow.component.html.Anchor;
import com.vaadin.flow.component.html.AnchorTarget;
import com.vaadin.flow.component.html.Div;
import com.vaadin.flow.component.html.Span;
import com.vaadin.flow.component.icon.SvgIcon;
import com.vaadin.flow.component.tabs.Tab;
import com.vaadin.flow.component.tabs.TabSheet;
import com.vaadin.flow.data.provider.AbstractDataView;
import com.vaadin.flow.data.provider.SortDirection;
import com.vaadin.flow.data.renderer.ComponentRenderer;
import com.vaadin.flow.server.StreamResource;
import com.vaadin.flow.spring.annotation.SpringComponent;
import com.vaadin.flow.spring.annotation.UIScope;
import jakarta.annotation.security.PermitAll;
import java.io.Serial;
import java.io.Serializable;
import java.time.Instant;
import java.time.LocalDateTime;
import java.time.ZoneId;
import java.time.ZonedDateTime;
import java.time.format.DateTimeFormatter;
import java.util.ArrayList;
import java.util.Collection;
import java.util.List;
import java.util.Objects;
import java.util.stream.Collectors;
import life.qbic.application.commons.SortOrder;
import life.qbic.datamanager.ClientDetailsProvider;
import life.qbic.datamanager.views.Context;
import life.qbic.datamanager.views.general.InfoBox;
import life.qbic.datamanager.views.general.PageArea;
import life.qbic.projectmanagement.application.measurement.MeasurementMetadata;
import life.qbic.projectmanagement.application.measurement.MeasurementService;
import life.qbic.projectmanagement.application.sample.SampleInformationService;
import life.qbic.projectmanagement.domain.Organisation;
import life.qbic.projectmanagement.domain.model.OntologyTerm;
import life.qbic.projectmanagement.domain.model.experiment.ExperimentId;
import life.qbic.projectmanagement.domain.model.measurement.NGSMeasurement;
import life.qbic.projectmanagement.domain.model.measurement.ProteomicsMeasurement;
import life.qbic.projectmanagement.domain.model.sample.Sample;
import life.qbic.projectmanagement.domain.model.sample.SampleCode;
import life.qbic.projectmanagement.domain.model.sample.SampleId;
import org.springframework.beans.factory.annotation.Autowired;

/**
 * Enables the user to manage the registered {@link MeasurementMetadata} by providing the ability to
 * register new measurements, search already registered measurements and view measurements dependent
 * on the lab facility (Proteomics, Genomics, Imaging...)
 */
@SpringComponent
@UIScope
@PermitAll
public class MeasurementDetailsComponent extends PageArea implements Serializable {

  @Serial
  private static final long serialVersionUID = 5086686432247130622L;
  private final TabSheet registerMeasurementTabSheet = new TabSheet();
  private final Div noMeasurementDisclaimer = new Div();
  private String searchTerm = "";
  private final Grid<NGSMeasurement> ngsMeasurementGrid = new Grid<>();
  private final Grid<ProteomicsMeasurement> proteomicsMeasurementGrid = new Grid<>();
  private final Collection<GridLazyDataView<?>> measurementsGridDataViews = new ArrayList<>();
  private final transient MeasurementService measurementService;
  private final transient SampleInformationService sampleInformationService;
  private final List<Tab> tabsInTabSheet = new ArrayList<>();
  private transient Context context;
  private final StreamResource rorIconResource = new StreamResource("ROR_logo.svg",
      () -> getClass().getClassLoader().getResourceAsStream("icons/ROR_logo.svg"));

  private final ClientDetailsProvider clientDetailsProvider;

  public MeasurementDetailsComponent(@Autowired MeasurementService measurementService,
      @Autowired SampleInformationService sampleInformationService,
      ClientDetailsProvider clientDetailsProvider) {
    this.measurementService = Objects.requireNonNull(measurementService);
    this.sampleInformationService = Objects.requireNonNull(sampleInformationService);
    this.clientDetailsProvider = clientDetailsProvider;
    initNoMeasurementDisclaimer();
    createProteomicsGrid();
    createNGSMeasurementGrid();
    add(noMeasurementDisclaimer);
    add(registerMeasurementTabSheet);
    registerMeasurementTabSheet.addClassName("measurement-tabsheet");
    addClassName("measurement-details-component");
  }

  /**
   * Provides the {@link ExperimentId} to the {@link GridLazyDataView}s to query the
   * {@link MeasurementMetadata} shown in the grids of this component
   *
   * @param context Context with the projectId and experimentId containing the samples for which
   *                     measurements could be registered
   */
  public void setContext(Context context) {
    resetTabsInTabsheet();
    this.context = context;
    List<GridLazyDataView<?>> dataViewsWithItems = measurementsGridDataViews.stream()
        .filter(gridLazyDataView -> gridLazyDataView.getItems()
            .findAny().isPresent()).toList();
    /*If none of the measurement types have items show default state with noMeasurement Disclaimer*/
    if (dataViewsWithItems.isEmpty()) {
      noMeasurementDisclaimer.setVisible(true);
      registerMeasurementTabSheet.setVisible(false);
      return;
    }
    noMeasurementDisclaimer.setVisible(false);
    dataViewsWithItems.forEach(this::addMeasurementTab);
    registerMeasurementTabSheet.setVisible(true);
  }

  /**
   * Propagates the search Term provided by the user
   * <p>
   * The string based search term is used to filter the {@link MeasurementMetadata} shown in the
   * grid of each individual tab of the Tabsheet within this component
   *
   * @param searchTerm String based searchTerm for which the properties of each measurement should
   *                   be filtered for
   */
  public void setSearchedMeasurementValue(String searchTerm) {
    this.searchTerm = searchTerm;
    measurementsGridDataViews.forEach(AbstractDataView::refreshAll);
  }


  /**
   * Informs the listener that a {@link MeasurementAddClickEvent} has occurred within the disclaimer
   * of this component
   *
   * @param addMeasurementListener listener which will be informed if a
   *                               {@link MeasurementAddClickEvent} has been fired
   */
  public void addRegisterMeasurementClickedListener(
      ComponentEventListener<MeasurementAddClickEvent> addMeasurementListener) {
    addListener(MeasurementAddClickEvent.class, addMeasurementListener);
  }

  /*Vaadin provides no easy way to remove all tabs in a tabSheet*/
  private void resetTabsInTabsheet() {
    if (!tabsInTabSheet.isEmpty()) {
      tabsInTabSheet.forEach(registerMeasurementTabSheet::remove);
      tabsInTabSheet.clear();
    }
  }

  private void addMeasurementTab(GridLazyDataView<?> gridLazyDataView) {
    if (gridLazyDataView.getItem(0) instanceof ProteomicsMeasurement) {
      tabsInTabSheet.add(registerMeasurementTabSheet.add("Proteomics", proteomicsMeasurementGrid));
    }
    if (gridLazyDataView.getItem(0) instanceof NGSMeasurement) {
      tabsInTabSheet.add(registerMeasurementTabSheet.add("Genomics", ngsMeasurementGrid));
    }
  }

  private void createNGSMeasurementGrid() {
    ngsMeasurementGrid.addClassName("measurement-grid");
    ngsMeasurementGrid.addColumn(ngsMeasurement -> ngsMeasurement.measurementCode().value())
        .setHeader("Measurement ID")
        .setAutoWidth(true)
        .setTooltipGenerator(
            ngsMeasurement -> ngsMeasurement.measurementCode().value())
        .setFlexGrow(0);
    ngsMeasurementGrid.addComponentColumn(ngsMeasurement -> renderSampleCodes()
            .createComponent(ngsMeasurement.measuredSamples()))
        .setHeader("Sample IDs")
        .setAutoWidth(true);
    ngsMeasurementGrid.addColumn(NGSMeasurement::facility)
        .setHeader("Facility")
        .setTooltipGenerator(NGSMeasurement::facility)
        .setAutoWidth(true);
    ngsMeasurementGrid.addComponentColumn(
            ngsMeasurement -> renderInstrument().createComponent(
                ngsMeasurement.instrument()))
        .setHeader("Instrument")
        .setTooltipGenerator(
            ngsMeasurement -> ngsMeasurement.instrument().formatted())
        .setAutoWidth(true)
        .setFlexGrow(0);
    ngsMeasurementGrid.addColumn(ngsMeasurement -> ngsMeasurement.comment().orElse(""))
        .setHeader("Comment")
        .setTooltipGenerator(ngsMeasurement -> ngsMeasurement.comment().orElse(""))
        .setAutoWidth(true);
    ngsMeasurementGrid.setItemDetailsRenderer(new ComponentRenderer<>(ngsMeasurement -> {
      MeasurementItem measurementItem = new MeasurementItem();
      measurementItem.addComponentEntry("Organisation",
          renderOrganisation(ngsMeasurement.organisation()));
      measurementItem.addEntry("Read Type", ngsMeasurement.sequencingReadType());
      measurementItem.addEntry("Library Kit", ngsMeasurement.libraryKit().orElse(""));
      measurementItem.addEntry("Flow Cell", ngsMeasurement.flowCell().orElse(""));
      measurementItem.addEntry("Run Protocol", ngsMeasurement.sequencingRunProtocol().orElse(""));
      measurementItem.addEntry("Index I7", ngsMeasurement.indexI7().orElse(""));
      measurementItem.addEntry("Index I5", ngsMeasurement.indexI5().orElse(""));
      measurementItem.addEntry("Registration Date",
          asClientLocalDateTime(ngsMeasurement.registrationDate())
              .format(DateTimeFormatter.ofPattern("yyyy-MM-dd HH:mm")));
      return measurementItem;
    }));
    ngsMeasurementGrid.addThemeVariants(GridVariant.LUMO_WRAP_CELL_CONTENT);
    GridLazyDataView<NGSMeasurement> ngsGridDataView = ngsMeasurementGrid.setItems(query -> {
      List<SortOrder> sortOrders = query.getSortOrders().stream().map(
              it -> new SortOrder(it.getSorted(), it.getDirection().equals(SortDirection.ASCENDING)))
          .collect(Collectors.toList());
      // if no order is provided by the grid order by last modified (least priority)
      sortOrders.add(SortOrder.of("measurementCode").ascending());
      return measurementService.findNGSMeasurements(searchTerm,
              context.experimentId().orElseThrow(),
              query.getOffset(), query.getLimit(), sortOrders, context.projectId().orElseThrow())
          .stream();
    });
    measurementsGridDataViews.add(ngsGridDataView);
  }

  private void createProteomicsGrid() {
    proteomicsMeasurementGrid.addClassName("measurement-grid");
    proteomicsMeasurementGrid.addColumn(
            proteomicsMeasurement -> proteomicsMeasurement.measurementCode().value())
        .setHeader("Measurement ID")
        .setAutoWidth(true)
        .setTooltipGenerator(
            proteomicsMeasurement -> proteomicsMeasurement.measurementCode().value())
        .setFlexGrow(0);
    proteomicsMeasurementGrid.addComponentColumn(proteomicsMeasurement -> renderSampleCodes()
            .createComponent(proteomicsMeasurement.measuredSamples()))
        .setHeader("Sample IDs")
        .setAutoWidth(true);
    proteomicsMeasurementGrid.addColumn(ProteomicsMeasurement::facility)
        .setHeader("Facility")
        .setTooltipGenerator(ProteomicsMeasurement::facility)
        .setAutoWidth(true);
    proteomicsMeasurementGrid.addComponentColumn(
            proteomicsMeasurement -> renderInstrument().createComponent(
                proteomicsMeasurement.instrument()))
        .setHeader("Instrument")
        .setTooltipGenerator(
            proteomicsMeasurement -> proteomicsMeasurement.instrument().formatted())
        .setAutoWidth(true)
        .setFlexGrow(0);
    proteomicsMeasurementGrid.addColumn(
            proteomicsMeasurement -> proteomicsMeasurement.labelingType().orElse(""))
        .setHeader("Measurement Label Type")
        .setTooltipGenerator(
            proteomicsMeasurement -> proteomicsMeasurement.labelingType().orElse(""))
        .setAutoWidth(true)
        .setFlexGrow(1);
    proteomicsMeasurementGrid.addColumn(measurement -> measurement.comment().orElse(""))
        .setHeader("Comment")
        .setTooltipGenerator(measurement -> measurement.comment().orElse(""))
        .setAutoWidth(true);
    proteomicsMeasurementGrid.setItemDetailsRenderer(
        new ComponentRenderer<>(proteomicsMeasurement -> {
          MeasurementItem measurementItem = new MeasurementItem();
          measurementItem.addComponentEntry("Organisation",
              renderOrganisation(proteomicsMeasurement.organisation()));
          measurementItem.addEntry("Digestion Enzyme", proteomicsMeasurement.digestionEnzyme());
          measurementItem.addEntry("Digestion Method", proteomicsMeasurement.digestionMethod());
          measurementItem.addEntry("Injection Volume",
              String.valueOf(proteomicsMeasurement.injectionVolume()));
          measurementItem.addEntry("LCMS Method", proteomicsMeasurement.lcColumn());
          measurementItem.addEntry("Enrichment Method", proteomicsMeasurement.enrichmentMethod());
          measurementItem.addEntry("Fraction Name", proteomicsMeasurement.fraction().orElse(""));
          measurementItem.addEntry("Measurement Label", proteomicsMeasurement.label().orElse(""));
          measurementItem.addEntry("Sample Pool Group",
              proteomicsMeasurement.samplePoolGroup().orElse(""));
          measurementItem.addEntry("Registration Date",
              asClientLocalDateTime(proteomicsMeasurement.registrationDate())
                  .format(DateTimeFormatter.ofPattern("yyyy-MM-dd HH:mm")));
          return measurementItem;
        }));
    GridLazyDataView<ProteomicsMeasurement> proteomicsGridDataView = proteomicsMeasurementGrid.setItems(
        query -> {
          List<SortOrder> sortOrders = query.getSortOrders().stream().map(
                  it -> new SortOrder(it.getSorted(),
                      it.getDirection().equals(SortDirection.ASCENDING)))
              .collect(Collectors.toList());
          // if no order is provided by the grid order by last modified (least priority)
          sortOrders.add(SortOrder.of("measurementCode").ascending());
<<<<<<< HEAD
          return measurementService.findProteomicsMeasurements(searchTerm,
              context.experimentId().orElseThrow(),
              query.getOffset(), query.getLimit(), sortOrders, context.projectId().orElseThrow()).stream();
=======
          return measurementService.findProteomicsMeasurement(searchTerm,
                  context.experimentId().orElseThrow(),
                  query.getOffset(), query.getLimit(), sortOrders, context.projectId().orElseThrow())
              .stream();
>>>>>>> 62d7f6ea
        });
    proteomicsMeasurementGrid.addThemeVariants(GridVariant.LUMO_WRAP_CELL_CONTENT);
    measurementsGridDataViews.add(proteomicsGridDataView);
  }

  private static final class MeasurementItem extends Div {

    public MeasurementItem() {
      addClassName("measurement-item");
    }

    public void addEntry(String propertyLabel, String propertyValue) {
      Span propertyLabelSpan = new Span(propertyLabel + ":");
      Span propertyValueSpan = new Span(propertyValue);
      propertyLabelSpan.addClassName("bold");
      Span entry = new Span();
      entry.addClassName("entry");
      entry.add(propertyLabelSpan, propertyValueSpan);
      add(entry);
    }

    public void addComponentEntry(String propertyLabel, Component propertyValueComponent) {
      Span propertyLabelSpan = new Span(propertyLabel + ":");
      propertyLabelSpan.addClassName("bold");
      Span entry = new Span();
      entry.addClassName("entry");
      entry.add(propertyLabelSpan, propertyValueComponent);
      add(entry);
    }
  }

  private LocalDateTime asClientLocalDateTime(Instant instant) {
    ZonedDateTime zonedDateTime = instant.atZone(ZoneId.of(
        this.clientDetailsProvider.latestDetails()
            .map(ClientDetailsProvider.ClientDetails::timeZoneId).orElse("UTC")));
    return zonedDateTime.toLocalDateTime();
  }

  private Anchor renderOrganisation(Organisation organisation) {
      SvgIcon svgIcon = new SvgIcon(rorIconResource);
      svgIcon.addClassName("organisation-icon");
      Span organisationLabel = new Span(organisation.label());
      String organisationUrl = organisation.IRI();
      Anchor organisationAnchor = new Anchor(organisationUrl, organisationLabel, svgIcon);
      organisationAnchor.setTarget(AnchorTarget.BLANK);
    organisationAnchor.addClassName("organisation-entry");
      return organisationAnchor;
  }

  private ComponentRenderer<Span, OntologyTerm> renderInstrument() {
    return new ComponentRenderer<>(instrument -> {
      Span instrumentLabel = new Span(instrument.getLabel());
      Span instrumentOntologyLink = new Span(instrument.getName().replace("_", ":"));
      instrumentOntologyLink.addClassName("ontology-link");
      Anchor instrumentNameAnchor = new Anchor(instrument.getClassIri(), instrumentOntologyLink);
      instrumentNameAnchor.setTarget(AnchorTarget.BLANK);
      Span organisationSpan = new Span(instrumentLabel, instrumentNameAnchor);
      organisationSpan.addClassName("instrument-column");
      return organisationSpan;
    });
  }

  private ComponentRenderer<Div, Collection<SampleId>> renderSampleCodes() {
    return new ComponentRenderer<>(sampleIds -> {
      Div showSampleCodes = new Div();
      List<SampleCode> sampleCodes = sampleInformationService.retrieveSamplesByIds(sampleIds)
          .stream().map(Sample::sampleCode).toList();
      showSampleCodes.addClassName("sample-code-column");
      sampleCodes.forEach(sampleCode -> showSampleCodes.add(new Span(sampleCode.code())));
      return showSampleCodes;
    });
  }

  private void initNoMeasurementDisclaimer() {
    Span disclaimerTitle = new Span("Manage your measurement metadata");
    disclaimerTitle.addClassName("no-measurement-registered-title");
    noMeasurementDisclaimer.add(disclaimerTitle);
    Div noMeasurementDisclaimerContent = new Div();
    noMeasurementDisclaimerContent.addClassName("no-measurement-registered-content");
    Span noMeasurementText1 = new Span("Start by downloading the required metadata template");
    Span noMeasurementText2 = new Span(
        "Fill the metadata sheet and register your measurement metadata.");
    noMeasurementDisclaimerContent.add(noMeasurementText1);
    noMeasurementDisclaimerContent.add(noMeasurementText2);
    noMeasurementDisclaimer.add(noMeasurementDisclaimerContent);
    InfoBox availableTemplatesInfo = new InfoBox();
    availableTemplatesInfo.setInfoText(
        "You can download the measurement metadata template from the Templates component above");
    availableTemplatesInfo.setClosable(false);
    noMeasurementDisclaimer.add(availableTemplatesInfo);
    Button registerMeasurements = new Button("Register Measurements");
    registerMeasurements.addClassName("primary");
    noMeasurementDisclaimer.add(registerMeasurements);
    registerMeasurements.addClickListener(
        event -> fireEvent(new MeasurementAddClickEvent(this, event.isFromClient())));
    noMeasurementDisclaimer.addClassName("no-measurements-registered-disclaimer");
  }


  /**
   * Measurement Add Click Event
   * <p></p>
   * ComponentEvent which informs the system that {@link MeasurementMetadata} is intended to be
   * added to the system
   */
  public static class MeasurementAddClickEvent extends
      ComponentEvent<MeasurementDetailsComponent> {

    /**
     * Creates a new event using the given source and indicator whether the event originated from
     * the client side or the server side.
     *
     * @param source     the source component
     * @param fromClient <code>true</code> if the event originated from the client
     *                   side, <code>false</code> otherwise
     */
    public MeasurementAddClickEvent(MeasurementDetailsComponent source, boolean fromClient) {
      super(source, fromClient);
    }
  }
}<|MERGE_RESOLUTION|>--- conflicted
+++ resolved
@@ -283,16 +283,9 @@
               .collect(Collectors.toList());
           // if no order is provided by the grid order by last modified (least priority)
           sortOrders.add(SortOrder.of("measurementCode").ascending());
-<<<<<<< HEAD
           return measurementService.findProteomicsMeasurements(searchTerm,
               context.experimentId().orElseThrow(),
               query.getOffset(), query.getLimit(), sortOrders, context.projectId().orElseThrow()).stream();
-=======
-          return measurementService.findProteomicsMeasurement(searchTerm,
-                  context.experimentId().orElseThrow(),
-                  query.getOffset(), query.getLimit(), sortOrders, context.projectId().orElseThrow())
-              .stream();
->>>>>>> 62d7f6ea
         });
     proteomicsMeasurementGrid.addThemeVariants(GridVariant.LUMO_WRAP_CELL_CONTENT);
     measurementsGridDataViews.add(proteomicsGridDataView);
