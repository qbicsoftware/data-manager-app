package life.qbic.datamanager.views.projects.project.measurements;

import com.vaadin.flow.component.ComponentEvent;
import com.vaadin.flow.component.ComponentEventListener;
import com.vaadin.flow.component.button.Button;
import com.vaadin.flow.component.grid.Grid;
import com.vaadin.flow.component.grid.GridVariant;
import com.vaadin.flow.component.grid.dataview.GridLazyDataView;
import com.vaadin.flow.component.html.Anchor;
import com.vaadin.flow.component.html.AnchorTarget;
import com.vaadin.flow.component.html.Div;
import com.vaadin.flow.component.html.Span;
import com.vaadin.flow.component.icon.SvgIcon;
import com.vaadin.flow.component.tabs.Tab;
import com.vaadin.flow.component.tabs.TabSheet;
import com.vaadin.flow.data.provider.AbstractDataView;
import com.vaadin.flow.data.provider.SortDirection;
import com.vaadin.flow.data.renderer.ComponentRenderer;
import com.vaadin.flow.data.renderer.LocalDateTimeRenderer;
import com.vaadin.flow.server.StreamResource;
import com.vaadin.flow.spring.annotation.SpringComponent;
import com.vaadin.flow.spring.annotation.UIScope;
import jakarta.annotation.security.PermitAll;
import java.io.Serial;
import java.io.Serializable;
import java.time.Instant;
import java.time.LocalDateTime;
import java.time.ZoneId;
import java.time.ZonedDateTime;
import java.time.format.DateTimeFormatter;
import java.util.ArrayList;
import java.util.Collection;
import java.util.List;
import java.util.Objects;
import java.util.stream.Collectors;
import life.qbic.datamanager.ClientDetailsProvider;
import life.qbic.datamanager.views.Context;
import life.qbic.datamanager.views.general.InfoBox;
import life.qbic.datamanager.views.general.PageArea;
import life.qbic.projectmanagement.application.SortOrder;
import life.qbic.projectmanagement.application.measurement.MeasurementMetadata;
import life.qbic.projectmanagement.application.measurement.MeasurementService;
import life.qbic.projectmanagement.application.sample.SampleInformationService;
import life.qbic.projectmanagement.domain.Organisation;
import life.qbic.projectmanagement.domain.model.OntologyTerm;
import life.qbic.projectmanagement.domain.model.experiment.ExperimentId;
import life.qbic.projectmanagement.domain.model.measurement.NGSMeasurement;
import life.qbic.projectmanagement.domain.model.measurement.ProteomicsMeasurement;
import life.qbic.projectmanagement.domain.model.sample.Sample;
import life.qbic.projectmanagement.domain.model.sample.SampleCode;
import life.qbic.projectmanagement.domain.model.sample.SampleId;
import org.springframework.beans.factory.annotation.Autowired;

/**
 * Enables the user to manage the registered {@link MeasurementMetadata} by providing the ability to
 * register new measurements, search already registered measurements and view measurements dependent
 * on the lab facility (Proteomics, Genomics, Imaging...)
 */
@SpringComponent
@UIScope
@PermitAll
public class MeasurementDetailsComponent extends PageArea implements Serializable {

  @Serial
  private static final long serialVersionUID = 5086686432247130622L;
  private final TabSheet registerMeasurementTabSheet = new TabSheet();
  private final Div noMeasurementDisclaimer = new Div();
  private String searchTerm = "";
  private final Grid<NGSMeasurement> ngsMeasurementGrid = new Grid<>();
  private final Grid<ProteomicsMeasurement> proteomicsMeasurementGrid = new Grid<>();
  private final Collection<GridLazyDataView<?>> measurementsGridDataViews = new ArrayList<>();
  private final transient MeasurementService measurementService;
  private final transient SampleInformationService sampleInformationService;
  private final List<Tab> tabsInTabSheet = new ArrayList<>();
  private transient Context context;
  private final StreamResource rorIconResource = new StreamResource("ROR_logo.svg",
      () -> getClass().getClassLoader().getResourceAsStream("icons/ROR_logo.svg"));

  private final ClientDetailsProvider clientDetailsProvider;

  public MeasurementDetailsComponent(@Autowired MeasurementService measurementService, @Autowired SampleInformationService sampleInformationService, ClientDetailsProvider clientDetailsProvider) {
    this.measurementService = Objects.requireNonNull(measurementService);
    this.sampleInformationService = Objects.requireNonNull(sampleInformationService);
    this.clientDetailsProvider = clientDetailsProvider;
    initNoMeasurementDisclaimer();
    createProteomicsGrid();
    createNGSMeasurementGrid();
    add(noMeasurementDisclaimer);
    add(registerMeasurementTabSheet);
    registerMeasurementTabSheet.addClassName("measurement-tabsheet");
    addClassName("measurement-details-component");
  }

  /**
   * Provides the {@link ExperimentId} to the {@link GridLazyDataView}s to query the
   * {@link MeasurementMetadata} shown in the grids of this component
   *
   * @param context Context with the projectId and experimentId containing the samples for which
   *                     measurements could be registered
   */
  public void setContext(Context context) {
    resetTabsInTabsheet();
    this.context = context;
    List<GridLazyDataView<?>> dataViewsWithItems = measurementsGridDataViews.stream()
        .filter(gridLazyDataView -> gridLazyDataView.getItems()
            .findAny().isPresent()).toList();
    /*If none of the measurement types have items show default state with noMeasurement Disclaimer*/
    if (dataViewsWithItems.isEmpty()) {
      noMeasurementDisclaimer.setVisible(true);
      registerMeasurementTabSheet.setVisible(false);
      return;
    }
    noMeasurementDisclaimer.setVisible(false);
    dataViewsWithItems.forEach(this::addMeasurementTab);
    registerMeasurementTabSheet.setVisible(true);
  }

  /**
   * Propagates the search Term provided by the user
   * <p>
   * The string based search term is used to filter the {@link MeasurementMetadata} shown in the
   * grid of each individual tab of the Tabsheet within this component
   *
   * @param searchTerm String based searchTerm for which the properties of each measurement should
   *                   be filtered for
   */
  public void setSearchedMeasurementValue(String searchTerm) {
    this.searchTerm = searchTerm;
    measurementsGridDataViews.forEach(AbstractDataView::refreshAll);
  }


  /**
   * Informs the listener that a {@link MeasurementAddClickEvent} has occurred within the disclaimer
   * of this component
   *
   * @param addMeasurementListener listener which will be informed if a
   *                               {@link MeasurementAddClickEvent} has been fired
   */
  public void addRegisterMeasurementClickedListener(
      ComponentEventListener<MeasurementAddClickEvent> addMeasurementListener) {
    addListener(MeasurementAddClickEvent.class, addMeasurementListener);
  }

  /*Vaadin provides no easy way to remove all tabs in a tabSheet*/
  private void resetTabsInTabsheet() {
    if (!tabsInTabSheet.isEmpty()) {
      tabsInTabSheet.forEach(registerMeasurementTabSheet::remove);
      tabsInTabSheet.clear();
    }
  }

  private void addMeasurementTab(GridLazyDataView<?> gridLazyDataView) {
    if (gridLazyDataView.getItem(0) instanceof ProteomicsMeasurement) {
      tabsInTabSheet.add(registerMeasurementTabSheet.add("Proteomics", proteomicsMeasurementGrid));
    }
    if (gridLazyDataView.getItem(0) instanceof NGSMeasurement) {
      tabsInTabSheet.add(registerMeasurementTabSheet.add("Genomics", ngsMeasurementGrid));
    }
  }

  private void createNGSMeasurementGrid() {
    ngsMeasurementGrid.addClassName("measurement-grid");
    ngsMeasurementGrid.addColumn(ngsMeasurement -> ngsMeasurement.measurementCode().value())
        .setHeader("Measurement Code")
        .setAutoWidth(true)
        .setTooltipGenerator(
            ngsMeasurement -> ngsMeasurement.measurementCode().value())
        .setFlexGrow(0);
    ngsMeasurementGrid.addComponentColumn(ngsMeasurement -> renderSampleCodes()
            .createComponent(ngsMeasurement.measuredSamples()))
        .setHeader("Sample Codes")
        .setAutoWidth(true);
    ngsMeasurementGrid.addComponentColumn(ngsMeasurement -> renderOrganisation()
            .createComponent(ngsMeasurement.organisation()))
        .setHeader("Organisation")
        .setTooltipGenerator(ngsMeasurement -> ngsMeasurement.organisation().label())
        .setAutoWidth(true)
        .setFlexGrow(0);
    ngsMeasurementGrid.addColumn(NGSMeasurement::facility)
        .setHeader("Facility")
        .setTooltipGenerator(NGSMeasurement::facility)
        .setAutoWidth(true);
    ngsMeasurementGrid.addComponentColumn(
            ngsMeasurement -> renderInstrument().createComponent(
                ngsMeasurement.instrument()))
        .setHeader("Instrument")
        .setTooltipGenerator(
            ngsMeasurement -> ngsMeasurement.instrument().formatted())
        .setAutoWidth(true)
        .setFlexGrow(0);
    ngsMeasurementGrid.addColumn(
            NGSMeasurement::sequencingReadType)
        .setHeader("Read Type")
        .setTooltipGenerator(NGSMeasurement::sequencingReadType)
        .setAutoWidth(true);
    ngsMeasurementGrid.addColumn(
            ngsMeasurement -> ngsMeasurement.libraryKit().orElse(""))
        .setHeader("Library Kit")
        .setTooltipGenerator(ngsMeasurement -> ngsMeasurement.libraryKit().orElse(""))
        .setAutoWidth(true);
    ngsMeasurementGrid.addColumn(
            ngsMeasurement -> ngsMeasurement.flowCell().orElse(""))
        .setHeader("Flow Cell")
        .setTooltipGenerator(ngsMeasurement -> ngsMeasurement.flowCell().orElse(""))
        .setAutoWidth(true);
    ngsMeasurementGrid.addColumn(
            ngsMeasurement -> ngsMeasurement.sequencingRunProtocol().orElse(""))
        .setHeader("Run Protocol")
        .setTooltipGenerator(ngsMeasurement -> ngsMeasurement.sequencingRunProtocol().orElse(""))
        .setAutoWidth(true);
    ngsMeasurementGrid.addColumn(ngsMeasurement -> ngsMeasurement.indexI7().orElse(""))
        .setHeader("Index I7")
        .setTooltipGenerator(ngsMeasurement -> ngsMeasurement.indexI7().orElse(""))
        .setAutoWidth(true);
    ngsMeasurementGrid.addColumn(
            ngsMeasurement -> ngsMeasurement.indexI5().orElse(""))
        .setHeader("Index I5")
        .setTooltipGenerator(ngsMeasurement -> ngsMeasurement.indexI5().orElse(""))
        .setAutoWidth(true);
    ngsMeasurementGrid.addColumn(new LocalDateTimeRenderer<>(
            ngsMeasurement -> asClientLocalDateTime(ngsMeasurement.registrationDate()),
            "yyyy-MM-dd"))
        .setKey("registrationDate")
        .setHeader("Registration Date")
        .setTooltipGenerator(ngsMeasurement -> {
          LocalDateTime dateTime = asClientLocalDateTime(ngsMeasurement.registrationDate());
          return dateTime.format(DateTimeFormatter.ofPattern("yyyy-MM-dd 'at' hh:mm a"));
        })
        .setAutoWidth(true);
    ngsMeasurementGrid.addColumn(ngsMeasurement -> ngsMeasurement.comment().orElse(""))
        .setHeader("Comment")
        .setTooltipGenerator(ngsMeasurement -> ngsMeasurement.comment().orElse(""))
        .setAutoWidth(true);
    ngsMeasurementGrid.addThemeVariants(GridVariant.LUMO_WRAP_CELL_CONTENT);
    GridLazyDataView<NGSMeasurement> ngsGridDataView = ngsMeasurementGrid.setItems(query -> {
      List<SortOrder> sortOrders = query.getSortOrders().stream().map(
              it -> new SortOrder(it.getSorted(), it.getDirection().equals(SortDirection.ASCENDING)))
          .collect(Collectors.toList());
      // if no order is provided by the grid order by last modified (least priority)
      sortOrders.add(SortOrder.of("measurementCode").ascending());
      return measurementService.findNGSMeasurements(searchTerm,
          context.experimentId().orElseThrow(),
          query.getOffset(), query.getLimit(), sortOrders, context.projectId().orElseThrow()).stream();
    });
    measurementsGridDataViews.add(ngsGridDataView);
  }

  private void createProteomicsGrid() {
    proteomicsMeasurementGrid.addClassName("measurement-grid");
    proteomicsMeasurementGrid.addColumn(
            proteomicsMeasurement -> proteomicsMeasurement.measurementCode().value())
        .setHeader("Measurement Code")
        .setAutoWidth(true)
        .setTooltipGenerator(
            proteomicsMeasurement -> proteomicsMeasurement.measurementCode().value())
        .setFlexGrow(0);
<<<<<<< HEAD
    proteomicsMeasurementGrid.addColumn(
            proteomicsMeasurement -> proteomicsMeasurement.label().orElse(""))
        .setHeader("Measurement Label")
        .setTooltipGenerator(proteomicsMeasurement -> proteomicsMeasurement.label().orElse(""))
        .setAutoWidth(true)
        .setFlexGrow(1);
    proteomicsMeasurementGrid.addColumn(
            proteomicsMeasurement -> proteomicsMeasurement.labelingType().orElse(""))
        .setHeader("Measurement Label Type")
        .setTooltipGenerator(
            proteomicsMeasurement -> proteomicsMeasurement.labelingType().orElse(""))
        .setAutoWidth(true)
        .setFlexGrow(1);
=======
    //Todo Should the sampleCodes be retrieved via a service or from column?
>>>>>>> 348485de
    proteomicsMeasurementGrid.addComponentColumn(proteomicsMeasurement -> renderSampleCodes()
            .createComponent(proteomicsMeasurement.measuredSamples()))
        .setHeader("Sample Codes")
        .setAutoWidth(true);
    proteomicsMeasurementGrid.addComponentColumn(proteomicsMeasurement -> renderOrganisation()
            .createComponent(proteomicsMeasurement.organisation()))
        .setHeader("Organisation")
        .setTooltipGenerator(proteomicsMeasurement -> proteomicsMeasurement.organisation().label())
        .setAutoWidth(true)
        .setFlexGrow(0);
    proteomicsMeasurementGrid.addColumn(ProteomicsMeasurement::facility)
        .setHeader("Facility")
        .setTooltipGenerator(ProteomicsMeasurement::facility)
        .setAutoWidth(true);
    proteomicsMeasurementGrid.addColumn(ProteomicsMeasurement::lcColumn)
        .setHeader("LC Column")
        .setTooltipGenerator(ProteomicsMeasurement::lcColumn)
        .setAutoWidth(true);
    proteomicsMeasurementGrid.addComponentColumn(
            proteomicsMeasurement -> renderInstrument().createComponent(
                proteomicsMeasurement.instrument()))
        .setHeader("Instrument")
        .setTooltipGenerator(
            proteomicsMeasurement -> proteomicsMeasurement.instrument().formatted())
        .setAutoWidth(true)
        .setFlexGrow(0);
    proteomicsMeasurementGrid.addColumn(
            proteomicsMeasurement -> proteomicsMeasurement.labelingType().orElse(""))
        .setHeader("Measurement Label Type")
        .setTooltipGenerator(
            proteomicsMeasurement -> proteomicsMeasurement.labelingType().orElse(""))
        .setAutoWidth(true)
        .setFlexGrow(1);
    proteomicsMeasurementGrid.addColumn(
            proteomicsMeasurement -> proteomicsMeasurement.label().orElse(""))
        .setHeader("Measurement Label")
        .setTooltipGenerator(proteomicsMeasurement -> proteomicsMeasurement.label().orElse(""))
        .setAutoWidth(true)
        .setFlexGrow(1);
    proteomicsMeasurementGrid.addColumn(
            proteomicsMeasurement -> proteomicsMeasurement.fraction().orElse(""))
        .setHeader("Fraction Name")
        .setTooltipGenerator(proteomicsMeasurement -> proteomicsMeasurement.fraction().orElse(""))
        .setAutoWidth(true);
    proteomicsMeasurementGrid.addColumn(ProteomicsMeasurement::digestionMethod)
        .setHeader("Digestion Method")
        .setTooltipGenerator(ProteomicsMeasurement::digestionMethod)
        .setAutoWidth(true);
    proteomicsMeasurementGrid.addColumn(ProteomicsMeasurement::digestionEnzyme)
        .setHeader("Digestion Enzyme")
        .setTooltipGenerator(ProteomicsMeasurement::digestionEnzyme)
        .setAutoWidth(true);
    proteomicsMeasurementGrid.addColumn(ProteomicsMeasurement::enrichmentMethod)
        .setHeader("Enrichment Method")
        .setTooltipGenerator(ProteomicsMeasurement::enrichmentMethod)
        .setAutoWidth(true);
    proteomicsMeasurementGrid.addColumn(ProteomicsMeasurement::injectionVolume)
        .setHeader("Injection Volume")
        .setTooltipGenerator(
            proteomicsMeasurement -> String.valueOf(proteomicsMeasurement.injectionVolume()))
        .setAutoWidth(true);
    proteomicsMeasurementGrid.addColumn(ProteomicsMeasurement::lcmsMethod)
        .setHeader("LCMS Method")
        .setTooltipGenerator(ProteomicsMeasurement::lcmsMethod)
        .setAutoWidth(true);
    proteomicsMeasurementGrid.addColumn(
            proteomicsMeasurement -> proteomicsMeasurement.samplePoolGroup().orElse(""))
        .setHeader("Sample Pool Group")
        .setTooltipGenerator(
            proteomicsMeasurement -> proteomicsMeasurement.samplePoolGroup().orElse(""))
        .setAutoWidth(true);
    proteomicsMeasurementGrid.addColumn(new LocalDateTimeRenderer<>(
                    proteomicsMeasurement -> asClientLocalDateTime(proteomicsMeasurement.registrationDate()),
                    "yyyy-MM-dd"))
            .setKey("registrationDate")
            .setHeader("Registration Date")
            .setTooltipGenerator(proteomicsMeasurement -> {
              LocalDateTime dateTime = asClientLocalDateTime(proteomicsMeasurement.registrationDate());
              return dateTime.format(DateTimeFormatter.ofPattern("yyyy-MM-dd 'at' hh:mm a"));
            })
            .setAutoWidth(true);
    proteomicsMeasurementGrid.addColumn(measurement -> measurement.comment().orElse(""))
        .setHeader("Comment")
        .setTooltipGenerator(measurement -> measurement.comment().orElse(""))
        .setAutoWidth(true);
    GridLazyDataView<ProteomicsMeasurement> proteomicsGridDataView = proteomicsMeasurementGrid.setItems(
        query -> {
          List<SortOrder> sortOrders = query.getSortOrders().stream().map(
                  it -> new SortOrder(it.getSorted(),
                      it.getDirection().equals(SortDirection.ASCENDING)))
              .collect(Collectors.toList());
          // if no order is provided by the grid order by last modified (least priority)
          sortOrders.add(SortOrder.of("measurementCode").ascending());
          return measurementService.findProteomicsMeasurement(searchTerm,
              context.experimentId().orElseThrow(),
              query.getOffset(), query.getLimit(), sortOrders, context.projectId().orElseThrow()).stream();
        });
    measurementsGridDataViews.add(proteomicsGridDataView);
  }

  private LocalDateTime asClientLocalDateTime(Instant instant) {
    ZonedDateTime zonedDateTime = instant.atZone(ZoneId.of(
            this.clientDetailsProvider.latestDetails().map(ClientDetailsProvider.ClientDetails::timeZoneId).orElse("UTC")));
    return zonedDateTime.toLocalDateTime();
  }

  private ComponentRenderer<Anchor, Organisation> renderOrganisation() {
    return new ComponentRenderer<>(organisation-> {
      SvgIcon svgIcon = new SvgIcon(rorIconResource);
      svgIcon.addClassName("organisation-icon");
      Span organisationLabel = new Span(organisation.label());
      String organisationUrl = organisation.IRI();
      Anchor organisationAnchor = new Anchor(organisationUrl, organisationLabel, svgIcon);
      organisationAnchor.setTarget(AnchorTarget.BLANK);
      organisationAnchor.addClassName("organisation-column-entry");
      return organisationAnchor;
    });
  }

  private ComponentRenderer<Span, OntologyTerm> renderInstrument() {
    return new ComponentRenderer<>(instrument -> {
      Span instrumentLabel = new Span(instrument.getLabel());
      Span instrumentOntologyLink = new Span(instrument.getName().replace("_", ":"));
      instrumentOntologyLink.addClassName("ontology-link");
      Anchor instrumentNameAnchor = new Anchor(instrument.getClassIri(), instrumentOntologyLink);
      instrumentNameAnchor.setTarget(AnchorTarget.BLANK);
      Span organisationSpan = new Span(instrumentLabel, instrumentNameAnchor);
      organisationSpan.addClassName("instrument-column");
      return organisationSpan;
    });
  }

  private ComponentRenderer<Div, Collection<SampleId>> renderSampleCodes() {
    return new ComponentRenderer<>(sampleIds-> {
      Div showSampleCodes = new Div();
        List<SampleCode> sampleCodes = sampleInformationService.retrieveSamplesByIds(sampleIds).stream().map(Sample::sampleCode).toList();
        showSampleCodes.addClassName("sample-code-column");
        sampleCodes.forEach(sampleCode -> showSampleCodes.add(new Span(sampleCode.code())));
        return showSampleCodes;
    });
  }

  private void initNoMeasurementDisclaimer() {
    Span disclaimerTitle = new Span("Manage your measurement metadata");
    disclaimerTitle.addClassName("no-measurement-registered-title");
    noMeasurementDisclaimer.add(disclaimerTitle);
    Div noMeasurementDisclaimerContent = new Div();
    noMeasurementDisclaimerContent.addClassName("no-measurement-registered-content");
    Span noMeasurementText1 = new Span("Start by downloading the required metadata template");
    Span noMeasurementText2 = new Span(
        "Fill the metadata sheet and register your measurement metadata.");
    noMeasurementDisclaimerContent.add(noMeasurementText1);
    noMeasurementDisclaimerContent.add(noMeasurementText2);
    noMeasurementDisclaimer.add(noMeasurementDisclaimerContent);
    InfoBox availableTemplatesInfo = new InfoBox();
    availableTemplatesInfo.setInfoText(
        "You can download the measurement metadata template from the Templates component above");
    availableTemplatesInfo.setClosable(false);
    noMeasurementDisclaimer.add(availableTemplatesInfo);
    Button registerMeasurements = new Button("Register Measurements");
    registerMeasurements.addClassName("primary");
    noMeasurementDisclaimer.add(registerMeasurements);
    registerMeasurements.addClickListener(
        event -> fireEvent(new MeasurementAddClickEvent(this, event.isFromClient())));
    noMeasurementDisclaimer.addClassName("no-measurements-registered-disclaimer");
  }


  /**
   * Measurement Add Click Event
   * <p></p>
   * ComponentEvent which informs the system that {@link MeasurementMetadata} is intended to be
   * added to the system
   */
  public static class MeasurementAddClickEvent extends
      ComponentEvent<MeasurementDetailsComponent> {

    /**
     * Creates a new event using the given source and indicator whether the event originated from
     * the client side or the server side.
     *
     * @param source     the source component
     * @param fromClient <code>true</code> if the event originated from the client
     *                   side, <code>false</code> otherwise
     */
    public MeasurementAddClickEvent(MeasurementDetailsComponent source, boolean fromClient) {
      super(source, fromClient);
    }
  }
}<|MERGE_RESOLUTION|>--- conflicted
+++ resolved
@@ -255,23 +255,6 @@
         .setTooltipGenerator(
             proteomicsMeasurement -> proteomicsMeasurement.measurementCode().value())
         .setFlexGrow(0);
-<<<<<<< HEAD
-    proteomicsMeasurementGrid.addColumn(
-            proteomicsMeasurement -> proteomicsMeasurement.label().orElse(""))
-        .setHeader("Measurement Label")
-        .setTooltipGenerator(proteomicsMeasurement -> proteomicsMeasurement.label().orElse(""))
-        .setAutoWidth(true)
-        .setFlexGrow(1);
-    proteomicsMeasurementGrid.addColumn(
-            proteomicsMeasurement -> proteomicsMeasurement.labelingType().orElse(""))
-        .setHeader("Measurement Label Type")
-        .setTooltipGenerator(
-            proteomicsMeasurement -> proteomicsMeasurement.labelingType().orElse(""))
-        .setAutoWidth(true)
-        .setFlexGrow(1);
-=======
-    //Todo Should the sampleCodes be retrieved via a service or from column?
->>>>>>> 348485de
     proteomicsMeasurementGrid.addComponentColumn(proteomicsMeasurement -> renderSampleCodes()
             .createComponent(proteomicsMeasurement.measuredSamples()))
         .setHeader("Sample Codes")
