--- conflicted
+++ resolved
@@ -162,15 +162,14 @@
   private void createNGSMeasurementGrid() {
     ngsMeasurementGrid.addClassName("measurement-grid");
     ngsMeasurementGrid.addColumn(ngsMeasurement -> ngsMeasurement.measurementCode().value())
-<<<<<<< HEAD
-        .setHeader("Measurement Code")
+        .setHeader("Measurement ID")
         .setAutoWidth(true)
         .setTooltipGenerator(
             ngsMeasurement -> ngsMeasurement.measurementCode().value())
         .setFlexGrow(0);
     ngsMeasurementGrid.addComponentColumn(ngsMeasurement -> renderSampleCodes()
             .createComponent(ngsMeasurement.measuredSamples()))
-        .setHeader("Sample Codes")
+        .setHeader("Sample IDs")
         .setAutoWidth(true);
     ngsMeasurementGrid.addComponentColumn(ngsMeasurement -> renderOrganisation()
             .createComponent(ngsMeasurement.organisation()))
@@ -233,18 +232,6 @@
         .setHeader("Comment")
         .setTooltipGenerator(ngsMeasurement -> ngsMeasurement.comment().orElse(""))
         .setAutoWidth(true);
-=======
-        .setHeader("Measurement ID");
-    ngsMeasurementGrid.addComponentColumn(
-            ngsMeasurement -> renderSampleCodes().createComponent(ngsMeasurement.measuredSamples()))
-        .setHeader("Sample IDs");
-    ngsMeasurementGrid.addColumn(ngsMeasurement -> ngsMeasurement.instrument().getLabel())
-        .setHeader("Instrument");
-    ngsMeasurementGrid.addColumn(ngsMeasurement -> ngsMeasurement.instrument().getDescription())
-        .setHeader("Description");
-    ngsMeasurementGrid.addColumn(ngsMeasurement -> ngsMeasurement.instrument().getName())
-        .setHeader("Name");
->>>>>>> 29e77e73
     ngsMeasurementGrid.addThemeVariants(GridVariant.LUMO_WRAP_CELL_CONTENT);
     GridLazyDataView<NGSMeasurement> ngsGridDataView = ngsMeasurementGrid.setItems(query -> {
       List<SortOrder> sortOrders = query.getSortOrders().stream().map(
