{
  "properties": [
    {
      "name": "org.jobrunr.database.datasource.url",
      "type": "java.lang.String",
      "description": "The datasource url jobRunr uses."
    },
    {
      "name": "org.jobrunr.database.datasource.driver-class-name",
      "type": "java.lang.String",
      "description": "The datasource driver class for jobRunrs datasource."
    },
    {
      "name": "org.jobrunr.database.datasource.username",
      "type": "java.lang.String",
      "description": "The username jobRunr uses for the datasource."
    },
    {
      "name": "org.jobrunr.database.datasource.password",
      "type": "java.lang.String",
      "description": "The password jobRunr uses for the datasource."
    },
    {
      "name": "qbic.identity.datasource.url",
      "type": "java.lang.String",
      "description": "The datasource url qbic's identity domain uses."
    },
    {
      "name": "qbic.identity.datasource.driver-class-name",
      "type": "java.lang.String",
      "description": "The datasource driver class for qbic's identity domains datasource."
    },
    {
      "name": "qbic.identity.datasource.username",
      "type": "java.lang.String",
      "description": "The username qbic's identity domain uses for the datasource."
    },
    {
      "name": "qbic.identity.datasource.password",
      "type": "java.lang.String",
      "description": "The password qbic's identity domain uses for the datasource."
    },
    {
      "name": "qbic.finance.datasource.url",
      "type": "java.lang.String",
      "description": "The datasource url qbic's finance domain uses."
    },
    {
      "name": "qbic.finance.datasource.driver-class-name",
      "type": "java.lang.String",
      "description": "The datasource driver class for qbic's finance domains datasource."
    },
    {
      "name": "qbic.finance.datasource.username",
      "type": "java.lang.String",
      "description": "The username qbic's finance domain uses for the datasource."
    },
    {
      "name": "qbic.finance.datasource.password",
      "type": "java.lang.String",
      "description": "The password qbic's finance domain uses for the datasource."
    },
    {
      "name": "qbic.project-management.datasource.url",
      "type": "java.lang.String",
      "description": "The datasource url qbic's project-management domain uses."
    },
    {
      "name": "qbic.project-management.datasource.driver-class-name",
      "type": "java.lang.String",
      "description": "The datasource driver class for qbic's project-management domains datasource."
    },
    {
      "name": "qbic.project-management.datasource.username",
      "type": "java.lang.String",
      "description": "The username qbic's project-management domain uses for the datasource."
    },
    {
      "name": "qbic.project-management.datasource.password",
      "type": "java.lang.String",
      "description": "The password qbic's project-management domain uses for the datasource."
    },
    {
      "name": "qbic.access-token.salt",
      "type": "java.lang.String",
      "description": "The salt used to encrypt personal access tokens. A hex representation of the bytes."
    },
    {
      "name": "qbic.access-token.iteration-count",
      "type": "java.lang.String",
      "description": "The number of iterations used in personal access token encryption."
    },
    {
      "name": "server.download.api.measurement.url",
      "type": "java.lang.String",
      "description": "URL of the server from which to download the raw data from."
    },
    {
      "name": "openbis.datasource.as.url",
      "type": "java.lang.String",
      "description": "URL of the openbis application server containing the measurement information."
    },
    {
      "name": "openbis.datasource.dss.url",
      "type": "java.lang.String",
<<<<<<< HEAD
      "description": "URL of the openbis datastore server containing the measurement information"
    },
    {
      "name": "routing.registration.oidc.orcid.endpoint",
      "type": "java.lang.String",
      "description": "The routing target for openid connect registration"
=======
      "description": "URL of the openbis datastore server containing the measurement information."
    },
    {
      "name": "qbic.communication.data-manager.source-code.url",
      "type": "java.lang.String",
      "description": "URL of the repository hosting the source code for the data manager application."
    },
    {
      "name": "qbic.communication.documentation.url",
      "type": "java.lang.String",
      "description": "URL of the github pages instance hosting the user documentation for the data manager application."
    },
    {
      "name": "qbic.communication.contact.email",
      "type": "java.lang.String",
      "description": "Contact email address to get in touch with qbic about the data manager application."
    },
    {
      "name": "qbic.communication.contact.subject",
      "type": "java.lang.String",
      "description": "Subject String for the contact email address."
    },
    {
      "name": "qbic.communication.api.url",
      "type": "java.lang.String",
      "description": "URL of the repository hosting the information on how to interact with the data manager API."
>>>>>>> 75387a98
    }
  ]
}<|MERGE_RESOLUTION|>--- conflicted
+++ resolved
@@ -103,15 +103,12 @@
     {
       "name": "openbis.datasource.dss.url",
       "type": "java.lang.String",
-<<<<<<< HEAD
       "description": "URL of the openbis datastore server containing the measurement information"
     },
     {
       "name": "routing.registration.oidc.orcid.endpoint",
       "type": "java.lang.String",
       "description": "The routing target for openid connect registration"
-=======
-      "description": "URL of the openbis datastore server containing the measurement information."
     },
     {
       "name": "qbic.communication.data-manager.source-code.url",
@@ -137,7 +134,6 @@
       "name": "qbic.communication.api.url",
       "type": "java.lang.String",
       "description": "URL of the repository hosting the information on how to interact with the data manager API."
->>>>>>> 75387a98
     }
   ]
 }