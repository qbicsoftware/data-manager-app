--- conflicted
+++ resolved
@@ -18,16 +18,11 @@
 }
 
 .project-links-component {
-<<<<<<< HEAD
   grid-column: 4 / span 2;
   grid-row: 1 / span 3;
-=======
-  grid-column: 3 / span 1;
-  grid-row: 2 / span 1;
 }
 
 .experimental-design-component {
   grid-row: 1 / span 2 ;
   grid-column: 1 / span 2;
->>>>>>> dabdc1c6
 }