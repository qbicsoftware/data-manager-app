--- conflicted
+++ resolved
@@ -52,13 +52,9 @@
 
 /*Hides the icon from the listbox*/
 vaadin-list-box.transparent-icons vaadin-item::part(checkmark)::before {
-<<<<<<< HEAD
-  color: transparent;
+  display: none;
 }
 
 vaadin-menu-bar-item.transparent-icon::part(checkmark)::before {
   color: transparent;
-=======
-  display: none;
->>>>>>> 4b0b8168
 }