--- conflicted
+++ resolved
@@ -4,11 +4,8 @@
 @import "page-area.css";
 @import "card.css";
 @import "dialog.css";
-<<<<<<< HEAD
 @import "main.css";
-=======
 @import "project-collection.css";
->>>>>>> fd1bc500
 
 .card-deck {
   display: flex;
