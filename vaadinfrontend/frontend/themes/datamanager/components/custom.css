--- conflicted
+++ resolved
@@ -3,11 +3,8 @@
 /*Make sure to import the css classes for each custom component to avoid cluttering the master-style-sheet */
 @import "page-area.css";
 @import "card.css";
-<<<<<<< HEAD
+@import "dialog.css";
 @import "tag-collection.css";
-=======
-@import "dialog.css";
->>>>>>> 9142a4d5
 
 .card-deck {
   display: flex;
