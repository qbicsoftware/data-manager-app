/* This file defines the styling and layout for all custom components. The components are sorted alphabetically */

/*Make sure to import the css classes for each custom component to avoid cluttering the master-style-sheet */
@import "button.css";
@import "card.css";
@import "dialog.css";
@import "div.css";
@import "main.css";
<<<<<<< HEAD
@import "project-collection.css";
@import "tag-collection.css";

.card-deck {
  display: flex;
  align-content: space-evenly;
  flex-flow: row wrap;
}

.navigation-button {
  display: flex;
  flex-direction: column;
  gap: var(--lumo-space-m);
  align-items: center;
  flex: 1 1;
}

.navigation-button .button {
  box-shadow: var(--lumo-box-shadow-xs);
}

.navigation-button .label {
  font-size: var(--lumo-font-size-s)
}

.error-text {
  color: var(--lumo-error-text-color);
}

vaadin-multi-select-combo-box::part(toggle-button)::before {
  color: var(--lumo-primary-color);
}

vaadin-number-field::part(decrease-button), vaadin-number-field::part(increase-button) {
  color: var(--lumo-primary-color);
}

.experimental-groups-exist-dialog .content {
  display: flex;
  flex-direction: column;
  width: 36.75rem;
  height: 6.5rem;
  justify-content: center;
  align-items: flex-start;
  flex-shrink: 0;
}
=======
@import "page-area.css";
@import "span.css";
@import "vaadin-custom.css";
>>>>>>> b075b49b
<|MERGE_RESOLUTION|>--- conflicted
+++ resolved
@@ -6,7 +6,9 @@
 @import "dialog.css";
 @import "div.css";
 @import "main.css";
-<<<<<<< HEAD
+@import "page-area.css";
+@import "span.css";
+@import "vaadin-custom.css";
 @import "project-collection.css";
 @import "tag-collection.css";
 
@@ -52,9 +54,4 @@
   justify-content: center;
   align-items: flex-start;
   flex-shrink: 0;
-}
-=======
-@import "page-area.css";
-@import "span.css";
-@import "vaadin-custom.css";
->>>>>>> b075b49b
+}