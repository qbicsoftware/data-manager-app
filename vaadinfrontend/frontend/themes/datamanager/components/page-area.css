/* All custom css for components which extend the page-area component go in here! */

.page-area {
  background-color: var(--lumo-base-color);
  border: 1px solid;
  border-color: var(--lumo-contrast-10pct);
  border-radius: var(--lumo-border-radius-m);
  box-shadow: var(--lumo-box-shadow-m);
  box-sizing: border-box;
  text-overflow: ellipsis;
  max-width: 100%;
  max-height: 100%;
  margin: var(--lumo-space-s);
  padding: var(--lumo-space-l);
}

.page-area .title {
  font-weight: bold;
  color: var(--lumo-secondary-text-color);
  font-size: var(--lumo-font-size-xxl);
  margin-bottom: 0.5rem;
}

.page-area.attachments-area {
  flex-direction: column;
  display: flex;
  gap: var(--lumo-space-m);
  height: 100%;
}

.page-area.attachments-area .delete-button {
  color: var(--lumo-error-text-color);
  --lumo-button-size: var(--lumo-size-m);
  cursor: pointer;
  background-color: inherit;
}

.page-area.navbar {
  justify-content: space-evenly;
  display: flex;
  flex-direction: row;
  align-items: center;
  gap: var(--lumo-space-xs);
}

.page-area.experiment-details-component {
  height: 100%;
  display: flex;
  flex-direction: column;
}

.page-area.experiment-details-component .header {
  display: flex;
  justify-content: space-between;
  align-items: baseline;
}

.page-area.experiment-details-component .details-content {
  padding: var(--lumo-space-m);
  display: flex;
  flex-direction: column;
  flex-grow: 1;
  gap: var(--lumo-space-m);
  font-size: var(--lumo-font-size-s);
  height: 100%;
}

.page-area.experiment-details-component vaadin-tabsheet {
  height: 100%;
  width: 100%;
}

.page-area.experiment-details-component .details-content .experimental-groups-container {
  height: 100%;
  width: 100%;
}

.page-area.experiment-details-component .details-content .experimental-variables-container {
  height: 100%;
  width: 100%;
}

.page-area.experiment-details-component .sample-registration-possible {
  margin-bottom: var(--lumo-space-m);
}

<<<<<<< HEAD
.page-area.experiment-list-component {
  height: 100%;
}

.page-area.project-details-component {
  height: 100%;
=======
.page-area.project-access-component {
  width: 100%;
  height: 100%;
}

.page-area.project-access-component .access-content {
  padding: var(--lumo-space-m);
  display: flex;
  flex-direction: column;
  gap: var(--lumo-space-s);
  height: 90%;
  width: 100%;
}

.page-area.project-access-component .access-content vaadin-grid {
  height: 100%;
  width: 100%;
}

.page-area.project-access-component .access-header {
  display: flex;
  justify-content: space-between;
  align-items: baseline;
>>>>>>> 5e095dcb
}

.page-area.project-details-component .details-content {
  padding: var(--lumo-space-m);
  display: flex;
  flex-direction: column;
  gap: var(--lumo-space-s);
}

.page-area.project-details-component .header {
  display: flex;
  justify-content: space-between;
  align-items: baseline;
}

.page-area.project-details-component .details-content .no-person-assigned {
  color: var(--lumo-secondary-text-color);
}

.page-area.project-details-component .details-content .person-reference {
  display: flex;
  flex-flow: column;
}

.page-area.project-details-component .details-content .person-reference .email {
  color: var(--lumo-secondary-text-color);
}

.page-area.sample-details-component {
  height: 100%;
  display: flex;
  flex-direction: column;
}

.page-area.sample-details-component .sample-details-content {
  display: flex;
  flex-direction: column;
  margin-bottom: var(--lumo-space-m);
  height: 100%;
}

.page-area.sample-details-component .button-and-search-bar {
  display: flex;
  justify-content: space-between;
  gap: var(--lumo-space-s);
  margin-bottom: var(--lumo-space-m);
}

.page-area.sample-details-component .button-bar {
  gap: var(--lumo-space-s);
  display: inline-flex;
  align-items: end;
}

.page-area.sample-details-component .search-bar {
  gap: var(--lumo-space-s);
  display: inline-flex;
  align-items: end;
}

.page-area.sample-details-component .sample-grid {
  height: 100%;
  width: 100%;
}

.page-area.sample-details-component .sample-tab-content {
  height: 100%;
  width: 100%;
}<|MERGE_RESOLUTION|>--- conflicted
+++ resolved
@@ -84,14 +84,10 @@
   margin-bottom: var(--lumo-space-m);
 }
 
-<<<<<<< HEAD
 .page-area.experiment-list-component {
   height: 100%;
 }
 
-.page-area.project-details-component {
-  height: 100%;
-=======
 .page-area.project-access-component {
   width: 100%;
   height: 100%;
@@ -115,7 +111,10 @@
   display: flex;
   justify-content: space-between;
   align-items: baseline;
->>>>>>> 5e095dcb
+}
+
+.page-area.project-details-component {
+  height: 100%;
 }
 
 .page-area.project-details-component .details-content {
