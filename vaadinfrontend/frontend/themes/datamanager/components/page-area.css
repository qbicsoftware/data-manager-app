/* All custom css for components which extend the page-area component go in here! */

.page-area {
  background-color: var(--lumo-base-color);
  border: 1px solid;
  border-color: var(--lumo-contrast-10pct);
  border-radius: var(--lumo-border-radius-m);
  box-shadow: var(--lumo-box-shadow-m);
  box-sizing: border-box;
  text-overflow: ellipsis;
  max-width: 100%;
  max-height: 100%;
  margin: var(--lumo-space-s);
  padding: var(--lumo-space-l);
}

.attachments-area {
  flex-direction: column;
}

.attachments-area .title {
  font-weight: bold;
  color: var(--lumo-secondary-text-color);
  font-size: var(--lumo-font-size-xxl);
  margin-bottom: 0.5rem;
}

.attachments-area .delete-button {
  color: var(--lumo-error-text-color);
  --lumo-button-size: var(--lumo-size-m);
  cursor: pointer;
  background-color: inherit;
}

<<<<<<< HEAD
.sample-overview-component .title {
  font-weight: bold;
  color: var(--lumo-secondary-text-color);
  font-size: var(--lumo-font-size-xxl);
  margin-bottom: 0.5rem;
}

.sample-overview-component .content {
  display: flex;
  flex-direction: column;
  margin-bottom: var(--lumo-space-m);
}

.sample-overview-component .button-and-search-bar {
  display: flex;
  justify-content: space-between;
  gap: var(--lumo-space-s);
  margin-bottom: var(--lumo-space-m);
}

.sample-overview-component .button-bar {
  gap: var(--lumo-space-s);
  display: inline-flex;
  align-items: end;
}

.sample-overview-component .search-bar {
  gap: var(--lumo-space-s);
  display: inline-flex;
  align-items: end;
=======
.page-area .title {
  font-weight: bold;
  font-size: larger;
  color: #464646;
>>>>>>> de8b6f5c
}<|MERGE_RESOLUTION|>--- conflicted
+++ resolved
@@ -32,7 +32,6 @@
   background-color: inherit;
 }
 
-<<<<<<< HEAD
 .sample-overview-component .title {
   font-weight: bold;
   color: var(--lumo-secondary-text-color);
@@ -63,10 +62,11 @@
   gap: var(--lumo-space-s);
   display: inline-flex;
   align-items: end;
-=======
+}
+
+
 .page-area .title {
   font-weight: bold;
   font-size: larger;
   color: #464646;
->>>>>>> de8b6f5c
 }