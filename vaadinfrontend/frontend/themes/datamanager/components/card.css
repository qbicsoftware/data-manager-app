--- conflicted
+++ resolved
@@ -26,8 +26,6 @@
   cursor: pointer;
 }
 
-<<<<<<< HEAD
-=======
 .creation-card .disclaimer-area {
   font-size: smaller;
 }
@@ -49,7 +47,6 @@
   opacity: 0.05;
 }
 
->>>>>>> 9142a4d5
 .disclaimer-card {
   display: flex;
   justify-content: center;
@@ -107,7 +104,7 @@
   margin-bottom: 1em;
 }
 
-.experimental-group .content {
+.experimental-group .tag-collection {
   display: inline-flex;
   flex-wrap: wrap;
 }
