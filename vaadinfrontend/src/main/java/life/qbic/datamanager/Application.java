--- conflicted
+++ resolved
@@ -99,18 +99,16 @@
     var newPasswordHandler = (NewPasswordOutput) context.getBean(NewPasswordHandler.class);
     newPassword.setUseCaseOutput(newPasswordHandler);
     logger.info("works");
-<<<<<<< HEAD
     //logger.error("Does not work");
     logger.info(String.valueOf(
         context.getBean(OfferLookupService.class).findOfferContainingProjectTitleOrId("test", "test").size()));
-=======
     logger.error("Does not work");
 
+    //todo remove
     context.getBean(OfferLookupService.class)
         .findOfferContainingProjectTitleOrId("test", "test", 2, 2)
         .forEach(o -> logger.info(o.getProjectTitle().title()));
 
->>>>>>> 59fd264d
   }
 
   private static MessageSubscriber whenUserRegisteredSendEmail(
