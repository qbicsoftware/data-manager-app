package life.qbic.datamanager.views.projects.project.samples.registration.batch;

import com.vaadin.flow.component.spreadsheet.Spreadsheet;
import java.awt.Color;
import java.io.Serial;
import java.io.Serializable;
import java.util.ArrayList;
import java.util.Arrays;
import java.util.Collection;
import java.util.Collections;
import java.util.Comparator;
import java.util.HashMap;
import java.util.HashSet;
import java.util.LinkedHashMap;
import java.util.List;
import java.util.Map;
import java.util.Objects;
import java.util.Optional;
import java.util.Set;
import java.util.TreeSet;
import java.util.stream.Collectors;
import java.util.stream.StreamSupport;
import life.qbic.application.commons.Result;
import life.qbic.projectmanagement.domain.project.experiment.BiologicalReplicate;
import life.qbic.projectmanagement.domain.project.experiment.BiologicalReplicate.LexicographicLabelComparator;
import life.qbic.projectmanagement.domain.project.experiment.BiologicalReplicateId;
import life.qbic.projectmanagement.domain.project.experiment.Condition;
import life.qbic.projectmanagement.domain.project.experiment.Experiment;
import life.qbic.projectmanagement.domain.project.experiment.ExperimentalGroup;
import life.qbic.projectmanagement.domain.project.experiment.VariableLevel;
import life.qbic.projectmanagement.domain.project.experiment.VariableName;
import life.qbic.projectmanagement.domain.project.experiment.vocabulary.Analyte;
import life.qbic.projectmanagement.domain.project.experiment.vocabulary.Species;
import life.qbic.projectmanagement.domain.project.experiment.vocabulary.Specimen;
import org.apache.poi.ss.usermodel.Cell;
import org.apache.poi.ss.usermodel.CellStyle;
import org.apache.poi.ss.usermodel.ExtendedColor;
import org.apache.poi.ss.usermodel.Font;
import org.apache.poi.ss.usermodel.HorizontalAlignment;
import org.apache.poi.ss.usermodel.Row;

/**
 * The SampleRegistrationSpreadSheet is a {@link Spreadsheet} based component which enables the
 * registration of {@link MetadataType} specific Sample information.
 * <p>
 * The spreadsheet enables the user to provide and change the sample information of Samples for the
 * provided {@link Experiment}
 */
public class SampleRegistrationSpreadsheet extends Spreadsheet implements Serializable {

  @Serial
  private static final long serialVersionUID = 573778360298068552L;
  private final SpreadsheetDropdownFactory dropdownCellFactory = new SpreadsheetDropdownFactory();
  private List<SamplesheetHeaderName> header;
  private List<String> analysisTypes;
  private List<String> species;
  private List<String> specimens;
  private List<String> analytes;

  //Spreadsheet component only allows retrieval of strings, so we have to store the experimentalGroupId separately
  private Map<String, ExperimentalGroup> experimentalGroupToConditionString;
  private Map<String, List<BiologicalReplicate>> conditionsToReplicates;
  private int numberOfSamples;

  public SampleRegistrationSpreadsheet() {
    this.addClassName("sample-spreadsheet");
    // The SampleRegistrationSpreadsheet component only makes sense once information has been filled via the experiment information,
    // which can only happen once the experiment is loaded, therefore the setExperimentMetadata() method should be used.
  }

  /**
   * Sets an experiment in order to provide the spreadsheet builder with known metadata to prefill
   * certain columns
   *
   * @param experiment An Experiment object, most likely the active one
   */
  public void setExperimentMetadata(Experiment experiment) {
    species = experiment.getSpecies().stream().map(Species::label).toList();
    specimens = experiment.getSpecimens().stream()
        .map(Specimen::label).toList();
    analytes = experiment.getAnalytes().stream()
        .map(Analyte::label).toList();
    List<ExperimentalGroup> groups = experiment.getExperimentalGroups().stream().toList();
    numberOfSamples = groups.stream().map(ExperimentalGroup::sampleSize)
        .mapToInt(Integer::intValue).sum();
    prepareConditionItems(groups);
  }

  /**
   * Fills in the default active sheet of the spreadsheet component dependent on the provided
   * {@link MetadataType}
   *
   * @param metaDataType the data type dependent on the chosen facility for which a sheet should be
   *                     generated
   */
  public void addSheetToSpreadsheet(MetadataType metaDataType) {
    generateSheetDependentOnDataType(metaDataType);
    setRowColHeadingsVisible(false);
    setActiveSheetProtected("password-needed-to-lock");
    setSpreadsheetComponentFactory(dropdownCellFactory);
    //initialise first rows based on known sample size
    addRowsForInitialSamples(numberOfSamples);
  }

  public void reloadSpreadsheet() {
    refreshAllCellValues();
    reloadVisibleCellContents();
  }

  private void generateSheetDependentOnDataType(MetadataType metaDataType) {
    switch (metaDataType) {
      case PROTEOMICS -> generateProteomicsSheet();
      case LIGANDOMICS -> generateLigandomicsSheet();
      case TRANSCRIPTOMICS_GENOMICS -> generateGenomicsSheet();
      case METABOLOMICS -> generateMetabolomicsSheet();
    }
  }

  /**
   * Generates and adds Rows for the aggregated number of {@link BiologicalReplicate} within the
   * {@link ExperimentalGroup} of an Experiment
   *
   * @param numberOfSamples the count of already defined samples within the setExperiment of this
   *                        spreadsheet
   */
  private void addRowsForInitialSamples(int numberOfSamples) {
    // + 1 header row
    setMaxRows(1);
    for (int currentRow = 1; currentRow <= numberOfSamples; currentRow++) {
      addRow();
    }
  }

  /**
   * Extracts and aggregates the String values into the selectable CellValueOptions within the
   * ConditionColumn of all {@link VariableName} and {@link VariableLevel} for each
   * {@link Condition} of each {@link ExperimentalGroup} within the provided experiment
   *
   * @param groups List of all experimental groups defined within the set Experiment
   */
  private void prepareConditionItems(List<ExperimentalGroup> groups) {
    // create condition items for dropdown and fix cell width. Remember replicates for each condition
    conditionsToReplicates = new HashMap<>();
    experimentalGroupToConditionString = new HashMap<>();
    for (ExperimentalGroup group : groups) {
      List<String> varStrings = new ArrayList<>();
      for (VariableLevel level : group.condition().getVariableLevels()) {
        String varName = level.variableName().value();
        String value = level.experimentalValue().value();
        String unit = "";
        if (level.experimentalValue().unit().isPresent()) {
          unit = " " + level.experimentalValue().unit().get();
        }
        varStrings.add(varName + ":" + value + unit);
      }
      String conditionString = String.join("; ", varStrings);
      conditionsToReplicates.put(conditionString.trim(), group.biologicalReplicates());
      experimentalGroupToConditionString.put(conditionString.trim(), group);
    }
  }

  /**
   * Extracts and aggregates the String based label values to the selectable CellValueOptions within
   * the ConditionColumn for all {@link BiologicalReplicate} within the {@link ExperimentalGroup} of
   * the provided experiment
   */
  private List<String> getReplicateLabels() {
    Set<String> replicateLabels = new TreeSet<>();
    for (List<BiologicalReplicate> replicates : conditionsToReplicates.values()) {
      replicateLabels.addAll(replicates.stream().map(BiologicalReplicate::label).toList());
    }
    return replicateLabels.stream().toList();
  }

  /**
   * Adds rows to the spreadsheet that contains prefilled data, selectable dropdowns and editable
   * free-text cells. The rows are added below the last row containing data.
   */
  public void addRow() {
    int lastRowIndex = getRows() - 1; // zero-based index
    int increasedRowIndex = lastRowIndex + 1;
    for (int columnIndex = 0; columnIndex < header.size(); columnIndex++) {
      SamplesheetHeaderName colHeader = header.get(columnIndex);
      switch (colHeader) {
        case ROW -> generateRowHeaderCell(columnIndex, increasedRowIndex);
        case SPECIES -> generatePrefilledCell(columnIndex, increasedRowIndex, species);
        case SEQ_ANALYSIS_TYPE ->
            generatePrefilledCell(columnIndex, increasedRowIndex, analysisTypes);
        case SAMPLE_LABEL, CUSTOMER_COMMENT ->
            generatePrefilledCell(columnIndex, increasedRowIndex, new ArrayList<>());
        case BIOLOGICAL_REPLICATE_ID ->
            generatePrefilledCell(columnIndex, increasedRowIndex, getReplicateLabels());
        case SPECIMEN -> generatePrefilledCell(columnIndex, increasedRowIndex, specimens);
        case ANALYTE -> generatePrefilledCell(columnIndex, increasedRowIndex, analytes);
        case CONDITION -> generatePrefilledCell(columnIndex, increasedRowIndex,
            conditionsToReplicates.keySet().stream().toList());
      }
    }
    setMaxRows(increasedRowIndex + 1); // 1-based
  }

  /**
   * Generates and fills the cells in the first column with the current RowIndex and Header specific
   * style functioning so the column functions a row header
   */
  private void generateRowHeaderCell(int colIndex, int rowIndex) {
    CellStyle boldStyle = this.getWorkbook().createCellStyle();
    Font font = this.getWorkbook().createFont();
    font.setBold(true);
    boldStyle.setFont(font);
    boldStyle.setLocked(true);
    boldStyle.setAlignment(HorizontalAlignment.CENTER);
    Cell cell = this.createCell(rowIndex, colIndex, rowIndex);
    cell.setCellStyle(boldStyle);
    //This is a bottleneck which can impact performance but is necessary, because we allow users to add rows manually
    refreshCells(cell);
  }

  /**
   * Delete a row, remove it from visual representation by shifting following rows up.
   *
   * @param index 0-based row index of the row to remove
   */
  public void deleteRow(int index) {
    //delete row
    if (getRows() == 1) {
      // only one row remaining -> the header row
      return;
    }
    deleteRows(index, index);
    //move other rows up
    if (index + 1 < getRows()) {
      shiftRows(index + 1, getRows() - 1, -1, true, true);
    }
    setMaxRows(getRows() - 1);
  }


  /**
   * Generates a new cell with a prefilled value and style if only one value was provided, otherwise
   * the cell is filled with an empty string.
   *
   * @param colIndex columnIndex of the cell to be generated and prefilled
   * @param rowIndex rowIndex of the cell to be generated and prefilled
   * @param items    list of items which should be selectable within the cell
   */
  private void generatePrefilledCell(int colIndex, int rowIndex, List<String> items) {
    Cell cell = this.createCell(rowIndex, colIndex, "");
    if (items.size() == 1) {
      cell.setCellValue(items.stream().findFirst().orElseThrow());
      CellStyle lockedStyle = this.getWorkbook().createCellStyle();
      lockedStyle.setLocked(true);
      cell.setCellStyle(lockedStyle);
    }
  }

  /**
   * Generates the columnHeaders from the options provided in the {@link SamplesheetHeaderName} and
   * specifies the number of columns. Finally, it also specifies the width of a column dependent on
   * the selectable items within the cells of the column
   *
   * @param cellValueOptionsMap maps the selectable Items within the cells of a column with the
   *                            columnHeader
   */
  private void generateColumnsHeaders(LinkedHashMap<SamplesheetHeaderName,
      List<String>> cellValueOptionsMap) {
    List<Cell> headerCells = new ArrayList<>();
    setMaxColumns(SamplesheetHeaderName.values().length);
    for (SamplesheetHeaderName columnHeader : SamplesheetHeaderName.values()) {
      String columnLabel = columnHeader.label;
      int currentColumnIndex = columnHeader.ordinal();
      Cell cell = this.createCell(0, currentColumnIndex, columnLabel);
      headerCells.add(cell);
      List<String> cellValueOptions = cellValueOptionsMap.get(columnHeader);
      defineColumnWidthDependentOnLengthOfCellValueOptions(currentColumnIndex, columnLabel,
          Objects.requireNonNullElseGet(cellValueOptions, ArrayList::new));
    }
    styleColumnHeaderCells(headerCells);
  }


  /**
   * Updates the style of the header cells to be set to bold and locked.
   *
   * @param headerCells List containing the cells functioning as a header in the sheet which should
   *                    be assigned a bold and locked style
   */
  private void styleColumnHeaderCells(List<Cell> headerCells) {
    CellStyle boldHeaderStyle = this.getWorkbook().createCellStyle();
    Font font = this.getWorkbook().createFont();
    font.setBold(true);
    boldHeaderStyle.setFont(font);
    headerCells.forEach(cell -> cell.setCellStyle(boldHeaderStyle));
    //This has to be called separately since the reloadVisibleCellContent method starts the refresh at index 1
    refreshCells(headerCells);
  }

  /**
   * Defines the allocated width of a column based on the length of its label and the possible
   * cellValueOptions within a cell. Necessary since natively the spreadsheet.autofit() column
   * method does not account for the width of items within components within a cell
   *
   * @param colIndex         columnIndex for which the columnWidth should be calculated
   * @param colLabel         columnLabel equal to the one defined in the label of
   *                         {@link SamplesheetHeaderName}
   * @param cellValueOptions list of String values which are selectable within a cell.
   */
  private void defineColumnWidthDependentOnLengthOfCellValueOptions(int colIndex, String colLabel,
      List<String> cellValueOptions) {
    String longestColumnString = findLongestStringWithinColumn(colLabel, cellValueOptions);
    //Since all cells within a column have the same set of items we only need to set the value for one cell to allow autofit to find the correct width.
    Cell cell = this.getCell(0, colIndex);
    String oldValue = "";
    if (cell == null) {
      this.createCell(0, colIndex, longestColumnString);
    } else {
      oldValue = SpreadsheetMethods.cellToStringOrNull(cell);
      this.getCell(0, colIndex).setCellValue(longestColumnString);
    }
    try {
      this.autofitColumn(colIndex);
    } catch (IndexOutOfBoundsException exception) {
      throw new RuntimeException("Can't autofit column width due to" + exception.getMessage());
    }
    this.getCell(0, colIndex).setCellValue(oldValue);
  }


  /**
   * Finds and returns the longest String within the label and cellValueOptions within a column,
   * concatenated with a minimum spacer
   *
   * @param colLabel         columnLabel equal to the one defined in the label of *
   *                         {@link SamplesheetHeaderName}
   * @param cellValueOptions list of String values which are selectable within a cell.
   * @return Concatenation of the longest String within a column and a predefined spacer string.
   */
  private String findLongestStringWithinColumn(String colLabel, List<String> cellValueOptions) {
    //We need to ensure that there is a minimum Width for columns without cellValueOptions
    final String COL_SPACER = "___";
    List<String> stringList = new ArrayList<>(Collections.singletonList(colLabel));
    stringList.addAll(cellValueOptions);
    String longestString = stringList.stream().max(Comparator.comparingInt(String::length))
        .orElseThrow();
    return longestString + COL_SPACER;
  }


  private void generateProteomicsSheet() {
    this.header = retrieveProteomics();
  }

  private void generateMetabolomicsSheet() {
    this.header = retrieveMetabolomics();
  }

  private void generateLigandomicsSheet() {
    this.header = retrieveLigandomics();
  }


  /**
   * Triggers the generation of the columnHeaders and cellValueOptions with componentRendering
   * specifically defined for the {@link MetadataType} of the genomics facility
   */
  private void generateGenomicsSheet() {
    this.header = retrieveGenomics();
    LinkedHashMap<SamplesheetHeaderName, List<String>> cellValueOptionsMap = cellValueOptionsForCellWithinColumn(
        header);
    generateColumnsHeaders(cellValueOptionsMap);
    dropdownCellFactory.setColumnValues(cellValueOptionsMap);
  }

  /**
   * Generates a LinkedHashMap containing an ordered collection of all possible cellValueOptions for
   * each Column of the {@link MetadataType} specific sheet. Necessary so the
   * {@link SpreadsheetDropdownFactory} knows which cells within a column should be rendered as
   * dropdown components and which should be default cells
   *
   * @param headerNames List of headerNames dependent on the selected {@link MetadataType}
   * @return cellValueOptionsForColumnMap map grouping the selectable cell values within the cells
   * of a column with the {@link SamplesheetHeaderName} of the colum
   */
  private LinkedHashMap<SamplesheetHeaderName, List<String>> cellValueOptionsForCellWithinColumn(
      List<SamplesheetHeaderName> headerNames) {
    LinkedHashMap<SamplesheetHeaderName, List<String>> cellValueOptionsForColumnMap = new LinkedHashMap<>();
    analysisTypes = generateGenomicsAnalysisTypes();
    for (SamplesheetHeaderName head : headerNames) {
      cellValueOptionsForColumnMap.put(head, new ArrayList<>());
    }
    cellValueOptionsForColumnMap.put(SamplesheetHeaderName.SPECIES, species);
    cellValueOptionsForColumnMap.put(SamplesheetHeaderName.SPECIMEN, specimens);
    cellValueOptionsForColumnMap.put(SamplesheetHeaderName.ANALYTE, analytes);
    cellValueOptionsForColumnMap.put(SamplesheetHeaderName.CONDITION,
        conditionsToReplicates.keySet().stream().toList());
    cellValueOptionsForColumnMap.put(SamplesheetHeaderName.SEQ_ANALYSIS_TYPE, analysisTypes);
    cellValueOptionsForColumnMap.put(SamplesheetHeaderName.BIOLOGICAL_REPLICATE_ID,
        getReplicateLabels());
    return cellValueOptionsForColumnMap;
  }

  /**
   * Collects all {@link SequenceAnalysisType} specific for the genomic {@link MetadataType}
   *
   * @return List of String labels for all genomic analysis types.
   */
  private List<String> generateGenomicsAnalysisTypes() {
    return Arrays.stream(SequenceAnalysisType
            .values())
        .map(e -> e.label)
        .collect(Collectors.toList());
  }

  public List<SamplesheetHeaderName> retrieveProteomics() {
    return List.of(SamplesheetHeaderName.ROW, SamplesheetHeaderName.SAMPLE_LABEL,
        SamplesheetHeaderName.BIOLOGICAL_REPLICATE_ID, SamplesheetHeaderName.CONDITION,
        SamplesheetHeaderName.SPECIES, SamplesheetHeaderName.SPECIMEN,
        SamplesheetHeaderName.ANALYTE,
        SamplesheetHeaderName.CUSTOMER_COMMENT);
  }

  public List<SamplesheetHeaderName> retrieveLigandomics() {
    return List.of(SamplesheetHeaderName.ROW, SamplesheetHeaderName.SAMPLE_LABEL,
        SamplesheetHeaderName.BIOLOGICAL_REPLICATE_ID, SamplesheetHeaderName.CONDITION,
        SamplesheetHeaderName.SPECIES, SamplesheetHeaderName.SPECIMEN,
        SamplesheetHeaderName.ANALYTE,
        SamplesheetHeaderName.CUSTOMER_COMMENT);
  }

  public List<SamplesheetHeaderName> retrieveMetabolomics() {
    return List.of(SamplesheetHeaderName.ROW, SamplesheetHeaderName.SAMPLE_LABEL,
        SamplesheetHeaderName.BIOLOGICAL_REPLICATE_ID, SamplesheetHeaderName.CONDITION,
        SamplesheetHeaderName.SPECIES, SamplesheetHeaderName.SPECIMEN,
        SamplesheetHeaderName.ANALYTE,
        SamplesheetHeaderName.CUSTOMER_COMMENT);
  }

  /**
   * Collects the {@link SamplesheetHeaderName} specifically for the genomic {@link MetadataType}
   *
   * @return List of header names for the genomic {@link MetadataType} specific sheet
   */
  public List<SamplesheetHeaderName> retrieveGenomics() {
    return List.of(SamplesheetHeaderName.ROW, SamplesheetHeaderName.SEQ_ANALYSIS_TYPE,
        SamplesheetHeaderName.SAMPLE_LABEL,
        SamplesheetHeaderName.BIOLOGICAL_REPLICATE_ID, SamplesheetHeaderName.CONDITION,
        SamplesheetHeaderName.SPECIES, SamplesheetHeaderName.SPECIMEN,
        SamplesheetHeaderName.ANALYTE,
        SamplesheetHeaderName.CUSTOMER_COMMENT);
  }

  /**
   * Validates if the provided Input for each cell within the spreadsheet is valid Validation is
   * based on if the {@link SamplesheetHeaderName} mandatory attribute is set to true for the
   * selected cell. If that is the case, then the validation will trigger an error if the cell was
   * left blank
   *
   * @return {@link Result} containing nothing if the inputs are valid or
   * {@link InvalidSpreadsheetInput} if invalid input was detected.
   */
  public Result<Void, InvalidSpreadsheetInput> areInputsValid() {
    Set<Cell> invalidCells = new HashSet<>();
    Set<Cell> validCells = new HashSet<>();
    for (int rowId = 1; rowId < getRows(); rowId++) {
      Row row = getActiveSheet().getRow(rowId);
      // needed to highlight cells with missing values
      List<Integer> mandatoryInputCols = new ArrayList<>();
      for (SamplesheetHeaderName name : SamplesheetHeaderName.values()) {
        if (name.isMandatory) {
          mandatoryInputCols.add(header.indexOf(name));
        }
      }
      // Throw exception if null values in row.
      if (areNullCellsInRow(row)) {
        throw new IllegalArgumentException("null value provided in row" + row.getRowNum());
      }
      // mandatory not filled in --> invalid
      for (int colId : mandatoryInputCols) {
        Cell cell = row.getCell(colId);
        if (SpreadsheetMethods.cellToStringOrNull(cell).isBlank()) {
          invalidCells.add(cell);
        } else {
          // if a background color was set, but the cell is valid, we need to change the style
          if(cell.getCellStyle().getFillBackgroundColorColor()!=null) {
            validCells.add(cell);
          }
        }
      }
    }
    //We need to reset the style for cells with valid content if they were previously invalid
    CellStyle defaultStyle = getDefaultStyle();
    validCells.forEach(cell -> cell.setCellStyle(defaultStyle));
    refreshCells(validCells);
    if (!invalidCells.isEmpty()) {
      highlightInvalidCells(invalidCells);
      return Result.fromError(new InvalidSpreadsheetInput(
          SpreadsheetInvalidationReason.MISSING_INPUT));
    }
    return Result.fromValue(null);
  }

  private CellStyle getDefaultStyle() {
    CellStyle defaultStyle = getWorkbook().createCellStyle();
    defaultStyle.setLocked(false);
    return defaultStyle;
  }


  private boolean areNullCellsInRow(Row row) {
    return StreamSupport.stream(row.spliterator(), false).anyMatch(Objects::isNull);
  }

  /**
   * Sets the cell Style of the provided cells to a predefined invalid style
   *
   * @param invalidCells cells in which the value provided did not pass the validation step
   */
  private void highlightInvalidCells(Collection<Cell> invalidCells) {
    CellStyle invalidStyle = this.getWorkbook().createCellStyle();
    invalidStyle.setLocked(false);

    ExtendedColor redErrorHue = SpreadsheetMethods.convertRGBToSpreadsheetColor(Color.red, 0.1);

    invalidStyle.setFillBackgroundColor(redErrorHue);

    for (Cell cell : invalidCells) {
      cell.setCellStyle(invalidStyle);
    }
    //We need to refresh the cells so the style change takes effect.
    refreshCells(invalidCells);
  }

  /**
   * Returns a List of {@link NGSRowDTO} for each row for which the least mandatory information was
   * provided by the user
   *
   * @return {@link NGSRowDTO} containing the provided mandatory specific information for the
   * genomic {@link MetadataType} sheet
   */
  public List<NGSRowDTO> getFilledRows() {
    List<NGSRowDTO> rows = new ArrayList<>();

    for (int rowId = 1; rowId < getRows(); rowId++) {
      Row row = getActiveSheet().getRow(rowId);

      String analysisTypeInput = SpreadsheetMethods.cellToStringOrNull(row.getCell(
          header.indexOf(SamplesheetHeaderName.SEQ_ANALYSIS_TYPE)));
      String sampleLabelInput = SpreadsheetMethods.cellToStringOrNull(row.getCell(
          header.indexOf(SamplesheetHeaderName.SAMPLE_LABEL)));
      String replicateIDInput = SpreadsheetMethods.cellToStringOrNull(row.getCell(
          header.indexOf(SamplesheetHeaderName.BIOLOGICAL_REPLICATE_ID)));
      String conditionInput = SpreadsheetMethods.cellToStringOrNull(row.getCell(
          header.indexOf(SamplesheetHeaderName.CONDITION)));
      String speciesInput = SpreadsheetMethods.cellToStringOrNull(row.getCell(
          header.indexOf(SamplesheetHeaderName.SPECIES)));
      String specimenInput = SpreadsheetMethods.cellToStringOrNull(row.getCell(
          header.indexOf(SamplesheetHeaderName.SPECIMEN)));
      String analyteInput = SpreadsheetMethods.cellToStringOrNull(row.getCell(
          header.indexOf(SamplesheetHeaderName.ANALYTE)));
      String commentInput = SpreadsheetMethods.cellToStringOrNull(row.getCell(
          header.indexOf(SamplesheetHeaderName.CUSTOMER_COMMENT)));

      // break when cells in row are undefined
      if (areNullCellsInRow(row)) {
        throw new IllegalArgumentException("null value provided in row" + row.getRowNum());
      }

      String conditionString = conditionInput.trim();
      String replicateIDString = replicateIDInput.trim();

      ExperimentalGroup experimentalGroup = experimentalGroupToConditionString.get(conditionString);
      Long experimentalGroupId = experimentalGroup.id();
      BiologicalReplicateId biologicalReplicateId = retrieveBiologicalReplicateId(replicateIDString,
          conditionString);
      rows.add(
          new NGSRowDTO(analysisTypeInput.trim(), sampleLabelInput.trim(), biologicalReplicateId,
              experimentalGroupId, speciesInput.trim(), specimenInput.trim(), analyteInput.trim(),
              commentInput.trim()));
    }
    return rows;
  }

  private BiologicalReplicateId retrieveBiologicalReplicateId(String replicateLabel,
      String condition) {
    Optional<BiologicalReplicate> biologicalReplicate = conditionsToReplicates.get(condition)
        .stream()
        .filter(bioRep -> bioRep.label().equals(replicateLabel)).findFirst();
    BiologicalReplicateId biologicalReplicateId;
    if (biologicalReplicate.isPresent()) {
      biologicalReplicateId = biologicalReplicate.get().id();
    } else {
      biologicalReplicateId = BiologicalReplicateId.create();
    }
    return biologicalReplicateId;
  }

  public void prefillConditionsAndReplicates(boolean isPrefilled) {
<<<<<<< HEAD
    System.err.println(isPrefilled);
    List<Cell> prefilledConditionAndReplicateCells = new ArrayList<>();
=======
>>>>>>> 7afce395
    int conditionColIndex = header.indexOf(SamplesheetHeaderName.CONDITION);
    int replicateColIndex = header.indexOf(SamplesheetHeaderName.BIOLOGICAL_REPLICATE_ID);
    int rowIndex = 0;
    Set<String> conditions = conditionsToReplicates.keySet();
    for(String condition : conditions) {
      List<String> sortedLabels = conditionsToReplicates.get(condition).stream()
          .sorted(new LexicographicLabelComparator()).map(BiologicalReplicate::label).toList();
      for (String label : sortedLabels) {
        rowIndex++;
        Cell replicateCell = this.getCell(rowIndex, replicateColIndex);
        Cell conditionCell = this.getCell(rowIndex, conditionColIndex);
        if (isPrefilled) {
          //prefill cells
          replicateCell.setCellValue(label);
          conditionCell.setCellValue(condition);
          System.err.println("set label "+label);
        } else {
          //remove prefilled info, except if there is only one condition
          replicateCell.setCellValue("");
          String neutralValue = "";
          if (conditions.size() == 1) {
            neutralValue = condition;
          }
          conditionCell.setCellValue(neutralValue);
          replicateCell.setCellValue("");
        }
      }
    }
  }

  /**
   * Record containing the provided mandatory specific information for the genomic
   * {@link MetadataType} sheet
   */

  public record NGSRowDTO(String analysisType, String sampleLabel,
                          BiologicalReplicateId bioReplicateID,
                          Long experimentalGroupId, String species, String specimen, String analyte,
                          String customerComment) {

  }

  /**
   * The SamplesheetHeaderName enum contains the labels which are used to refer to the headers
   * employed during sample batch registration for different data technologies
   *
   * @since 1.0.0
   */
  public enum SamplesheetHeaderName {
    ROW("#", false), SEQ_ANALYSIS_TYPE("Analysis to be performed",
        true), SAMPLE_LABEL("Sample label", true),
    BIOLOGICAL_REPLICATE_ID("Biological replicate id", true),
    CONDITION("Condition", true), SPECIES("Species", true),
    SPECIMEN("Specimen", true), ANALYTE("Analyte", true),
    CUSTOMER_COMMENT("Customer comment", false);

    public final String label;
    public final boolean isMandatory;

    SamplesheetHeaderName(String label, boolean isMandatory) {
      this.label = label;
      this.isMandatory = isMandatory;
    }
  }

  /**
   * SequenceAnalysisType enums are used in {@link SampleSpreadsheetLayout}, to indicate which type
   * of Analysis will be performed.
   *
   * @since 1.0.0
   */
  enum SequenceAnalysisType {
    RNASEQ("RNA-Seq"), DNASEQ("DNA-Seq");
    final String label;

    SequenceAnalysisType(String label) {
      this.label = label;
    }
  }

  /**
   * The InvalidSpreadsheetInput class is employed within the spreadsheet validation and contains
   * the information of the row for which the validation has failed
   * {@link SpreadsheetInvalidationReason} outlining why the validation has failed and additional
   * information if necessary
   *
   * @since 1.0.0
   */

  public static class InvalidSpreadsheetInput {

    private final int invalidRow;
    private final SpreadsheetInvalidationReason reason;
    private final String additionalInfo;

    InvalidSpreadsheetInput(SpreadsheetInvalidationReason reason, int invalidRow,
        String additionalInfo) {
      this.reason = reason;
      this.invalidRow = invalidRow;
      this.additionalInfo = additionalInfo;
    }

    InvalidSpreadsheetInput(SpreadsheetInvalidationReason reason) {
      this(reason, 0, "");
    }

    /**
     * Returns a String mentioning the invalid row of the spreadsheet and the reason why it is
     * invalid. If this object was created with additional information on the reason, it is added.
     *
     * @return String stating row and reason for the row being invalid
     */
    public String getInvalidationReason() {
      String message = switch (reason) {
        case MISSING_INPUT:
          yield "Please complete the missing mandatory information.";
        case DUPLICATE_ID:
          yield "Biological replicate Id was used multiple times for the "
              + "same condition in row " + invalidRow + ".";
      };
      if (!additionalInfo.isEmpty()) {
        message += ": " + additionalInfo;
      }

      return message;
    }
  }

  enum SpreadsheetInvalidationReason {
    MISSING_INPUT, DUPLICATE_ID
  }

}<|MERGE_RESOLUTION|>--- conflicted
+++ resolved
@@ -595,11 +595,6 @@
   }
 
   public void prefillConditionsAndReplicates(boolean isPrefilled) {
-<<<<<<< HEAD
-    System.err.println(isPrefilled);
-    List<Cell> prefilledConditionAndReplicateCells = new ArrayList<>();
-=======
->>>>>>> 7afce395
     int conditionColIndex = header.indexOf(SamplesheetHeaderName.CONDITION);
     int replicateColIndex = header.indexOf(SamplesheetHeaderName.BIOLOGICAL_REPLICATE_ID);
     int rowIndex = 0;
