package life.qbic.datamanager.views.project.overview;

import com.vaadin.flow.component.Composite;
import com.vaadin.flow.component.button.Button;
import com.vaadin.flow.component.button.ButtonVariant;
import com.vaadin.flow.component.grid.Grid;
import com.vaadin.flow.component.icon.VaadinIcon;
import com.vaadin.flow.component.orderedlayout.VerticalLayout;
import com.vaadin.flow.component.textfield.TextField;
import com.vaadin.flow.data.renderer.LocalDateTimeRenderer;
import com.vaadin.flow.router.PageTitle;
import com.vaadin.flow.router.Route;
<<<<<<< HEAD
import java.io.Serial;
=======
import java.time.Instant;
import java.time.LocalDateTime;
import java.time.ZoneId;
import java.time.ZonedDateTime;
>>>>>>> b720fcd8
import javax.annotation.security.PermitAll;
import life.qbic.datamanager.ClientDetailsProvider;
import life.qbic.datamanager.ClientDetailsProvider.ClientDetails;
import life.qbic.datamanager.views.MainLayout;
import life.qbic.datamanager.views.components.CardLayout;
import life.qbic.datamanager.views.project.overview.components.CreationModeDialog;
import life.qbic.datamanager.views.project.overview.components.OfferSearchDialog;
import life.qbic.projectmanagement.application.ProjectPreview;
import org.apache.poi.ss.formula.functions.T;
import org.springframework.beans.factory.annotation.Autowired;

/**
 * <b>Projects Overview</b>
 *
 * <p>The page the user is navigated to after successful login</p>
 *
 * @since 1.0.0
 */
@PageTitle("Project Overview")
@Route(value = "projects", layout = MainLayout.class)
@PermitAll
public class ProjectOverviewLayout extends Composite<CardLayout> {

    @Serial
    private static final long serialVersionUID = 5435551053955979169L;
    Button create = new Button("Create");
    Grid<ProjectPreview> projectGrid = new Grid<>(ProjectPreview.class, false);
    OfferSearchDialog searchDialog = new OfferSearchDialog();

    TextField projectSearchField = new TextField();

    private CardLayout cardLayout = new CardLayout();

    CreationModeDialog selectCreationModeDialog = new CreationModeDialog();

    private final ClientDetailsProvider clientDetailsProvider;

<<<<<<< HEAD
    public ProjectOverviewLayout(@Autowired ProjectOverviewHandlerInterface handlerInterface) {
=======

    public ProjectOverviewLayout(@Autowired ProjectOverviewHandlerInterface handlerInterface,
        @Autowired ClientDetailsProvider clientDetailsProvider) {
        this.clientDetailsProvider = clientDetailsProvider;
        createLayoutContent();
>>>>>>> b720fcd8
        registerToHandler(handlerInterface);
    }

    @Override
    protected CardLayout initContent() {
        createLayoutContent();
        return cardLayout;
    }

    private void registerToHandler(ProjectOverviewHandlerInterface handler) {
        handler.handle(this);
    }

    private void createLayoutContent() {
        create.addThemeVariants(ButtonVariant.LUMO_PRIMARY);

        projectSearchField.setPlaceholder("Search");
        projectSearchField.setClearButtonVisible(true);
        projectSearchField.setPrefixComponent(VaadinIcon.SEARCH.create());

        projectGrid.addColumn(ProjectPreview::projectTitle).setHeader("Title");
        projectGrid.addColumn(new LocalDateTimeRenderer<>(projectPreview ->
                asClientLocalDateTime(projectPreview.lastModified()), "yyyy-MM-dd HH:mm:ss"))
            .setHeader("Last Modified");
        cardLayout.addFields(create, projectSearchField, projectGrid);
    }

    private LocalDateTime asClientLocalDateTime(Instant instant) {
        String clientTimeZone = clientDetailsProvider.latestDetails()
            .map(ClientDetails::timeZoneId)
            .orElse("UTC");
        ZonedDateTime zonedDateTime = instant.atZone(ZoneId.of(clientTimeZone));
        return zonedDateTime.toLocalDateTime();
    }


}<|MERGE_RESOLUTION|>--- conflicted
+++ resolved
@@ -10,14 +10,11 @@
 import com.vaadin.flow.data.renderer.LocalDateTimeRenderer;
 import com.vaadin.flow.router.PageTitle;
 import com.vaadin.flow.router.Route;
-<<<<<<< HEAD
 import java.io.Serial;
-=======
 import java.time.Instant;
 import java.time.LocalDateTime;
 import java.time.ZoneId;
 import java.time.ZonedDateTime;
->>>>>>> b720fcd8
 import javax.annotation.security.PermitAll;
 import life.qbic.datamanager.ClientDetailsProvider;
 import life.qbic.datamanager.ClientDetailsProvider.ClientDetails;
@@ -43,27 +40,23 @@
 
     @Serial
     private static final long serialVersionUID = 5435551053955979169L;
-    Button create = new Button("Create");
-    Grid<ProjectPreview> projectGrid = new Grid<>(ProjectPreview.class, false);
-    OfferSearchDialog searchDialog = new OfferSearchDialog();
+    final Button create = new Button("Create");
+    final Grid<ProjectPreview> projectGrid = new Grid<>(ProjectPreview.class, false);
+    final OfferSearchDialog searchDialog = new OfferSearchDialog();
 
-    TextField projectSearchField = new TextField();
+    final TextField projectSearchField = new TextField();
 
-    private CardLayout cardLayout = new CardLayout();
+    private final CardLayout cardLayout = new CardLayout();
 
-    CreationModeDialog selectCreationModeDialog = new CreationModeDialog();
+    final CreationModeDialog selectCreationModeDialog = new CreationModeDialog();
 
     private final ClientDetailsProvider clientDetailsProvider;
 
-<<<<<<< HEAD
-    public ProjectOverviewLayout(@Autowired ProjectOverviewHandlerInterface handlerInterface) {
-=======
 
     public ProjectOverviewLayout(@Autowired ProjectOverviewHandlerInterface handlerInterface,
         @Autowired ClientDetailsProvider clientDetailsProvider) {
         this.clientDetailsProvider = clientDetailsProvider;
         createLayoutContent();
->>>>>>> b720fcd8
         registerToHandler(handlerInterface);
     }
 
@@ -99,5 +92,4 @@
         return zonedDateTime.toLocalDateTime();
     }
 
-
 }