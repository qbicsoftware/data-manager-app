--- conflicted
+++ resolved
@@ -48,25 +48,16 @@
   public ExperimentInformationPage(
       @Autowired ProjectNavigationBarComponent projectNavigationBarComponent,
       @Autowired ExperimentDetailsComponent experimentDetailsComponent,
-<<<<<<< HEAD
       @Autowired ExperimentListComponent experimentListComponent,
       @Autowired ProjectInformationService projectInformationService) {
-=======
-      @Autowired ExperimentListComponent experimentListComponent) {
->>>>>>> e1574a4a
     Objects.requireNonNull(projectNavigationBarComponent);
     Objects.requireNonNull(experimentDetailsComponent);
     Objects.requireNonNull(experimentListComponent);
     Objects.requireNonNull(projectInformationService);
     setupBoard(projectNavigationBarComponent, experimentDetailsComponent, experimentListComponent);
     experimentInformationPageHandler = new ExperimentInformationPageHandler(
-<<<<<<< HEAD
         projectNavigationBarComponent, experimentDetailsComponent, experimentListComponent,
         projectInformationService);
-=======
-        projectNavigationBarComponent,
-        experimentDetailsComponent, experimentListComponent);
->>>>>>> e1574a4a
     log.debug(String.format(
         "\"New instance for Experiment Information page (#%s) created with Project Navigation Bar Component (#%s) and Experiment Details Component (#%s) and Experiment List Component (#%s)",
         System.identityHashCode(this), System.identityHashCode(projectNavigationBarComponent),
@@ -120,21 +111,14 @@
     private final ProjectNavigationBarComponent projectNavigationBarComponent;
     private final ExperimentDetailsComponent experimentDetailsComponent;
     private final ExperimentListComponent experimentListComponent;
-<<<<<<< HEAD
     private final ProjectInformationService projectInformationService;
     private ProjectId projectId;
-=======
->>>>>>> e1574a4a
 
     public ExperimentInformationPageHandler(
         ProjectNavigationBarComponent projectNavigationBarComponent,
         ExperimentDetailsComponent experimentDetailsComponent,
-<<<<<<< HEAD
         ExperimentListComponent experimentListComponent,
         ProjectInformationService projectInformationService) {
-=======
-        ExperimentListComponent experimentListComponent) {
->>>>>>> e1574a4a
       this.projectNavigationBarComponent = projectNavigationBarComponent;
       this.experimentDetailsComponent = experimentDetailsComponent;
       this.experimentListComponent = experimentListComponent;
@@ -142,7 +126,6 @@
     }
 
     public void setProjectId(ProjectId projectId) {
-      this.projectId = projectId;
       projectNavigationBarComponent.projectId(projectId);
       experimentListComponent.projectId(projectId);
     }
