package life.qbic.datamanager.views.project.view.components;

import com.vaadin.flow.component.Component;
import com.vaadin.flow.component.Composite;
import com.vaadin.flow.component.HasValue;
<<<<<<< HEAD
=======
import com.vaadin.flow.component.Text;
import com.vaadin.flow.component.Unit;
>>>>>>> 90c96e24
import com.vaadin.flow.component.combobox.ComboBox;
import com.vaadin.flow.component.combobox.MultiSelectComboBox;
import com.vaadin.flow.component.formlayout.FormLayout;
import com.vaadin.flow.component.formlayout.FormLayout.ResponsiveStep;
import com.vaadin.flow.component.html.Span;
import com.vaadin.flow.component.textfield.TextArea;
import com.vaadin.flow.component.textfield.TextField;
import com.vaadin.flow.data.renderer.ComponentRenderer;
import com.vaadin.flow.data.value.ValueChangeMode;
import com.vaadin.flow.spring.annotation.SpringComponent;
import com.vaadin.flow.spring.annotation.UIScope;
import com.vaadin.flow.theme.lumo.LumoUtility.TextColor;
import java.io.Serial;
import java.util.Objects;
import java.util.function.Consumer;
import life.qbic.datamanager.views.general.ContactElement;
import life.qbic.datamanager.views.general.ToggleDisplayEditComponent;
import life.qbic.datamanager.views.layouts.CardLayout;
import life.qbic.projectmanagement.application.ExperimentalDesignSearchService;
import life.qbic.projectmanagement.application.PersonSearchService;
import life.qbic.projectmanagement.application.ProjectInformationService;
import life.qbic.projectmanagement.domain.project.ExperimentalDesignDescription;
import life.qbic.projectmanagement.domain.project.PersonReference;
import life.qbic.projectmanagement.domain.project.Project;
import life.qbic.projectmanagement.domain.project.ProjectId;
import life.qbic.projectmanagement.domain.project.ProjectObjective;
import life.qbic.projectmanagement.domain.project.ProjectTitle;
import life.qbic.projectmanagement.domain.project.vocabulary.Analyte;
import life.qbic.projectmanagement.domain.project.vocabulary.Organism;
import life.qbic.projectmanagement.domain.project.vocabulary.Specimen;
import org.springframework.beans.factory.annotation.Autowired;

/**
 * Project Details Component
 * <p>
 * Shows project details to the user.
 *
 * @since 1.0.0
 */
@SpringComponent
@UIScope
public class ProjectDetailsComponent extends Composite<CardLayout> {

  @Serial
  private static final long serialVersionUID = -5781313306040217724L;
  private static final String TITLE = "Project Information";
  private final FormLayout formLayout;
  private ToggleDisplayEditComponent<Span, TextField, String> titleToggleComponent;
  private ToggleDisplayEditComponent<Span, TextArea, String> projectObjectiveToggleComponent;
  private ToggleDisplayEditComponent<Span, TextArea, String> experimentalDesignToggleComponent;
  private ToggleDisplayEditComponent<Component, ComboBox<PersonReference>, PersonReference> projectManagerToggleComponent;
  private ToggleDisplayEditComponent<Component, ComboBox<PersonReference>, PersonReference> principalInvestigatorToggleComponent;
<<<<<<< HEAD
  private ToggleDisplayEditComponent<Component, ComboBox<PersonReference>, PersonReference> responsiblePersonToggleComponent;
=======
  private MultiSelectComboBox<Organism> organismMultiSelectComboBox;
  private MultiSelectComboBox<Specimen> specimenMultiSelectComboBox;
  private MultiSelectComboBox<Analyte> analyteMultiSelectComboBox;
>>>>>>> 90c96e24
  private final transient Handler handler;

  public ProjectDetailsComponent(@Autowired ProjectInformationService projectInformationService,
      @Autowired PersonSearchService personSearchService,
      @Autowired ExperimentalDesignSearchService experimentalDesignSearchService) {
    Objects.requireNonNull(projectInformationService);
    Objects.requireNonNull(personSearchService);
    formLayout = new FormLayout();
    initFormLayout();
    setComponentStyles();
    this.handler = new Handler(projectInformationService, personSearchService,
        experimentalDesignSearchService);
  }

  private ComboBox<PersonReference> initPersonReferenceCombobox(String personReferenceType) {
    ComboBox<PersonReference> comboBox = new ComboBox<>();
    comboBox.setItemLabelGenerator(PersonReference::fullName);
    comboBox.setRenderer(new ComponentRenderer<>(ContactElement::from));
    comboBox.setPlaceholder(String.format("Select a %s", personReferenceType));
    comboBox.setVisible(false);
    return comboBox;
  }

  private void initFormLayout() {
    initFormFields();
    formLayout.addFormItem(titleToggleComponent, "Project Title");
    formLayout.addFormItem(projectObjectiveToggleComponent, "Project Objective");
    formLayout.addFormItem(experimentalDesignToggleComponent, "Experimental Design");
<<<<<<< HEAD
=======
    formLayout.addFormItem(organismMultiSelectComboBox, "Organism");
    formLayout.addFormItem(specimenMultiSelectComboBox, "Specimen");
    formLayout.addFormItem(analyteMultiSelectComboBox, "Analyte");
    formLayout.addFormItem(projectManagerToggleComponent, "Project Manager");
>>>>>>> 90c96e24
    formLayout.addFormItem(principalInvestigatorToggleComponent, "Principal Investigator");
    formLayout.addFormItem(responsiblePersonToggleComponent, "Responsible Person");
    formLayout.addFormItem(projectManagerToggleComponent, "Project Manager");
    // set form layout to only have one column (for any width)
    formLayout.setResponsiveSteps(new ResponsiveStep("0", 1));
    getContent().addFields(formLayout);
    getContent().addTitle(TITLE);
  }

  private void initFormFields() {
    titleToggleComponent = new ToggleDisplayEditComponent<>(Span::new, new TextField(),
        createPlaceHolderSpan());
    projectObjectiveToggleComponent = new ToggleDisplayEditComponent<>(Span::new, new TextArea(),
        createPlaceHolderSpan());
    experimentalDesignToggleComponent = new ToggleDisplayEditComponent<>(Span::new, new TextArea(),
        createPlaceHolderSpan());
    principalInvestigatorToggleComponent = new ToggleDisplayEditComponent<>(ContactElement::from,
        initPersonReferenceCombobox("Principal Investigator"),
<<<<<<< HEAD
        createPlaceHolderSpan());
    responsiblePersonToggleComponent = new ToggleDisplayEditComponent<>(ContactElement::from,
        initPersonReferenceCombobox("Responsible Person"),
        createPlaceHolderSpan());
    projectManagerToggleComponent = new ToggleDisplayEditComponent<>(ContactElement::from,
        initPersonReferenceCombobox("Project Manager"),
        createPlaceHolderSpan());
=======
        createPlaceHolderSpan("Principal Investigator"));
    organismMultiSelectComboBox = new MultiSelectComboBox<>();
    specimenMultiSelectComboBox = new MultiSelectComboBox<>();
    analyteMultiSelectComboBox = new MultiSelectComboBox<>();
>>>>>>> 90c96e24
  }

  private Span createPlaceHolderSpan() {
    Span placeholderSpan = new Span("None");
    placeholderSpan.addClassName(TextColor.SECONDARY);
    return placeholderSpan;
  }

  private void setComponentStyles() {
    titleToggleComponent.getInputComponent().setSizeFull();
    projectObjectiveToggleComponent.getInputComponent().setWidthFull();
    experimentalDesignToggleComponent.getInputComponent().setWidthFull();
    titleToggleComponent.setWidthFull();
    projectObjectiveToggleComponent.setWidthFull();
    experimentalDesignToggleComponent.setWidthFull();
    formLayout.setClassName("create-project-form");
    projectManagerToggleComponent.getInputComponent().getStyle()
        .set("--vaadin-combo-box-overlay-width", "16em");
    projectManagerToggleComponent.getInputComponent().getStyle()
        .set("--vaadin-combo-box-width", "16em");
    principalInvestigatorToggleComponent.getInputComponent().getStyle()
        .set("--vaadin-combo-box-overlay-width", "16em");
    responsiblePersonToggleComponent.getInputComponent().getStyle()
        .set("--vaadin-combo-box-width", "16em");
    //Workaround since combobox does not allow empty selection https://github.com/vaadin/flow-components/issues/1998
    responsiblePersonToggleComponent.getInputComponent().setClearButtonVisible(true);
    titleToggleComponent.getInputComponent().setRequired(true);
    projectObjectiveToggleComponent.getInputComponent().setRequired(true);
    experimentalDesignToggleComponent.getInputComponent().setRequired(true);
    projectManagerToggleComponent.getInputComponent().setRequired(true);
    principalInvestigatorToggleComponent.getInputComponent().setRequired(true);
    titleToggleComponent.setRequiredIndicatorVisible(true);
    projectObjectiveToggleComponent.setRequiredIndicatorVisible(true);
    experimentalDesignToggleComponent.setRequiredIndicatorVisible(true);
    projectManagerToggleComponent.setRequiredIndicatorVisible(true);
    principalInvestigatorToggleComponent.setRequiredIndicatorVisible(true);
    organismMultiSelectComboBox.setMinWidth(60, Unit.VW);
    specimenMultiSelectComboBox.setMinWidth(60, Unit.VW);
    analyteMultiSelectComboBox.setMinWidth(60, Unit.VW);
    organismMultiSelectComboBox.setMaxWidth(60, Unit.VW);
    specimenMultiSelectComboBox.setMaxWidth(60, Unit.VW);
    analyteMultiSelectComboBox.setMaxWidth(60, Unit.VW);
    formLayout.setClassName("create-project-form");
    organismMultiSelectComboBox.addClassName("chip-badge");
    specimenMultiSelectComboBox.addClassName("chip-badge");
    analyteMultiSelectComboBox.addClassName("chip-badge");
  }

  public void projectId(String projectId) {
    handler.projectId(projectId);
  }

  public void setStyles(String... componentStyles) {
    getContent().addClassNames(componentStyles);
  }

  /**
   * Component logic for the {@link ProjectDetailsComponent}
   *
   * @since 1.0.0
   */
  private final class Handler {

    private final ProjectInformationService projectInformationService;
    private final PersonSearchService personSearchService;
    private final ExperimentalDesignSearchService experimentalDesignSearchService;
    private ProjectId selectedProject;

    public Handler(ProjectInformationService projectInformationService,
        PersonSearchService personSearchService,
        ExperimentalDesignSearchService experimentalDesignSearchService) {

      this.projectInformationService = projectInformationService;
      this.personSearchService = personSearchService;
      this.experimentalDesignSearchService = experimentalDesignSearchService;

      attachSubmissionActionOnValueChange();
      restrictInputLength();
      setUpPersonSearch(projectManagerToggleComponent.getInputComponent());
      setUpPersonSearch(principalInvestigatorToggleComponent.getInputComponent());
<<<<<<< HEAD
      setUpPersonSearch(responsiblePersonToggleComponent.getInputComponent());
=======
      setupExperimentalDesignSearch();
>>>>>>> 90c96e24
    }

    public void projectId(String projectId) {
      projectInformationService.find(ProjectId.parse(projectId)).ifPresentOrElse(
          this::loadProjectData,
          () -> titleToggleComponent.setValue("Not found"));
    }

    private void restrictInputLength() {

      titleToggleComponent.getInputComponent().setMaxLength((int) ProjectTitle.maxLength());
      projectObjectiveToggleComponent.getInputComponent()
          .setMaxLength((int) ProjectObjective.maxLength());
      experimentalDesignToggleComponent.getInputComponent().setMaxLength(
          (int) ExperimentalDesignDescription.maxLength());

      titleToggleComponent.getInputComponent().setValueChangeMode(ValueChangeMode.EAGER);
      projectObjectiveToggleComponent.getInputComponent().setValueChangeMode(ValueChangeMode.EAGER);
      experimentalDesignToggleComponent.getInputComponent()
          .setValueChangeMode(ValueChangeMode.EAGER);

      addConsumedLengthHelper(titleToggleComponent.getInputComponent(),
          titleToggleComponent.getValue());
      addConsumedLengthHelper(projectObjectiveToggleComponent.getInputComponent(),
          projectObjectiveToggleComponent.getValue());
      addConsumedLengthHelper(experimentalDesignToggleComponent.getInputComponent(),
          experimentalDesignToggleComponent.getValue());

      titleToggleComponent.getInputComponent().addValueChangeListener(
          e -> addConsumedLengthHelper(e.getSource(), e.getValue()));
      projectObjectiveToggleComponent.getInputComponent().addValueChangeListener(
          e -> addConsumedLengthHelper(e.getSource(), e.getValue()));
      experimentalDesignToggleComponent.getInputComponent().addValueChangeListener(
          e -> addConsumedLengthHelper(e.getSource(), e.getValue()));
    }

    private void addConsumedLengthHelper(TextArea textArea, String newValue) {
      int maxLength = textArea.getMaxLength();
      int consumedLength = newValue.length();
      textArea.setHelperText(consumedLength + "/" + maxLength);
    }

    private void addConsumedLengthHelper(TextField textField, String newValue) {
      int maxLength = textField.getMaxLength();
      int consumedLength = newValue.length();
      textField.setHelperText(consumedLength + "/" + maxLength);
    }

    private void loadProjectData(Project project) {
      this.selectedProject = project.getId();
      titleToggleComponent.setValue(project.getProjectIntent().projectTitle().title());
      projectObjectiveToggleComponent.setValue(project.getProjectIntent().objective().value());
      experimentalDesignToggleComponent.setValue(
          project.getProjectIntent().experimentalDesign().value());
      projectManagerToggleComponent.setValue(project.getProjectManager());
      principalInvestigatorToggleComponent.setValue(project.getPrincipalInvestigator());
<<<<<<< HEAD
      responsiblePersonToggleComponent.setValue(project.getResponsiblePerson());
=======
      /*ToDo Insert values stored in project
      organismMultiSelectComboBox.setValue();
      specimenMultiSelectComboBox.setValue();
      analyteMultiSelectComboBox.setValue();
       */

    }

    private void setupExperimentalDesignSearch() {
      organismMultiSelectComboBox.setItems(experimentalDesignSearchService.retrieveOrganisms());
      organismMultiSelectComboBox.setItemLabelGenerator(Organism::value);
      specimenMultiSelectComboBox.setItems(experimentalDesignSearchService.retrieveSpecimens());
      specimenMultiSelectComboBox.setItemLabelGenerator(Specimen::value);
      analyteMultiSelectComboBox.setItems(experimentalDesignSearchService.retrieveAnalytes());
      analyteMultiSelectComboBox.setItemLabelGenerator(Analyte::value);
>>>>>>> 90c96e24
    }

    private void setUpPersonSearch(ComboBox<PersonReference> comboBox) {
      comboBox.setItems(
          query -> personSearchService.find(query.getFilter().orElse(""), query.getOffset(),
                  query.getLimit())
              .stream());
    }

    private void attachSubmissionActionOnValueChange() {
      ProjectDetailsComponent.Handler.submitOnValueChange(titleToggleComponent,
          value ->
              projectInformationService.updateTitle(selectedProject.value(), value.trim()));

      ProjectDetailsComponent.Handler.submitOnValueChange(projectObjectiveToggleComponent,
          value ->
              projectInformationService.stateObjective(selectedProject.value(), value.trim()));

      ProjectDetailsComponent.Handler.submitOnValueChange(experimentalDesignToggleComponent,
          value ->
              projectInformationService.describeExperimentalDesign(selectedProject.value(),
                  value.trim()));

      ProjectDetailsComponent.Handler.submitOnValueChange(projectManagerToggleComponent,
          value ->
              projectInformationService.manageProject(selectedProject.value(), value));

      ProjectDetailsComponent.Handler.submitOnValueChange(principalInvestigatorToggleComponent,
          value ->
              projectInformationService.investigateProject(selectedProject.value(), value));
<<<<<<< HEAD
      ProjectDetailsComponent.Handler.submitOnValueChange(responsiblePersonToggleComponent,
          value ->
              projectInformationService.setResponsibility(selectedProject.value(), value));
=======
      //ToDo Store selection changes for organism, specimen and analyte here
>>>>>>> 90c96e24
    }

    private static <V, T extends HasValue<?, V>> void submitOnValueChange(T element,
        Consumer<V> submitAction) {
      element.addValueChangeListener(it -> submitAction.accept(element.getValue()));
    }

  }
}<|MERGE_RESOLUTION|>--- conflicted
+++ resolved
@@ -3,11 +3,7 @@
 import com.vaadin.flow.component.Component;
 import com.vaadin.flow.component.Composite;
 import com.vaadin.flow.component.HasValue;
-<<<<<<< HEAD
-=======
-import com.vaadin.flow.component.Text;
 import com.vaadin.flow.component.Unit;
->>>>>>> 90c96e24
 import com.vaadin.flow.component.combobox.ComboBox;
 import com.vaadin.flow.component.combobox.MultiSelectComboBox;
 import com.vaadin.flow.component.formlayout.FormLayout;
@@ -60,13 +56,10 @@
   private ToggleDisplayEditComponent<Span, TextArea, String> experimentalDesignToggleComponent;
   private ToggleDisplayEditComponent<Component, ComboBox<PersonReference>, PersonReference> projectManagerToggleComponent;
   private ToggleDisplayEditComponent<Component, ComboBox<PersonReference>, PersonReference> principalInvestigatorToggleComponent;
-<<<<<<< HEAD
-  private ToggleDisplayEditComponent<Component, ComboBox<PersonReference>, PersonReference> responsiblePersonToggleComponent;
-=======
   private MultiSelectComboBox<Organism> organismMultiSelectComboBox;
   private MultiSelectComboBox<Specimen> specimenMultiSelectComboBox;
   private MultiSelectComboBox<Analyte> analyteMultiSelectComboBox;
->>>>>>> 90c96e24
+  private ToggleDisplayEditComponent<Component, ComboBox<PersonReference>, PersonReference> responsiblePersonToggleComponent;
   private final transient Handler handler;
 
   public ProjectDetailsComponent(@Autowired ProjectInformationService projectInformationService,
@@ -95,13 +88,9 @@
     formLayout.addFormItem(titleToggleComponent, "Project Title");
     formLayout.addFormItem(projectObjectiveToggleComponent, "Project Objective");
     formLayout.addFormItem(experimentalDesignToggleComponent, "Experimental Design");
-<<<<<<< HEAD
-=======
     formLayout.addFormItem(organismMultiSelectComboBox, "Organism");
     formLayout.addFormItem(specimenMultiSelectComboBox, "Specimen");
     formLayout.addFormItem(analyteMultiSelectComboBox, "Analyte");
-    formLayout.addFormItem(projectManagerToggleComponent, "Project Manager");
->>>>>>> 90c96e24
     formLayout.addFormItem(principalInvestigatorToggleComponent, "Principal Investigator");
     formLayout.addFormItem(responsiblePersonToggleComponent, "Responsible Person");
     formLayout.addFormItem(projectManagerToggleComponent, "Project Manager");
@@ -118,22 +107,19 @@
         createPlaceHolderSpan());
     experimentalDesignToggleComponent = new ToggleDisplayEditComponent<>(Span::new, new TextArea(),
         createPlaceHolderSpan());
-    principalInvestigatorToggleComponent = new ToggleDisplayEditComponent<>(ContactElement::from,
-        initPersonReferenceCombobox("Principal Investigator"),
-<<<<<<< HEAD
-        createPlaceHolderSpan());
-    responsiblePersonToggleComponent = new ToggleDisplayEditComponent<>(ContactElement::from,
-        initPersonReferenceCombobox("Responsible Person"),
-        createPlaceHolderSpan());
-    projectManagerToggleComponent = new ToggleDisplayEditComponent<>(ContactElement::from,
-        initPersonReferenceCombobox("Project Manager"),
-        createPlaceHolderSpan());
-=======
-        createPlaceHolderSpan("Principal Investigator"));
     organismMultiSelectComboBox = new MultiSelectComboBox<>();
     specimenMultiSelectComboBox = new MultiSelectComboBox<>();
     analyteMultiSelectComboBox = new MultiSelectComboBox<>();
->>>>>>> 90c96e24
+    principalInvestigatorToggleComponent = new ToggleDisplayEditComponent<>(ContactElement::from,
+        initPersonReferenceCombobox("Principal Investigator"),
+        createPlaceHolderSpan());
+    responsiblePersonToggleComponent = new ToggleDisplayEditComponent<>(ContactElement::from,
+        initPersonReferenceCombobox("Responsible Person"),
+        createPlaceHolderSpan());
+    projectManagerToggleComponent = new ToggleDisplayEditComponent<>(ContactElement::from,
+        initPersonReferenceCombobox("Project Manager"),
+        createPlaceHolderSpan());
+
   }
 
   private Span createPlaceHolderSpan() {
@@ -214,11 +200,8 @@
       restrictInputLength();
       setUpPersonSearch(projectManagerToggleComponent.getInputComponent());
       setUpPersonSearch(principalInvestigatorToggleComponent.getInputComponent());
-<<<<<<< HEAD
       setUpPersonSearch(responsiblePersonToggleComponent.getInputComponent());
-=======
       setupExperimentalDesignSearch();
->>>>>>> 90c96e24
     }
 
     public void projectId(String projectId) {
@@ -275,9 +258,7 @@
           project.getProjectIntent().experimentalDesign().value());
       projectManagerToggleComponent.setValue(project.getProjectManager());
       principalInvestigatorToggleComponent.setValue(project.getPrincipalInvestigator());
-<<<<<<< HEAD
       responsiblePersonToggleComponent.setValue(project.getResponsiblePerson());
-=======
       /*ToDo Insert values stored in project
       organismMultiSelectComboBox.setValue();
       specimenMultiSelectComboBox.setValue();
@@ -293,7 +274,6 @@
       specimenMultiSelectComboBox.setItemLabelGenerator(Specimen::value);
       analyteMultiSelectComboBox.setItems(experimentalDesignSearchService.retrieveAnalytes());
       analyteMultiSelectComboBox.setItemLabelGenerator(Analyte::value);
->>>>>>> 90c96e24
     }
 
     private void setUpPersonSearch(ComboBox<PersonReference> comboBox) {
@@ -324,13 +304,10 @@
       ProjectDetailsComponent.Handler.submitOnValueChange(principalInvestigatorToggleComponent,
           value ->
               projectInformationService.investigateProject(selectedProject.value(), value));
-<<<<<<< HEAD
       ProjectDetailsComponent.Handler.submitOnValueChange(responsiblePersonToggleComponent,
           value ->
               projectInformationService.setResponsibility(selectedProject.value(), value));
-=======
       //ToDo Store selection changes for organism, specimen and analyte here
->>>>>>> 90c96e24
     }
 
     private static <V, T extends HasValue<?, V>> void submitOnValueChange(T element,
