--- conflicted
+++ resolved
@@ -152,15 +152,9 @@
             batchInformationLayout.dataTypeSelection.getValue());
       }
       //With the spreadsheet prepared, we can fill the prefilled information in the spreadsheet
-<<<<<<< HEAD
-        sampleSpreadsheetLayout.prefillConditionsAndReplicates(
-            batchInformationLayout.prefillSelection.getValue());
-        sampleSpreadsheetLayout.setPrefilled(batchInformationLayout.prefillSelection.getValue());
-=======
       sampleSpreadsheetLayout.prefillConditionsAndReplicates(
           batchInformationLayout.prefillSelection.getValue());
       sampleSpreadsheetLayout.reloadSpreadsheet();
->>>>>>> 7afce395
     }
 
     private boolean hasExperimentInformationChanged() {
