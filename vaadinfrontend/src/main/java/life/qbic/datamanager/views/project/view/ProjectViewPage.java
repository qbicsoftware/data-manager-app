package life.qbic.datamanager.views.project.view;

import com.vaadin.flow.component.button.Button;
import com.vaadin.flow.component.dependency.CssImport;
import com.vaadin.flow.component.html.Div;
import com.vaadin.flow.router.BeforeEnterEvent;
import com.vaadin.flow.router.BeforeEnterObserver;
import com.vaadin.flow.component.orderedlayout.HorizontalLayout;
import com.vaadin.flow.router.BeforeEvent;
import com.vaadin.flow.router.ErrorParameter;
import com.vaadin.flow.router.HasErrorParameter;
import com.vaadin.flow.router.HasUrlParameter;
import com.vaadin.flow.router.InternalServerError;
import com.vaadin.flow.router.Route;
import com.vaadin.flow.router.RouteAlias;
import java.io.Serial;
import javax.annotation.security.PermitAll;
import life.qbic.application.commons.ApplicationException;
import life.qbic.datamanager.views.MainLayout;
import life.qbic.datamanager.views.project.view.components.ExperimentalDesignDetailComponent;
import life.qbic.datamanager.views.project.view.components.ProjectDetailsComponent;
import life.qbic.datamanager.views.project.view.components.ProjectLinksComponent;
import life.qbic.datamanager.views.project.view.components.ProjectNavigationBarComponent;
import life.qbic.logging.api.Logger;
import life.qbic.logging.service.LoggerFactory;
import org.springframework.beans.factory.annotation.Autowired;

/**
 * Project view page that shows project information and additional components to manage project
 * data.
 *
 * @since 1.0.0
 */
@Route(value = "projects/:projectId?", layout = MainLayout.class)
@PermitAll
@CssImport("./styles/views/project/project-view.css")
public class ProjectViewPage extends Div implements
    BeforeEnterObserver, HasErrorParameter<ApplicationException> {

  @Serial
  private static final long serialVersionUID = 3402433356187177105L;
  private static final Logger log = LoggerFactory.logger(ProjectViewPage.class);
  private final Button switchComponentsButton = new Button("switchComponent");
  //Todo Generate Dedicated navbar for switching between the pages of a project
  private final HorizontalLayout navBar = new HorizontalLayout();
  private final transient ProjectViewHandler handler;

<<<<<<< HEAD
  public ProjectViewPage(@Autowired ProjectNavigationBarComponent projectNavigationBarComponent,
      @Autowired ProjectDetailsComponent projectDetailsComponent, @Autowired
  ProjectLinksComponent projectLinksComponent) {
    handler = new ProjectViewHandler(projectNavigationBarComponent, projectDetailsComponent,
        projectLinksComponent);
    add(projectNavigationBarComponent);
=======
  public ProjectViewPage(@Autowired ProjectDetailsComponent projectDetailsComponent, @Autowired
  ProjectLinksComponent projectLinksComponent, @Autowired ExperimentalDesignDetailComponent experimentalDesignDetailComponent) {
    handler = new ProjectViewHandler(projectDetailsComponent,
        projectLinksComponent, experimentalDesignDetailComponent);
>>>>>>> dabdc1c6
    add(projectDetailsComponent);
    add(projectLinksComponent);
    //ToDo Replace with Dedicated Navbar component and routing
    initNavbar(projectDetailsComponent, experimentalDesignDetailComponent);
    add(navBar);
    setPageStyles();
<<<<<<< HEAD
    setComponentStyles(projectNavigationBarComponent, projectDetailsComponent,
        projectLinksComponent);
=======
    setComponentStyles(projectDetailsComponent, projectLinksComponent, experimentalDesignDetailComponent);
>>>>>>> dabdc1c6
    log.debug(
        String.format("New instance for project view (#%s) created with detail component (#%s)",
            System.identityHashCode(this), System.identityHashCode(projectDetailsComponent)));
  }

  private void initNavbar(ProjectDetailsComponent projectDetailsComponent, ExperimentalDesignDetailComponent experimentalDesignDetailComponent) {
    navBar.add(switchComponentsButton);
    switchComponentsButton.addClickListener(clickEvent -> switchDetailsComponents(projectDetailsComponent, experimentalDesignDetailComponent));
  }

  private void switchDetailsComponents(ProjectDetailsComponent projectDetailsComponent, ExperimentalDesignDetailComponent experimentalDesignDetailComponent){
    if(this.getChildren().toList().contains(projectDetailsComponent)){
      add(experimentalDesignDetailComponent);
      remove(projectDetailsComponent);
    } else if (this.getChildren().toList().contains(experimentalDesignDetailComponent)) {
      remove(experimentalDesignDetailComponent);
      add(projectDetailsComponent);
    }
  }

  public void setPageStyles() {
    addClassNames("project-view-page");
  }

<<<<<<< HEAD
  public void setComponentStyles(ProjectNavigationBarComponent projectNavigationBarComponent,
      ProjectDetailsComponent projectDetailsComponent,
      ProjectLinksComponent projectLinksComponent) {
    projectNavigationBarComponent.setStyles("project-navigation-component");
=======
  public void setComponentStyles(ProjectDetailsComponent projectDetailsComponent,
      ProjectLinksComponent projectLinksComponent,  ExperimentalDesignDetailComponent experimentalDesignDetailComponent) {
>>>>>>> dabdc1c6
    projectDetailsComponent.setStyles("project-details-component");
    projectLinksComponent.setStyles("project-links-component");
    //Todo Determine if we want to have seperate styles for each component
    experimentalDesignDetailComponent.setStyles("experimental-design-component");
  }

  @Override
  public void beforeEnter(BeforeEnterEvent beforeEnterEvent) {
    beforeEnterEvent.getRouteParameters().get("projectId")
        .ifPresentOrElse(handler::routeParameter, () -> {
          throw new ApplicationException() {
            @Override
            public ErrorCode errorCode() {
              return ErrorCode.INVALID_PROJECT_CODE;
            }

            @Override
            public ErrorParameters errorParameters() {
              return ErrorParameters.create();
            }
          };
        });
  }

  @Override
  public int setErrorParameter(BeforeEnterEvent beforeEnterEvent,
      ErrorParameter<ApplicationException> errorParameter) {
    return 0;
  }
}<|MERGE_RESOLUTION|>--- conflicted
+++ resolved
@@ -45,31 +45,25 @@
   private final HorizontalLayout navBar = new HorizontalLayout();
   private final transient ProjectViewHandler handler;
 
-<<<<<<< HEAD
   public ProjectViewPage(@Autowired ProjectNavigationBarComponent projectNavigationBarComponent,
       @Autowired ProjectDetailsComponent projectDetailsComponent, @Autowired
   ProjectLinksComponent projectLinksComponent) {
     handler = new ProjectViewHandler(projectNavigationBarComponent, projectDetailsComponent,
         projectLinksComponent);
     add(projectNavigationBarComponent);
-=======
   public ProjectViewPage(@Autowired ProjectDetailsComponent projectDetailsComponent, @Autowired
   ProjectLinksComponent projectLinksComponent, @Autowired ExperimentalDesignDetailComponent experimentalDesignDetailComponent) {
     handler = new ProjectViewHandler(projectDetailsComponent,
         projectLinksComponent, experimentalDesignDetailComponent);
->>>>>>> dabdc1c6
     add(projectDetailsComponent);
     add(projectLinksComponent);
     //ToDo Replace with Dedicated Navbar component and routing
     initNavbar(projectDetailsComponent, experimentalDesignDetailComponent);
     add(navBar);
     setPageStyles();
-<<<<<<< HEAD
     setComponentStyles(projectNavigationBarComponent, projectDetailsComponent,
         projectLinksComponent);
-=======
     setComponentStyles(projectDetailsComponent, projectLinksComponent, experimentalDesignDetailComponent);
->>>>>>> dabdc1c6
     log.debug(
         String.format("New instance for project view (#%s) created with detail component (#%s)",
             System.identityHashCode(this), System.identityHashCode(projectDetailsComponent)));
@@ -94,15 +88,13 @@
     addClassNames("project-view-page");
   }
 
-<<<<<<< HEAD
   public void setComponentStyles(ProjectNavigationBarComponent projectNavigationBarComponent,
       ProjectDetailsComponent projectDetailsComponent,
       ProjectLinksComponent projectLinksComponent) {
     projectNavigationBarComponent.setStyles("project-navigation-component");
-=======
+
   public void setComponentStyles(ProjectDetailsComponent projectDetailsComponent,
       ProjectLinksComponent projectLinksComponent,  ExperimentalDesignDetailComponent experimentalDesignDetailComponent) {
->>>>>>> dabdc1c6
     projectDetailsComponent.setStyles("project-details-component");
     projectLinksComponent.setStyles("project-links-component");
     //Todo Determine if we want to have seperate styles for each component
