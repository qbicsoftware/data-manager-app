--- conflicted
+++ resolved
@@ -3,12 +3,9 @@
 import com.vaadin.flow.component.button.Button;
 import com.vaadin.flow.component.dependency.CssImport;
 import com.vaadin.flow.component.html.Div;
-<<<<<<< HEAD
-import com.vaadin.flow.component.orderedlayout.HorizontalLayout;
-=======
 import com.vaadin.flow.router.BeforeEnterEvent;
 import com.vaadin.flow.router.BeforeEnterObserver;
->>>>>>> 6c3a4500
+import com.vaadin.flow.component.orderedlayout.HorizontalLayout;
 import com.vaadin.flow.router.BeforeEvent;
 import com.vaadin.flow.router.ErrorParameter;
 import com.vaadin.flow.router.HasErrorParameter;
@@ -37,14 +34,8 @@
 @PermitAll
 @CssImport("./styles/views/project/project-view.css")
 public class ProjectViewPage extends Div implements
-<<<<<<< HEAD
-    HasUrlParameter<String> {
-
-  private static final String ROUTE = "projects/view";
-=======
     BeforeEnterObserver, HasErrorParameter<ApplicationException> {
 
->>>>>>> 6c3a4500
   @Serial
   private static final long serialVersionUID = 3402433356187177105L;
   private static final Logger log = LoggerFactory.logger(ProjectViewPage.class);
@@ -53,17 +44,10 @@
   private final HorizontalLayout navBar = new HorizontalLayout();
   private final transient ProjectViewHandler handler;
 
-<<<<<<< HEAD
-  public ProjectViewPage(@Autowired ProjectDetailsComponent projectDetailsComponent,
-      @Autowired ProjectLinksComponent projectLinksComponent,
-      @Autowired ExperimentalDesignDetailComponent experimentalDesignDetailComponent) {
+  public ProjectViewPage(@Autowired ProjectDetailsComponent projectDetailsComponent, @Autowired
+  ProjectLinksComponent projectLinksComponent, @Autowired ExperimentalDesignDetailComponent experimentalDesignDetailComponent) {
     handler = new ProjectViewHandler(projectDetailsComponent,
         projectLinksComponent, experimentalDesignDetailComponent);
-=======
-  public ProjectViewPage(@Autowired ProjectDetailsComponent projectDetailsComponent, @Autowired
-  ProjectLinksComponent projectLinksComponent) {
-    handler = new ProjectViewHandler(projectDetailsComponent, projectLinksComponent);
->>>>>>> 6c3a4500
     add(projectDetailsComponent);
     add(projectLinksComponent);
     //ToDo Replace with Dedicated Navbar component and routing
@@ -76,42 +60,27 @@
             System.identityHashCode(this), System.identityHashCode(projectDetailsComponent)));
   }
 
-<<<<<<< HEAD
   private void initNavbar(ProjectDetailsComponent projectDetailsComponent, ExperimentalDesignDetailComponent experimentalDesignDetailComponent) {
     navBar.add(switchComponentsButton);
     switchComponentsButton.addClickListener(clickEvent -> switchDetailsComponents(projectDetailsComponent, experimentalDesignDetailComponent));
   }
 
   private void switchDetailsComponents(ProjectDetailsComponent projectDetailsComponent, ExperimentalDesignDetailComponent experimentalDesignDetailComponent){
-      if(this.getChildren().toList().contains(projectDetailsComponent)){
-        add(experimentalDesignDetailComponent);
-        remove(projectDetailsComponent);
-      } else if (this.getChildren().toList().contains(experimentalDesignDetailComponent)) {
-        remove(experimentalDesignDetailComponent);
-        add(projectDetailsComponent);
-      }
+    if(this.getChildren().toList().contains(projectDetailsComponent)){
+      add(experimentalDesignDetailComponent);
+      remove(projectDetailsComponent);
+    } else if (this.getChildren().toList().contains(experimentalDesignDetailComponent)) {
+      remove(experimentalDesignDetailComponent);
+      add(projectDetailsComponent);
+    }
   }
 
-  @Override
-  public void setParameter(BeforeEvent beforeEvent, String s) {
-    handler.routeParameter(s);
-
-    log.debug("Route '" + ROUTE + "' called with parameter '" + s + "'");
-  }
-
-=======
->>>>>>> 6c3a4500
   public void setPageStyles() {
     addClassNames("project-view-page");
   }
 
   public void setComponentStyles(ProjectDetailsComponent projectDetailsComponent,
-<<<<<<< HEAD
-      ProjectLinksComponent projectLinksComponent,
-      ExperimentalDesignDetailComponent experimentalDesignDetailComponent) {
-=======
-      ProjectLinksComponent projectLinksComponent) {
->>>>>>> 6c3a4500
+      ProjectLinksComponent projectLinksComponent,  ExperimentalDesignDetailComponent experimentalDesignDetailComponent) {
     projectDetailsComponent.setStyles("project-details-component");
     projectLinksComponent.setStyles("project-links-component");
     //Todo Determine if we want to have seperate styles for each component
