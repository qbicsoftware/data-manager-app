--- conflicted
+++ resolved
@@ -6,11 +6,6 @@
 import com.vaadin.flow.component.orderedlayout.HorizontalLayout;
 import com.vaadin.flow.router.BeforeEnterEvent;
 import com.vaadin.flow.router.BeforeEnterObserver;
-<<<<<<< HEAD
-import com.vaadin.flow.router.ErrorParameter;
-import com.vaadin.flow.router.HasErrorParameter;
-=======
->>>>>>> 8c9c8c36
 import com.vaadin.flow.router.Route;
 import java.io.Serial;
 import javax.annotation.security.PermitAll;
@@ -33,12 +28,7 @@
 @Route(value = "projects/:projectId?", layout = MainLayout.class)
 @PermitAll
 @CssImport("./styles/views/project/project-view.css")
-<<<<<<< HEAD
-public class ProjectViewPage extends Div implements BeforeEnterObserver,
-    HasErrorParameter<ApplicationException> {
-=======
 public class ProjectViewPage extends Div implements BeforeEnterObserver {
->>>>>>> 8c9c8c36
 
   @Serial
   private static final long serialVersionUID = 3402433356187177105L;
@@ -48,20 +38,12 @@
   private final HorizontalLayout navBar = new HorizontalLayout();
   private final transient ProjectViewHandler handler;
 
-<<<<<<< HEAD
   public ProjectViewPage(@Autowired ProjectDetailsComponent projectDetailsComponent,
       @Autowired ExperimentDetailsComponent experimentDetailsComponent,
       @Autowired ProjectLinksComponent projectLinksComponent,
       @Autowired ExperimentListComponent experimentListComponent) {
-    handler = new ProjectViewHandler(projectDetailsComponent, projectLinksComponent,
-        experimentListComponent);
-=======
-  public ProjectViewPage(@Autowired ProjectDetailsComponent projectDetailsComponent, @Autowired
-  ProjectLinksComponent projectLinksComponent,
-      @Autowired ExperimentalDesignDetailComponent experimentalDesignDetailComponent) {
     handler = new ProjectViewHandler(projectDetailsComponent,
-        projectLinksComponent, experimentalDesignDetailComponent);
->>>>>>> 8c9c8c36
+        projectLinksComponent, experimentListComponent);{
     add(projectDetailsComponent);
     add(projectLinksComponent);
     //ToDo Replace with Dedicated Navbar component and routing
@@ -69,20 +51,14 @@
         experimentListComponent);
     add(navBar);
     setPageStyles();
-<<<<<<< HEAD
     setComponentStyles(projectDetailsComponent, experimentDetailsComponent, projectLinksComponent,
         experimentListComponent);
-=======
-    setComponentStyles(projectDetailsComponent, projectLinksComponent,
-        experimentalDesignDetailComponent);
->>>>>>> 8c9c8c36
     log.debug(
         String.format("New instance for project view (#%s) created with detail component (#%s)",
             System.identityHashCode(this), System.identityHashCode(projectDetailsComponent)));
   }
 
   private void initNavbar(ProjectDetailsComponent projectDetailsComponent,
-<<<<<<< HEAD
       ExperimentDetailsComponent experimentDetailsComponent,
       ProjectLinksComponent projectLinksComponent,
       ExperimentListComponent experimentListComponent) {
@@ -97,19 +73,6 @@
       ExperimentDetailsComponent experimentDetailsComponent) {
     if (this.getChildren().toList().contains(projectDetailsComponent)) {
       add(experimentDetailsComponent);
-=======
-      ExperimentalDesignDetailComponent experimentalDesignDetailComponent) {
-    navBar.add(switchComponentsButton);
-    switchComponentsButton.addClickListener(
-        clickEvent -> switchDetailsComponents(projectDetailsComponent,
-            experimentalDesignDetailComponent));
-  }
-
-  private void switchDetailsComponents(ProjectDetailsComponent projectDetailsComponent,
-      ExperimentalDesignDetailComponent experimentalDesignDetailComponent) {
-    if (this.getChildren().toList().contains(projectDetailsComponent)) {
-      add(experimentalDesignDetailComponent);
->>>>>>> 8c9c8c36
       remove(projectDetailsComponent);
     } else if (this.getChildren().toList().contains(experimentDetailsComponent)) {
       remove(experimentDetailsComponent);
@@ -133,28 +96,23 @@
   }
 
   public void setComponentStyles(ProjectDetailsComponent projectDetailsComponent,
-<<<<<<< HEAD
       ExperimentDetailsComponent experimentDetailsComponent,
       ProjectLinksComponent projectLinksComponent,
       ExperimentListComponent experimentListComponent) {
-=======
-      ProjectLinksComponent projectLinksComponent,
-      ExperimentalDesignDetailComponent experimentalDesignDetailComponent) {
->>>>>>> 8c9c8c36
     projectDetailsComponent.setStyles("project-details-component");
     projectLinksComponent.setStyles("project-links-component");
     //Todo Determine if we want to have seperate styles for each component
     experimentDetailsComponent.setStyles("experiment-details-component");
     experimentListComponent.setStyles("experiment-list-component");
   }
-
-  @Override
-  public void beforeEnter(BeforeEnterEvent beforeEnterEvent) {
-    beforeEnterEvent.getRouteParameters().get("projectId")
-        .ifPresentOrElse(
-            handler::routeParameter,
-            () -> {
-              throw new ProjectManagementException("no project id provided");
-            });
+    @Override
+    public void beforeEnter(BeforeEnterEvent beforeEnterEvent) {
+      beforeEnterEvent.getRouteParameters().get("projectId")
+          .ifPresentOrElse(
+              handler::routeParameter,
+              () -> {
+                throw new ProjectManagementException("no project id provided");
+              });
+    }
   }
 }