package life.qbic.datamanager.views.projects.project.info;

import com.vaadin.flow.component.button.Button;
import com.vaadin.flow.component.html.Div;
import com.vaadin.flow.component.html.Span;
import com.vaadin.flow.spring.annotation.SpringComponent;
import com.vaadin.flow.spring.annotation.UIScope;
import java.io.Serial;
import java.util.ArrayList;
import java.util.List;
import java.util.Objects;
import java.util.Optional;
import java.util.TreeSet;
import java.util.stream.Collectors;
import life.qbic.application.commons.ApplicationException;
import life.qbic.datamanager.views.Context;
import life.qbic.datamanager.views.general.PageArea;
import life.qbic.datamanager.views.projects.edit.EditProjectInformationDialog;
import life.qbic.datamanager.views.projects.edit.EditProjectInformationDialog.ProjectInformation;
import life.qbic.datamanager.views.projects.edit.EditProjectInformationDialog.ProjectUpdateEvent;
import life.qbic.datamanager.views.projects.project.experiments.experiment.Tag;
import life.qbic.datamanager.views.projects.project.info.InformationComponent.Entry;
import life.qbic.projectmanagement.application.ExperimentInformationService;
import life.qbic.projectmanagement.application.ProjectInformationService;
import life.qbic.projectmanagement.domain.project.Contact;
import life.qbic.projectmanagement.domain.project.Project;
import life.qbic.projectmanagement.domain.project.ProjectId;
import life.qbic.projectmanagement.domain.project.experiment.Experiment;
import life.qbic.projectmanagement.domain.project.experiment.vocabulary.Analyte;
import life.qbic.projectmanagement.domain.project.experiment.vocabulary.Species;
import life.qbic.projectmanagement.domain.project.experiment.vocabulary.Specimen;
import org.springframework.beans.factory.annotation.Autowired;

/**
 * Project Details Component
 * <p>
 * Shows project details to the user.
 *
 * @since 1.0.0
 */
@UIScope
@SpringComponent
public class ProjectDetailsComponent extends PageArea {

  @Serial
  private static final long serialVersionUID = -5781313306040217724L;
  private static final String TAG_COLLECTION_CSS_CLASS = "tag-collection";
  private final Div header = new Div();
  private final Span titleField = new Span();
  private final Span buttonBar = new Span();
  private final Div content = new Div();
  private final Span projectTitleField = new Span();
  private final Span projectObjectiveField = new Span();
  private final Div speciesField = new Div();
  private final Div specimensField = new Div();
  private final Div analytesField = new Div();
  private final Div projectManagerField = new Div();
  private final Div principalInvestigatorField = new Div();
  private final Div responsiblePersonField = new Div();
<<<<<<< HEAD

=======
  private final InformationComponent projectInformationSection = InformationComponent.create(
      "Project Information");
  private final InformationComponent fundingInformationSection = InformationComponent.create(
      "Funding Information");
  private final InformationComponent collaboratorSection = InformationComponent.create(
      "Collaboration Information");
>>>>>>> 2893bbce
  private final transient ProjectInformationService projectInformationService;
  private final transient ExperimentInformationService experimentInformationService;
  private Context context;

  public ProjectDetailsComponent(@Autowired ProjectInformationService projectInformationService,
      @Autowired ExperimentInformationService experimentInformationService) {
    Objects.requireNonNull(projectInformationService);
    Objects.requireNonNull(experimentInformationService);
    this.projectInformationService = projectInformationService;
    this.experimentInformationService = experimentInformationService;
    layoutComponent();
    addListenerForNewEditEvent();
    addClassName("project-details-component");
  }

  private static Contact fromContact(life.qbic.datamanager.views.general.contact.Contact contact) {
    return new Contact(contact.getFullName(), contact.getEmail());
  }

  private static List<Entry> extractProjectInfo(Project project, List<Experiment> experiments) {
    List<Entry> entries = new ArrayList<>();

    var projectCode = new Div();
    projectCode.setText(project.getProjectCode().value());
    entries.add(new Entry("Code", projectCode));

    var projectTitle = new Div();
    projectTitle.setText(project.getProjectIntent().projectTitle().title());
    entries.add(new Entry("Title", projectTitle));

    var objective = new Div();
    objective.setText(project.getProjectIntent().objective().objective());
    entries.add(new Entry("Objective", objective));

    var species = new Div();
    species.addClassName(TAG_COLLECTION_CSS_CLASS);
    speciesTags(experiments).forEach(species::add);
    entries.add(new Entry("Species", species));

    var specimen = new Div();
    specimen.addClassName(TAG_COLLECTION_CSS_CLASS);
    specimenTags(experiments).forEach(specimen::add);
    entries.add(new Entry("Specimen", specimen));

    var analyte = new Div();
    analyte.addClassName(TAG_COLLECTION_CSS_CLASS);
    analyteTags(experiments).forEach(analyte::add);
    entries.add(new Entry("Analyte", analyte));
    return entries;
  }

  private static List<Entry> extractFundingInfo(Project project) {
    List<Entry> entries = new ArrayList<>();

    var disclaimer = new Div();
    disclaimer.setText("No funding information provided.");
    entries.add(new Entry("Grant", disclaimer));

    //TODO load funding information about project

    return entries;
  }

  private static List<Entry> extractContactInfo(Project project) {
    List<Entry> entries = new ArrayList<>();

    var principalInvestigator = new Div();
    principalInvestigator.add(generateContactContainer(project.getPrincipalInvestigator()));
    entries.add(new Entry("Project Investigator", principalInvestigator));

    var projectResponsible = new Div();
    project.getResponsiblePerson()
        .ifPresentOrElse(person -> projectResponsible.add(generateContactContainer(person)),
            () -> projectResponsible.add(createNoPersonAssignedSpan()));
    entries.add(new Entry("Project Responsible", projectResponsible));

    var projectManager = new Div();
    projectManager.add(generateContactContainer(project.getProjectManager()));
    entries.add(new Entry("Project Manager", projectManager));

    return entries;
  }

  private static Div generateContactContainer(Contact contact) {
    Span nameSpan = new Span(contact.fullName());
    Span emailSpan = new Span(contact.emailAddress());
    Div personContainer = new Div(nameSpan, emailSpan);
    personContainer.addClassName("person-contact-display");
    emailSpan.addClassNames("email");
    nameSpan.addClassName("name");
    return personContainer;
  }

  private static Span createNoPersonAssignedSpan() {
    Span noPersonAssignedSpan = new Span("-");
    noPersonAssignedSpan.addClassName("no-person-assigned");
    return noPersonAssignedSpan;
  }

  private static List<Tag> speciesTags(List<Experiment> experiments) {
    return experiments.stream()
        .flatMap(experiment -> experiment.getSpecies().stream()).map(Species::label).sorted()
        .map(Tag::new).toList();
  }

  private static List<Tag> specimenTags(List<Experiment> experiments) {
    return experiments.stream()
        .flatMap(experiment -> experiment.getSpecimens().stream()).map(Specimen::label).sorted()
        .map(Tag::new).toList();
  }

  private static List<Tag> analyteTags(List<Experiment> experiments) {
    return experiments.stream()
        .flatMap(experiment -> experiment.getAnalytes().stream()).map(Analyte::label).sorted()
        .map(Tag::new).toList();
  }

  private static Contact fromContact(life.qbic.datamanager.views.general.contact.Contact contact) {
    return new Contact(contact.getFullName(), contact.getEmail());
  }

  public void setContext(Context context) {
    context.projectId()
        .orElseThrow(() -> new ApplicationException("no project id in context " + context));
    this.context = context;
    loadProjectData(context.projectId().get());
  }

  private void layoutComponent() {
    this.add(header);
    this.add(content);
    content.add(projectInformationSection, fundingInformationSection, collaboratorSection);
    content.addClassName("project-information-content");

    titleField.setText("Project Summary");
    header.addClassName("header");
    initButtonBar();
    header.add(titleField, buttonBar);
    titleField.addClassName("title");
  }

  private void initButtonBar() {
    Button editButton = new Button("Edit");
    editButton.addClickListener(event -> openProjectInformationDialog());
    buttonBar.add(editButton);
  }

  private void openProjectInformationDialog() {
    ProjectId projectId = context.projectId().orElseThrow();
    Optional<Project> project = projectInformationService.find(projectId);
    project.ifPresentOrElse(proj -> {
          EditProjectInformationDialog editProjectInformationDialog = generateEditProjectInformationDialog(
              proj);
          editProjectInformationDialog.addCancelListener(
              cancelEvent -> cancelEvent.getSource().close());
          editProjectInformationDialog.addProjectUpdateEventListener(this::onProjectUpdateEvent);
          editProjectInformationDialog.open();
        }
        , () -> {
          throw new ApplicationException(
              "Project information could not be retrieved from service");
        });
  }

  private EditProjectInformationDialog generateEditProjectInformationDialog(Project project) {
    EditProjectInformationDialog dialog = new EditProjectInformationDialog();
    ProjectInformation projectInformation = new ProjectInformation();
    projectInformation.setProjectTitle(project.getProjectIntent().projectTitle().title());
    projectInformation.setProjectObjective(project.getProjectIntent().objective().value());
    projectInformation.setPrincipalInvestigator(
        new life.qbic.datamanager.views.general.contact.Contact(
            project.getPrincipalInvestigator().fullName(),
            project.getPrincipalInvestigator().emailAddress()));
    project.getResponsiblePerson().ifPresent(
        it -> projectInformation.setResponsiblePerson(
            new life.qbic.datamanager.views.general.contact.Contact(it.fullName(),
                it.emailAddress()))
    );

    projectInformation.setProjectManager(
        new life.qbic.datamanager.views.general.contact.Contact(
            project.getProjectManager().fullName(),
            project.getProjectManager().emailAddress()));

    dialog.setProjectInformation(projectInformation);
    return dialog;
  }

  private void onProjectUpdateEvent(ProjectUpdateEvent projectUpdateEvent) {
    if (projectUpdateEvent.getOldValue().isEmpty() || !projectUpdateEvent.getOldValue().get()
        .equals(projectUpdateEvent.getValue())) {
      ProjectInformation projectInformation = projectUpdateEvent.getValue();
      updateProjectInformation(projectInformation);
      ProjectId projectId = context.projectId().orElseThrow();
      fireEvent(new ProjectEditEvent(this, projectId, projectUpdateEvent.isFromClient()));
    }
    projectUpdateEvent.getSource().close();
  }

  private void updateProjectInformation(ProjectInformation projectInformationContent) {
    ProjectId projectId = this.context.projectId().orElseThrow();
    projectInformationService.updateTitle(projectId, projectInformationContent.getProjectTitle());
    projectInformationService.stateObjective(projectId,
        projectInformationContent.getProjectObjective());
    projectInformationService.investigateProject(projectId,
        fromContact(projectInformationContent.getPrincipalInvestigator()));
    projectInformationService.manageProject(projectId,
        fromContact(projectInformationContent.getProjectManager()));

    projectInformationContent.getFundingEntry().ifPresent(
        funding -> projectInformationService.addFunding(projectId, funding.getLabel(),
            funding.getReferenceId()));


    projectInformationContent.getResponsiblePerson().ifPresentOrElse(contact ->
            projectInformationService.setResponsibility(projectId, fromContact(contact)),
        () -> projectInformationService.setResponsibility(projectId, null));
  }

  private void addListenerForNewEditEvent() {
    addListener(ProjectEditEvent.class, event -> loadProjectData(event.projectId()));
  }

  private void loadProjectData(ProjectId projectId) {
    projectInformationService.find(projectId)
        .ifPresentOrElse(this::loadProjectWithExperiments, () -> {
          throw new ApplicationException("Project information could not be retrieved from service");
        });
  }

  private void loadProjectWithExperiments(Project project) {
    var experiments = experimentInformationService.findAllForProject(project.getId());
    setProjectInformation(project, experiments);
  }

  private void setProjectInformation(Project project, List<Experiment> experiments) {
    resetProjectInformation();

    fillInformationSection(projectInformationSection, "",
        extractProjectInfo(project, experiments));
    fillInformationSection(fundingInformationSection, "Funding Information",
        extractFundingInfo(project));
    fillInformationSection(collaboratorSection, "Project Contacts",
        extractContactInfo(project));
  }

  private void fillInformationSection(InformationComponent section, String title,
      List<Entry> entries) {
    section.setTitle(title);
    entries.forEach(section::add);
  }

  private void resetProjectInformation() {
    projectInformationSection.clearContent();
    fundingInformationSection.clearContent();
    collaboratorSection.clearContent();

    projectTitleField.removeAll();
    projectObjectiveField.removeAll();
    speciesField.removeAll();
    specimensField.removeAll();
    analytesField.removeAll();
    projectManagerField.removeAll();
    principalInvestigatorField.removeAll();
    responsiblePersonField.removeAll();
  }

  private void setGroupedExperimentInformation(ProjectId projectId) {
    List<Experiment> experiments = experimentInformationService.findAllForProject(projectId);
    generateExperimentInformationTags(experiments);
  }

  private void generateExperimentInformationTags(List<Experiment> experiments) {
    TreeSet<String> speciesSet = new TreeSet<>();
    TreeSet<String> specimenSet = new TreeSet<>();
    TreeSet<String> analysisSet = new TreeSet<>();
    experiments.forEach(experiment -> {
      speciesSet.addAll(experiment.getSpecies().stream().map(Species::value).toList());
      specimenSet.addAll(experiment.getSpecimens().stream().map(Specimen::value).toList());
      analysisSet.addAll(experiment.getAnalytes().stream().map(Analyte::value).toList());
    });
    speciesField.add(speciesSet.stream().map(Tag::new).collect(Collectors.toList()));
    specimensField.add(specimenSet.stream().map(Tag::new).collect(Collectors.toList()));
    analytesField.add(analysisSet.stream().map(Tag::new).collect(Collectors.toList()));
  }
}<|MERGE_RESOLUTION|>--- conflicted
+++ resolved
@@ -57,16 +57,12 @@
   private final Div projectManagerField = new Div();
   private final Div principalInvestigatorField = new Div();
   private final Div responsiblePersonField = new Div();
-<<<<<<< HEAD
-
-=======
   private final InformationComponent projectInformationSection = InformationComponent.create(
       "Project Information");
   private final InformationComponent fundingInformationSection = InformationComponent.create(
       "Funding Information");
   private final InformationComponent collaboratorSection = InformationComponent.create(
       "Collaboration Information");
->>>>>>> 2893bbce
   private final transient ProjectInformationService projectInformationService;
   private final transient ExperimentInformationService experimentInformationService;
   private Context context;
@@ -182,10 +178,6 @@
     return experiments.stream()
         .flatMap(experiment -> experiment.getAnalytes().stream()).map(Analyte::label).sorted()
         .map(Tag::new).toList();
-  }
-
-  private static Contact fromContact(life.qbic.datamanager.views.general.contact.Contact contact) {
-    return new Contact(contact.getFullName(), contact.getEmail());
   }
 
   public void setContext(Context context) {
