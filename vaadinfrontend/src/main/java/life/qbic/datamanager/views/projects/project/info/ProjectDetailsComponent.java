--- conflicted
+++ resolved
@@ -1,4 +1,6 @@
 package life.qbic.datamanager.views.projects.project.info;
+
+import static life.qbic.logging.service.LoggerFactory.logger;
 
 import com.vaadin.flow.component.Component;
 import com.vaadin.flow.component.Composite;
@@ -16,6 +18,11 @@
 import com.vaadin.flow.spring.annotation.SpringComponent;
 import com.vaadin.flow.spring.annotation.UIScope;
 import com.vaadin.flow.theme.lumo.LumoUtility.TextColor;
+import java.io.Serial;
+import java.util.Collection;
+import java.util.Comparator;
+import java.util.Objects;
+import java.util.function.Consumer;
 import life.qbic.datamanager.views.general.ContactElement;
 import life.qbic.datamanager.views.general.ToggleDisplayEditComponent;
 import life.qbic.datamanager.views.layouts.CardLayout;
@@ -24,20 +31,17 @@
 import life.qbic.projectmanagement.application.ExperimentalDesignSearchService;
 import life.qbic.projectmanagement.application.PersonSearchService;
 import life.qbic.projectmanagement.application.ProjectInformationService;
-import life.qbic.projectmanagement.domain.project.*;
+import life.qbic.projectmanagement.domain.project.ExperimentalDesignDescription;
+import life.qbic.projectmanagement.domain.project.PersonReference;
+import life.qbic.projectmanagement.domain.project.Project;
+import life.qbic.projectmanagement.domain.project.ProjectId;
+import life.qbic.projectmanagement.domain.project.ProjectObjective;
+import life.qbic.projectmanagement.domain.project.ProjectTitle;
 import life.qbic.projectmanagement.domain.project.experiment.ExperimentId;
 import life.qbic.projectmanagement.domain.project.experiment.vocabulary.Analyte;
 import life.qbic.projectmanagement.domain.project.experiment.vocabulary.Species;
 import life.qbic.projectmanagement.domain.project.experiment.vocabulary.Specimen;
 import org.springframework.beans.factory.annotation.Autowired;
-
-import java.io.Serial;
-import java.util.Collection;
-import java.util.Comparator;
-import java.util.Objects;
-import java.util.function.Consumer;
-
-import static life.qbic.logging.service.LoggerFactory.logger;
 
 /**
  * Project Details Component
@@ -68,9 +72,9 @@
   private final transient Handler handler;
 
   public ProjectDetailsComponent(@Autowired ProjectInformationService projectInformationService,
-                                 @Autowired PersonSearchService personSearchService,
-                                 @Autowired ExperimentalDesignSearchService experimentalDesignSearchService,
-                                 @Autowired ExperimentInformationService experimentInformationService) {
+      @Autowired PersonSearchService personSearchService,
+      @Autowired ExperimentalDesignSearchService experimentalDesignSearchService,
+      @Autowired ExperimentInformationService experimentInformationService) {
     Objects.requireNonNull(projectInformationService);
     Objects.requireNonNull(personSearchService);
     Objects.requireNonNull(experimentalDesignSearchService);
@@ -197,9 +201,9 @@
     private ExperimentId activeExperimentId;
 
     public Handler(ProjectInformationService projectInformationService,
-                   PersonSearchService personSearchService,
-                   ExperimentalDesignSearchService experimentalDesignSearchService,
-                   ExperimentInformationService experimentInformationService) {
+        PersonSearchService personSearchService,
+        ExperimentalDesignSearchService experimentalDesignSearchService,
+        ExperimentInformationService experimentInformationService) {
 
       this.projectInformationService = projectInformationService;
       this.personSearchService = personSearchService;
@@ -370,10 +374,6 @@
     }
 
     private static <V, T extends HasValue<?, V>> void submitOnValueChange(T element,
-<<<<<<< HEAD
-                                                                          Consumer<V> submitAction) {
-      element.addValueChangeListener(it -> submitAction.accept(element.getValue()));
-=======
         Consumer<V> submitAction) {
       element.addValueChangeListener(it -> {
         //Only fire events on user input(e.g. avoid firing event when the page was reloaded)
@@ -381,7 +381,6 @@
           submitAction.accept(element.getValue());
         }
       });
->>>>>>> ac091f9c
     }
 
     private static <V extends Collection<?>, T extends HasValue<?, V>> void submitOnValueAdded(
