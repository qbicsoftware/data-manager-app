--- conflicted
+++ resolved
@@ -12,15 +12,9 @@
 /**
  * <b>Box Layout</b>
  *
-<<<<<<< HEAD
- * <p>A box with a shadow containing a title, description, a layout for fields, a layout for
- * buttons
- * and a span to add links. Furthermore, the description text can be toggled visible or invisible
-=======
  * <p>A box with a shadow containing a title, description, a layout for fields, a layout for buttons
  * and a span to add links.
  * Furthermore, the description text can be toggled visible or invisible
->>>>>>> e1574a4a
  *
  * @since 1.0.0
  */
