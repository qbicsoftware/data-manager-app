package life.qbic.datamanager.views.project.overview;

import com.vaadin.flow.component.ItemLabelGenerator;
import com.vaadin.flow.component.Text;
import com.vaadin.flow.component.UI;
import com.vaadin.flow.data.renderer.ComponentRenderer;
import com.vaadin.flow.data.value.ValueChangeMode;

import java.util.Objects;
import java.util.Optional;

import life.qbic.application.commons.ApplicationException;
import life.qbic.application.commons.Result;
import life.qbic.datamanager.exceptionhandlers.ApplicationExceptionHandler;
import life.qbic.datamanager.views.Command;
import life.qbic.datamanager.views.notifications.StyledNotification;
import life.qbic.datamanager.views.notifications.SuccessMessage;
import life.qbic.logging.api.Logger;
import life.qbic.projectmanagement.application.ProjectCreationService;
import life.qbic.projectmanagement.application.ProjectInformationService;
import life.qbic.projectmanagement.application.finances.offer.OfferLookupService;
import life.qbic.projectmanagement.domain.finances.offer.Offer;
import life.qbic.projectmanagement.domain.finances.offer.OfferId;
import life.qbic.projectmanagement.domain.finances.offer.OfferPreview;
import life.qbic.projectmanagement.domain.project.Project;
import life.qbic.projectmanagement.domain.project.repository.ProjectRepository;
import org.springframework.beans.factory.annotation.Autowired;
import org.springframework.stereotype.Component;

import static life.qbic.logging.service.LoggerFactory.logger;

/**
 * <b>Handler</b>
 *
 * <p>Orchestrates the layout {@link ProjectOverviewLayout} and determines how the components
 * behave.</p>
 *
 * @since 1.0.0
 */
@Component
public class ProjectOverviewHandler implements ProjectOverviewHandlerInterface {

<<<<<<< HEAD
  private static final String PROJECT_CREATION_URL = "projects/create";
  private static final String OFFER_ID_QUERY_PARAMETER = "offerId";
=======
  private static final Logger log = logger(ProjectOverviewHandler.class);
  private final ApplicationExceptionHandler exceptionHandler;
>>>>>>> 6338afef

  private ProjectOverviewLayout registeredProjectOverview;
  private final OfferLookupService offerLookupService;
  private final ProjectCreationService projectCreationService;

  private final ProjectRepository projectRepository;

  private final ProjectInformationService projectInformationService;


  public ProjectOverviewHandler(@Autowired OfferLookupService offerLookupService,
                                @Autowired ProjectRepository projectRepository,
                                @Autowired ProjectInformationService projectInformationService,
                                @Autowired ProjectCreationService projectCreationService,
                                @Autowired ApplicationExceptionHandler exceptionHandler) {
    Objects.requireNonNull(offerLookupService);
    this.offerLookupService = offerLookupService;

    Objects.requireNonNull(projectRepository);
    this.projectRepository = projectRepository;

    Objects.requireNonNull(projectInformationService);
    this.projectInformationService = projectInformationService;

    Objects.requireNonNull(projectCreationService);
    this.projectCreationService = projectCreationService;

    Objects.requireNonNull(exceptionHandler);
    this.exceptionHandler = exceptionHandler;
  }

  @Override
  public void handle(ProjectOverviewLayout layout) {
    if (registeredProjectOverview != layout) {
      this.registeredProjectOverview = layout;

      configurePageButtons();
      configureProjectCreationDialog();
      loadOfferPreview();

      setProjectsToGrid();
      setupSearchBar();
    }
  }

  private void setupSearchBar() {
    registeredProjectOverview.projectSearchField.setValueChangeMode(ValueChangeMode.LAZY);
    registeredProjectOverview.projectSearchField
        .addValueChangeListener(event -> loadProjectPreview(event.getValue()).execute());
  }

  private Command loadProjectPreview() {
    var searchTerm = registeredProjectOverview.projectSearchField.getValue().trim();
    return loadProjectPreview(searchTerm);
  }

  private Command loadProjectPreview(String filter) {
    return () -> registeredProjectOverview.projectGrid.setItems(
        query -> projectInformationService.queryPreview(filter,
            query.getOffset(), query.getLimit()).stream());
  }

  private void setProjectsToGrid() {
    loadProjectPreview().execute();
  }

  private void configurePageButtons() {
    registeredProjectOverview.create.addClickListener(
        e -> registeredProjectOverview.projectInformationDialog.open());

  }

  private void configureProjectCreationDialog() {
    registeredProjectOverview.projectInformationDialog.createButton.addClickListener(
        e -> createClicked());
    registeredProjectOverview.projectInformationDialog.cancelButton.addClickListener(
        e -> cancelSelection().execute());
    registeredProjectOverview.projectInformationDialog.isCloseOnEsc();
  }

  private Command cancelSelection() {
    return () -> {
      registeredProjectOverview.projectInformationDialog.close();
      registeredProjectOverview.projectInformationDialog.reset();
    };
  }

  private void createClicked() {
    String titleFieldValue = registeredProjectOverview.projectInformationDialog.getTitle();
    String objectiveFieldValue = registeredProjectOverview.projectInformationDialog.getObjective();
    String experimentalDesignDescription = registeredProjectOverview.projectInformationDialog.getExperimentalDesign();

    String loadedOfferId = registeredProjectOverview.projectInformationDialog.searchField.getValue() != null ? registeredProjectOverview.projectInformationDialog.searchField.getValue().offerId().id() : null;

    Result<Project, ApplicationException> project = projectCreationService.createProject(
        titleFieldValue, objectiveFieldValue, experimentalDesignDescription, loadedOfferId);

    project.ifSuccessOrElse(
        result -> displaySuccessfulProjectCreationNotification(),
        applicationException -> exceptionHandler.handle(UI.getCurrent(), applicationException));

    registeredProjectOverview.projectInformationDialog.close();
    registeredProjectOverview.projectGrid.getDataProvider().refreshAll();
  }

  private void displaySuccessfulProjectCreationNotification() {
    SuccessMessage successMessage = new SuccessMessage("Project creation succeeded.", "");
    StyledNotification notification = new StyledNotification(successMessage);
    notification.open();
  }

  private void loadOfferPreview() {
    // Configure the filter and pagination for the lazy loaded OfferPreview items
    registeredProjectOverview.projectInformationDialog.searchField.setItems(
        query -> offerLookupService.findOfferContainingProjectTitleOrId(
            query.getFilter().orElse(""),
            query.getFilter().orElse(""), query.getOffset(), query.getLimit()).stream());

    // Render the preview
    registeredProjectOverview.projectInformationDialog.searchField.setRenderer(
        new ComponentRenderer<>(preview ->
            new Text(previewToString(preview))));

    // Generate labels like the rendering
    registeredProjectOverview.projectInformationDialog.searchField.setItemLabelGenerator(
        (ItemLabelGenerator<OfferPreview>) it -> it.offerId().id());

    registeredProjectOverview.projectInformationDialog.searchField.addValueChangeListener(e -> {
      if (registeredProjectOverview.projectInformationDialog.searchField.getValue() != null) {
        preloadContentFromOffer(registeredProjectOverview.projectInformationDialog.searchField.getValue().offerId().id());
      }
    });
  }

  private void preloadContentFromOffer(String offerId) {
    log.info("Receiving offerId " + offerId);
    OfferId id = OfferId.from(offerId);
    Optional<Offer> offer = offerLookupService.findOfferById(id);
    offer.ifPresentOrElse(it -> registeredProjectOverview.projectInformationDialog.setOffer(it),
        () -> log.error("No offer found with id: " + offerId));
  }

  /**
   * Render the preview like `#offer-id, #project title`
   *
   * @param offerPreview the offer preview
   * @return the formatted String representation
   * @since 1.0.0
   */
  private static String previewToString(OfferPreview offerPreview) {
    return offerPreview.offerId().id() + ", " + offerPreview.getProjectTitle().title();
  }


}<|MERGE_RESOLUTION|>--- conflicted
+++ resolved
@@ -40,13 +40,8 @@
 @Component
 public class ProjectOverviewHandler implements ProjectOverviewHandlerInterface {
 
-<<<<<<< HEAD
-  private static final String PROJECT_CREATION_URL = "projects/create";
-  private static final String OFFER_ID_QUERY_PARAMETER = "offerId";
-=======
   private static final Logger log = logger(ProjectOverviewHandler.class);
   private final ApplicationExceptionHandler exceptionHandler;
->>>>>>> 6338afef
 
   private ProjectOverviewLayout registeredProjectOverview;
   private final OfferLookupService offerLookupService;
