--- conflicted
+++ resolved
@@ -22,6 +22,7 @@
 import com.vaadin.flow.data.value.ValueChangeMode;
 import com.vaadin.flow.router.RouteConfiguration;
 import com.vaadin.flow.spring.annotation.SpringComponent;
+import com.vaadin.flow.spring.annotation.UIScope;
 import java.io.Serial;
 import java.time.Instant;
 import java.time.LocalDateTime;
@@ -72,7 +73,7 @@
  * @since 1.0.0
  */
 @SpringComponent
-@SessionScope
+@UIScope
 public class ProjectOverviewComponent extends Composite<CardLayout> {
 
   @Serial
@@ -82,11 +83,6 @@
   final Grid<ProjectPreview> projectGrid = new Grid<>(ProjectPreview.class, false);
   final ProjectInformationDialog projectInformationDialog = new ProjectInformationDialog();
   private final ClientDetailsProvider clientDetailsProvider;
-<<<<<<< HEAD
-  private final String projectViewUrl = RouteConfiguration.forSessionScope()
-      .getUrl(ProjectViewPage.class, "");
-=======
->>>>>>> dabdc1c6
 
   public ProjectOverviewComponent(@Autowired ClientDetailsProvider clientDetailsProvider,
       @Autowired OfferLookupService offerLookupService,
@@ -124,20 +120,12 @@
     layout.setVerticalComponentAlignment(FlexComponent.Alignment.END, create);
     layout.setVerticalComponentAlignment(FlexComponent.Alignment.START, projectSearchField);
     projectGrid.addColumn(new ComponentRenderer<>(
-<<<<<<< HEAD
-            item -> new Anchor(projectViewUrl + item.projectId().value(), item.projectCode())))
-=======
             item -> new Anchor(String.format(Projects.PROJECT_INFO, item.projectId().value()), item.projectCode())))
->>>>>>> dabdc1c6
         .setHeader("Code").setWidth("7em")
         .setFlexGrow(0);
 
     projectGrid.addColumn(new ComponentRenderer<>(
-<<<<<<< HEAD
-            item -> new Anchor(projectViewUrl + item.projectId().value(), item.projectTitle())))
-=======
             item -> new Anchor(String.format(Projects.PROJECT_INFO, item.projectId().value()), item.projectTitle())))
->>>>>>> dabdc1c6
         .setHeader("Title")
         .setKey("projectTitle");
 
