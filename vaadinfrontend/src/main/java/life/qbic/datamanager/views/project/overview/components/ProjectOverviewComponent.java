--- conflicted
+++ resolved
@@ -51,13 +51,8 @@
   final Grid<ProjectPreview> projectGrid = new Grid<>(ProjectPreview.class, false);
   final ProjectInformationDialog projectInformationDialog = new ProjectInformationDialog();
   private final ClientDetailsProvider clientDetailsProvider;
-<<<<<<< HEAD
   private static final String PROJECT_VIEW_URL = RouteConfiguration.forSessionScope().getUrl(ProjectViewPage.class, "");
-=======
-  private static final String PROJECT_VIEW_URL = RouteConfiguration.forSessionScope()
-      .getUrl(ProjectViewPage.class, "");
-  private transient final ProjectOverviewHandler projectOverviewHandler;
->>>>>>> 0e570d74
+  private final transient ProjectOverviewHandler projectOverviewHandler;
 
   public ProjectOverviewComponent(@Autowired ClientDetailsProvider clientDetailsProvider,
       @Autowired OfferLookupService offerLookupService,
@@ -67,14 +62,8 @@
       @Autowired ApplicationExceptionHandler exceptionHandler,
       @Autowired PersonSearchService personSearchService) {
     this.clientDetailsProvider = clientDetailsProvider;
-<<<<<<< HEAD
-    new ProjectOverviewHandler(this,
-        offerLookupService, projectRepository, projectInformationService, projectCreationService,
-        exceptionHandler);
-=======
     projectOverviewHandler = new ProjectOverviewHandler(this, offerLookupService, projectRepository,
         projectInformationService, projectCreationService, personSearchService, exceptionHandler);
->>>>>>> 0e570d74
     layoutComponents();
   }
 
