package life.qbic.datamanager.views.projects.project.samples.registration.batch;

import com.vaadin.flow.component.button.Button;
<<<<<<< HEAD
import com.vaadin.flow.component.button.ButtonVariant;
=======
>>>>>>> de8b6f5c
import com.vaadin.flow.component.html.Div;
import com.vaadin.flow.component.html.Span;
import com.vaadin.flow.component.icon.Icon;
import com.vaadin.flow.component.icon.VaadinIcon;
<<<<<<< HEAD
import com.vaadin.flow.component.orderedlayout.HorizontalLayout;
=======
>>>>>>> de8b6f5c
import com.vaadin.flow.component.radiobutton.RadioButtonGroup;
import com.vaadin.flow.component.radiobutton.RadioGroupVariant;
import com.vaadin.flow.component.select.Select;
import com.vaadin.flow.component.textfield.TextField;
import com.vaadin.flow.data.binder.Binder;
import com.vaadin.flow.data.renderer.ComponentRenderer;
import java.io.Serial;
import java.io.Serializable;
import java.util.ArrayList;
import java.util.List;
import life.qbic.projectmanagement.domain.project.experiment.Experiment;


/**
 * <b>Batch Information Layout </b>
 * <p>
 * Layout in which the user will provide the batch information necessary during sample registration
 * </p>
 */
public class BatchInformationLayout extends Div {

  public final TextField batchNameField = new TextField("Batch Name");
  public final RadioButtonGroup<MetadataType> dataTypeSelection = new RadioButtonGroup<>();
  public final Button cancelButton = new Button("Cancel");
  public final Button nextButton = new Button("Next");
  public final Select<Experiment> experimentSelect = new Select<>();
  private final BatchInformationLayoutHandler batchInformationLayoutHandler;

  public BatchInformationLayout() {
    addClassName("batch-information");
    initContent();
    this.addClassName("batch-content");
    batchInformationLayoutHandler = new BatchInformationLayoutHandler();
  }

  private void initContent() {
<<<<<<< HEAD
=======
    Span batchInformationHeader = new Span("Batch Information");
    batchInformationHeader.addClassNames("header");
    add(batchInformationHeader);
>>>>>>> de8b6f5c
    initBatchLayout();
    initDataTypeLayout();
    initButtonLayout();
  }

  private void initBatchLayout() {
<<<<<<< HEAD
    Div batchLayout = new Div();
    Span batchInformationHeader = new Span("Batch Information");
    batchInformationHeader.addClassName("title");
    batchLayout.addClassName("batch-information");
    experimentSelect.setItemLabelGenerator(Experiment::getName);
    experimentSelect.setLabel("Experiment");
    batchLayout.add(batchInformationHeader);
    batchLayout.add(experimentSelect);
=======
    Span batchLayout = new Span();
>>>>>>> de8b6f5c
    batchLayout.add(batchNameField);
    add(batchLayout);
  }

  private void initDataTypeLayout() {
    Div dataTypeLayout = new Div();
<<<<<<< HEAD
    dataTypeLayout.addClassName("data-type-information");
    Span dataTypeHeader = new Span("Type of Data");
    dataTypeHeader.addClassName("title");
=======
    dataTypeLayout.addClassName("data-type-layout");
    Span dataTypeHeader = new Span("Type of Data");
    dataTypeHeader.addClassName("header");
>>>>>>> de8b6f5c
    dataTypeLayout.add(dataTypeHeader);
    Span dataTypeDescription = new Span(
        "There is a minimum amount of information required. All samples must conform the expected metadata values. The most suitable checklist for sample registration depends on the type of the sample.");
    dataTypeLayout.add(dataTypeDescription);
    initDataTypeSelection();
    dataTypeLayout.add(dataTypeSelection);
    add(dataTypeLayout);
  }

  private void initDataTypeSelection() {
    dataTypeSelection.addClassName("radio-group");
    dataTypeSelection.setItems(MetadataType.values());
    dataTypeSelection.setReadOnly(true);
    dataTypeSelection.setValue(MetadataType.TRANSCRIPTOMICS_GENOMICS);
    dataTypeSelection.addThemeVariants(RadioGroupVariant.LUMO_VERTICAL);
    dataTypeSelection.setRenderer(new ComponentRenderer<>(metadataType -> {
      Span metadataTypeSpan = new Span(metadataType.label);
      Icon infoIcon = new Icon(VaadinIcon.INFO_CIRCLE);
      infoIcon.addClassName("info-icon");
      infoIcon.setTooltipText(metadataType.description);
      Span optionRow = new Span(metadataTypeSpan, infoIcon);
      optionRow.addClassName("option-row");
      return optionRow;
    }));
  }

  private void initButtonLayout() {
    Span batchInformationButtons = new Span();
<<<<<<< HEAD
    batchInformationButtons.addClassName("buttons");
    nextButton.addThemeVariants(ButtonVariant.LUMO_PRIMARY);
=======
    batchInformationButtons.addClassName("button-layout");
    nextButton.addClassName("confirm-button");
>>>>>>> de8b6f5c
    batchInformationButtons.add(cancelButton, nextButton);
    add(batchInformationButtons);
  }

  public boolean isInputValid() {
    return batchInformationLayoutHandler.isInputValid();
  }

  public void reset() {
    batchInformationLayoutHandler.reset();
  }

  private class BatchInformationLayoutHandler implements Serializable {

    @Serial
    private static final long serialVersionUID = 6406633989864983798L;
    private final List<Binder<?>> binders = new ArrayList<>();

    public BatchInformationLayoutHandler() {
      configureValidators();
    }

    private void configureValidators() {
      Binder<Container<String>> binderBatchName = new Binder<>();
      binderBatchName.forField(batchNameField)
          .withValidator(value -> !value.isBlank(), "Please provide a valid batch name")
          .bind(Container::value, Container::setValue);
      Binder<Container<Experiment>> binderExperimentSelect = new Binder<>();
      binderExperimentSelect.forField(experimentSelect)
          .bind(Container::value, Container::setValue);
      binders.addAll(List.of(binderBatchName, binderExperimentSelect));
    }

    private boolean isInputValid() {
      binders.forEach(Binder::validate);
      return binders.stream().allMatch(Binder::isValid);
    }

    private void reset() {
      resetChildValues();
      resetChildValidation();
    }

    private void resetChildValues() {
      dataTypeSelection.setValue(MetadataType.TRANSCRIPTOMICS_GENOMICS);
      experimentSelect.clear();
      batchNameField.clear();
    }

    private void resetChildValidation() {
      batchNameField.setInvalid(false);
      experimentSelect.setInvalid(false);
    }
  }

  static class Container<T> {

    private T value;

    T value() {
      return this.value;
    }

    void setValue(T newValue) {
      this.value = newValue;
    }

  }
}<|MERGE_RESOLUTION|>--- conflicted
+++ resolved
@@ -1,18 +1,12 @@
 package life.qbic.datamanager.views.projects.project.samples.registration.batch;
 
 import com.vaadin.flow.component.button.Button;
-<<<<<<< HEAD
 import com.vaadin.flow.component.button.ButtonVariant;
-=======
->>>>>>> de8b6f5c
 import com.vaadin.flow.component.html.Div;
 import com.vaadin.flow.component.html.Span;
 import com.vaadin.flow.component.icon.Icon;
 import com.vaadin.flow.component.icon.VaadinIcon;
-<<<<<<< HEAD
 import com.vaadin.flow.component.orderedlayout.HorizontalLayout;
-=======
->>>>>>> de8b6f5c
 import com.vaadin.flow.component.radiobutton.RadioButtonGroup;
 import com.vaadin.flow.component.radiobutton.RadioGroupVariant;
 import com.vaadin.flow.component.select.Select;
@@ -42,26 +36,18 @@
   private final BatchInformationLayoutHandler batchInformationLayoutHandler;
 
   public BatchInformationLayout() {
-    addClassName("batch-information");
     initContent();
     this.addClassName("batch-content");
     batchInformationLayoutHandler = new BatchInformationLayoutHandler();
   }
 
   private void initContent() {
-<<<<<<< HEAD
-=======
-    Span batchInformationHeader = new Span("Batch Information");
-    batchInformationHeader.addClassNames("header");
-    add(batchInformationHeader);
->>>>>>> de8b6f5c
     initBatchLayout();
     initDataTypeLayout();
     initButtonLayout();
   }
 
   private void initBatchLayout() {
-<<<<<<< HEAD
     Div batchLayout = new Div();
     Span batchInformationHeader = new Span("Batch Information");
     batchInformationHeader.addClassName("title");
@@ -70,24 +56,15 @@
     experimentSelect.setLabel("Experiment");
     batchLayout.add(batchInformationHeader);
     batchLayout.add(experimentSelect);
-=======
-    Span batchLayout = new Span();
->>>>>>> de8b6f5c
     batchLayout.add(batchNameField);
     add(batchLayout);
   }
 
   private void initDataTypeLayout() {
     Div dataTypeLayout = new Div();
-<<<<<<< HEAD
     dataTypeLayout.addClassName("data-type-information");
     Span dataTypeHeader = new Span("Type of Data");
     dataTypeHeader.addClassName("title");
-=======
-    dataTypeLayout.addClassName("data-type-layout");
-    Span dataTypeHeader = new Span("Type of Data");
-    dataTypeHeader.addClassName("header");
->>>>>>> de8b6f5c
     dataTypeLayout.add(dataTypeHeader);
     Span dataTypeDescription = new Span(
         "There is a minimum amount of information required. All samples must conform the expected metadata values. The most suitable checklist for sample registration depends on the type of the sample.");
@@ -98,7 +75,6 @@
   }
 
   private void initDataTypeSelection() {
-    dataTypeSelection.addClassName("radio-group");
     dataTypeSelection.setItems(MetadataType.values());
     dataTypeSelection.setReadOnly(true);
     dataTypeSelection.setValue(MetadataType.TRANSCRIPTOMICS_GENOMICS);
@@ -108,21 +84,14 @@
       Icon infoIcon = new Icon(VaadinIcon.INFO_CIRCLE);
       infoIcon.addClassName("info-icon");
       infoIcon.setTooltipText(metadataType.description);
-      Span optionRow = new Span(metadataTypeSpan, infoIcon);
-      optionRow.addClassName("option-row");
-      return optionRow;
+      return new HorizontalLayout(metadataTypeSpan, infoIcon);
     }));
   }
 
   private void initButtonLayout() {
     Span batchInformationButtons = new Span();
-<<<<<<< HEAD
     batchInformationButtons.addClassName("buttons");
     nextButton.addThemeVariants(ButtonVariant.LUMO_PRIMARY);
-=======
-    batchInformationButtons.addClassName("button-layout");
-    nextButton.addClassName("confirm-button");
->>>>>>> de8b6f5c
     batchInformationButtons.add(cancelButton, nextButton);
     add(batchInformationButtons);
   }
