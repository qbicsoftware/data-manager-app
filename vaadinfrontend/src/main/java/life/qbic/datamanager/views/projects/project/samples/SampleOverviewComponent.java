--- conflicted
+++ resolved
@@ -35,10 +35,7 @@
 import life.qbic.application.commons.Result;
 import life.qbic.datamanager.views.AppRoutes.Projects;
 import life.qbic.datamanager.views.layouts.PageComponent;
-<<<<<<< HEAD
-=======
 import life.qbic.datamanager.views.notifications.ErrorMessage;
->>>>>>> 6fe4d7c9
 import life.qbic.datamanager.views.notifications.InformationMessage;
 import life.qbic.datamanager.views.notifications.StyledNotification;
 import life.qbic.datamanager.views.notifications.SuccessMessage;
@@ -52,13 +49,9 @@
 import life.qbic.projectmanagement.application.SampleInformationService.Sample;
 import life.qbic.projectmanagement.application.SampleRegistrationService;
 import life.qbic.projectmanagement.application.batch.BatchRegistrationService;
-<<<<<<< HEAD
-=======
 import life.qbic.projectmanagement.application.batch.BatchRegistrationService.ResponseCode;
->>>>>>> 6fe4d7c9
 import life.qbic.projectmanagement.domain.project.Project;
 import life.qbic.projectmanagement.domain.project.ProjectId;
-import life.qbic.projectmanagement.domain.project.experiment.BiologicalReplicateId;
 import life.qbic.projectmanagement.domain.project.experiment.Experiment;
 import life.qbic.projectmanagement.domain.project.experiment.ExperimentId;
 import life.qbic.projectmanagement.domain.project.experiment.vocabulary.Analyte;
@@ -256,10 +249,6 @@
     private final BatchRegistrationService batchRegistrationService;
     private ProjectId projectId;
     private ExperimentId experimentId;
-<<<<<<< HEAD
-    private BatchId lastCreatedBatch;
-=======
->>>>>>> 6fe4d7c9
 
     public SampleOverviewComponentHandler(ProjectInformationService projectInformationService,
         ExperimentInformationService experimentInformationService,
@@ -284,15 +273,10 @@
         generateExperimentTabs(project);
         Optional<Experiment> potentialExperiment = experimentInformationService.find(
             project.activeExperiment());
-<<<<<<< HEAD
-        potentialExperiment.ifPresent(batchRegistrationDialog::setActiveExperiment);
-        this.experimentId = potentialExperiment.get().experimentId();
-=======
         potentialExperiment.ifPresent(experiment -> {
           batchRegistrationDialog.setActiveExperiment(experiment);
           this.experimentId = experiment.experimentId();
         });
->>>>>>> 6fe4d7c9
       }
     }
 
@@ -321,14 +305,6 @@
       showEmptyViewButton.addClickListener(event -> showEmptyView());
     }
 
-<<<<<<< HEAD
-    private void configureBatchRegistrationDialog() {
-
-      batchRegistrationDialog.addBatchRegistrationEventListener(
-          event -> processBatchRegistration(event.getSource().batchRegistrationContent()));
-      batchRegistrationDialog.addSampleRegistrationEventListener(
-          event -> processSampleRegistration(event.getSource().sampleRegistrationContent()));
-=======
     private void addEventListeners() {
       batchRegistrationDialog.addBatchRegistrationEventListener(batchRegistrationEvent -> {
         BatchRegistrationDialog batchRegistrationSource = batchRegistrationEvent.getSource();
@@ -338,7 +314,6 @@
           displayRegistrationSuccess();
         });
       });
->>>>>>> 6fe4d7c9
       batchRegistrationDialog.addCancelEventListener(
           event -> batchRegistrationDialog.resetAndClose());
     }
@@ -395,45 +370,6 @@
       });
     }
 
-<<<<<<< HEAD
-
-    private void processBatchRegistration(BatchRegistrationContent batchRegistrationContent) {
-      //Todo add Batch name here and trigger processSampleCreation() method
-      Result<BatchId, BatchRegistrationService.ResponseCode> batch = batchRegistrationService.registerBatch(
-          batchRegistrationContent.batchLabel(), batchRegistrationContent.isPilot());
-      batch.onValue(result -> {
-        batchRegistrationDialog.resetAndClose();
-        lastCreatedBatch = result;
-        //ToDo Replace Values
-      }).onError(e -> {
-        //ToDo What should happen here?
-      });
-    }
-
-    private void processSampleRegistration(
-        List<SampleRegistrationContent> sampleRegistrationContentList) {
-      //ToDo Sample Comments are currently not stored
-      sampleRegistrationContentList.forEach(sampleRegistrationContent -> {
-        //ToDo Where should these domain objects be generated?
-        Analyte analyte = new Analyte(sampleRegistrationContent.analyte());
-        Specimen specimen = new Specimen(sampleRegistrationContent.specimen());
-        Species species = new Species(sampleRegistrationContent.species());
-        BiologicalReplicateId biologicalReplicateId = BiologicalReplicateId.create();
-        SampleOrigin sampleOrigin = SampleOrigin.create(species, specimen, analyte);
-        SampleRegistrationRequest sampleRegistrationRequest = new SampleRegistrationRequest(
-            sampleRegistrationContent.label(), lastCreatedBatch, experimentId,
-            sampleRegistrationContent.experimentalGroupId(), biologicalReplicateId, sampleOrigin);
-        sampleRegistrationService.registerSample(sampleRegistrationRequest, projectId)
-            .onError(e -> {
-              //Todo What should happen here
-            });
-      });
-      showSamplesView();
-      displaySuccessfulBatchRegistrationNotification();
-    }
-
-    private void displaySuccessfulBatchRegistrationNotification() {
-=======
     private Result<?, ?> registerBatchAndSamples(BatchRegistrationContent batchRegistrationContent,
         List<SampleRegistrationContent> sampleRegistrationContent) {
       return registerBatchInformation(batchRegistrationContent).onValue(
@@ -471,20 +407,16 @@
     }
 
     private void displayRegistrationSuccess() {
->>>>>>> 6fe4d7c9
       SuccessMessage successMessage = new SuccessMessage("Batch registration succeeded.", "");
       StyledNotification notification = new StyledNotification(successMessage);
       notification.open();
     }
-<<<<<<< HEAD
-=======
 
     private void displayRegistrationFailure() {
       ErrorMessage errorMessage = new ErrorMessage("Batch registration failed.", "");
       StyledNotification notification = new StyledNotification(errorMessage);
       notification.open();
     }
->>>>>>> 6fe4d7c9
   }
 
   private boolean isInSample(Sample sample, String searchTerm) {
