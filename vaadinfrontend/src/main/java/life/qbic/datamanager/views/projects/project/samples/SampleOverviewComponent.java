package life.qbic.datamanager.views.projects.project.samples;

import static org.slf4j.LoggerFactory.getLogger;

import com.vaadin.flow.component.Unit;
import com.vaadin.flow.component.button.Button;
import com.vaadin.flow.component.button.ButtonVariant;
import com.vaadin.flow.component.grid.Grid;
import com.vaadin.flow.component.grid.dataview.GridListDataView;
import com.vaadin.flow.component.html.Anchor;
import com.vaadin.flow.component.html.Span;
import com.vaadin.flow.component.icon.VaadinIcon;
import com.vaadin.flow.component.orderedlayout.HorizontalLayout;
import com.vaadin.flow.component.orderedlayout.VerticalLayout;
import com.vaadin.flow.component.select.Select;
import com.vaadin.flow.component.tabs.Tab;
import com.vaadin.flow.component.tabs.TabSheet;
import com.vaadin.flow.component.textfield.TextField;
import com.vaadin.flow.data.renderer.ComponentRenderer;
import com.vaadin.flow.data.value.ValueChangeMode;
import com.vaadin.flow.function.SerializableBiConsumer;
import com.vaadin.flow.spring.annotation.SpringComponent;
import com.vaadin.flow.spring.annotation.UIScope;
import java.beans.PropertyDescriptor;
import java.io.Serial;
import java.io.Serializable;
import java.lang.reflect.InvocationTargetException;
import java.util.Collection;
import java.util.HashMap;
import java.util.HashSet;
import java.util.LinkedList;
import java.util.List;
import java.util.Map;
import java.util.Objects;
import java.util.Optional;
<<<<<<< HEAD
import java.util.Set;
import life.qbic.datamanager.views.AppRoutes.Projects;
import life.qbic.datamanager.views.layouts.PageComponent;
import life.qbic.datamanager.views.notifications.InformationMessage;
import life.qbic.datamanager.views.notifications.StyledNotification;
=======
import life.qbic.application.commons.Result;
import life.qbic.datamanager.views.AppRoutes.Projects;
import life.qbic.datamanager.views.layouts.PageComponent;
import life.qbic.datamanager.views.notifications.ErrorMessage;
import life.qbic.datamanager.views.notifications.InformationMessage;
import life.qbic.datamanager.views.notifications.StyledNotification;
import life.qbic.datamanager.views.notifications.SuccessMessage;
>>>>>>> 6fe4d7c9
import life.qbic.datamanager.views.projects.project.ProjectViewPage;
import life.qbic.datamanager.views.projects.project.samples.registration.batch.BatchRegistrationContent;
import life.qbic.datamanager.views.projects.project.samples.registration.batch.BatchRegistrationDialog;
import life.qbic.datamanager.views.projects.project.samples.registration.batch.SampleRegistrationContent;
import life.qbic.projectmanagement.application.ExperimentInformationService;
import life.qbic.projectmanagement.application.ProjectInformationService;
import life.qbic.projectmanagement.application.SampleInformationService;
import life.qbic.projectmanagement.application.SampleRegistrationService;
import life.qbic.projectmanagement.application.batch.BatchRegistrationService;
import life.qbic.projectmanagement.application.batch.BatchRegistrationService.ResponseCode;
import life.qbic.projectmanagement.domain.project.Project;
import life.qbic.projectmanagement.domain.project.ProjectId;
import life.qbic.projectmanagement.domain.project.experiment.Experiment;
<<<<<<< HEAD
import life.qbic.projectmanagement.domain.project.experiment.ExperimentalGroup;
import life.qbic.projectmanagement.domain.project.experiment.VariableLevel;
import life.qbic.projectmanagement.domain.project.sample.Sample;
=======
import life.qbic.projectmanagement.domain.project.experiment.ExperimentId;
import life.qbic.projectmanagement.domain.project.experiment.vocabulary.Analyte;
import life.qbic.projectmanagement.domain.project.experiment.vocabulary.Species;
import life.qbic.projectmanagement.domain.project.experiment.vocabulary.Specimen;
import life.qbic.projectmanagement.domain.project.sample.BatchId;
import life.qbic.projectmanagement.domain.project.sample.SampleOrigin;
import life.qbic.projectmanagement.domain.project.sample.SampleRegistrationRequest;
>>>>>>> 6fe4d7c9
import org.slf4j.Logger;
import org.springframework.beans.BeanUtils;
import org.springframework.beans.factory.annotation.Autowired;

/**
 * Sample Overview Component
 * <p>
 * Component embedded within the {@link SampleInformationPage} in the {@link ProjectViewPage}. It
 * allows the user to see the information associated for all {@link Sample} for each
 * {@link Experiment within a {@link Project}
 */

@SpringComponent
@UIScope
public class SampleOverviewComponent extends PageComponent implements Serializable {

  private final String TITLE = "Samples";
  @Serial
  private static final long serialVersionUID = 2893730975944372088L;
  private final VerticalLayout noBatchDefinedLayout = new VerticalLayout();
  private final Button registerBatchButton = new Button("Register Batch");
  private final VerticalLayout sampleContentLayout = new VerticalLayout();
  private final HorizontalLayout buttonAndFieldBar = new HorizontalLayout();
  private final HorizontalLayout fieldBar = new HorizontalLayout();
  private final HorizontalLayout buttonBar = new HorizontalLayout();
  private final TextField searchField = new TextField();
  private final Select<String> tabFilterSelect = new Select<>();
  private final Button registerButton = new Button("Register");
  private final Button metadataDownloadButton = new Button("Download Metadata");
  private final Button showEmptyViewButton = new Button("Empty View");
  private final TabSheet sampleExperimentTabSheet = new TabSheet();
  private static ProjectId projectId;
  private static final Logger log = getLogger(SampleOverviewComponent.class);
  private final BatchRegistrationDialog batchRegistrationDialog = new BatchRegistrationDialog();
  private final transient SampleOverviewComponentHandler sampleOverviewComponentHandler;

  public SampleOverviewComponent(@Autowired ProjectInformationService projectInformationService,
      @Autowired ExperimentInformationService experimentInformationService,
      @Autowired SampleInformationService sampleInformationService,
      @Autowired SampleRegistrationService sampleRegistrationService,
      @Autowired BatchRegistrationService batchRegistrationService) {
    Objects.requireNonNull(projectInformationService);
    Objects.requireNonNull(experimentInformationService);
    Objects.requireNonNull(sampleInformationService);
    Objects.requireNonNull(batchRegistrationService);
    addTitle(TITLE);
    initEmptyView();
    initSampleView();
    setSizeFull();
    this.sampleOverviewComponentHandler = new SampleOverviewComponentHandler(
        projectInformationService, experimentInformationService, sampleInformationService,
        sampleRegistrationService, batchRegistrationService);
  }

  public void projectId(ProjectId projectId) {
    SampleOverviewComponent.projectId = projectId;
    this.sampleOverviewComponentHandler.setProjectId(projectId);
  }

  private void initEmptyView() {
    Span templateHeader = new Span("No Samples Registered");
    templateHeader.addClassName("font-bold");
    Span templateText = new Span("Start your project by registering the first sample batch");
    registerBatchButton.addThemeVariants(ButtonVariant.LUMO_PRIMARY);
    noBatchDefinedLayout.add(templateHeader, templateText, registerBatchButton);
    noBatchDefinedLayout.setAlignItems(Alignment.CENTER);
    noBatchDefinedLayout.setJustifyContentMode(JustifyContentMode.CENTER);
    noBatchDefinedLayout.setSizeFull();
    noBatchDefinedLayout.setMinWidth(100, Unit.PERCENTAGE);
    noBatchDefinedLayout.setMinHeight(100, Unit.PERCENTAGE);
    addContent(noBatchDefinedLayout);
  }

  private void initSampleView() {
    sampleExperimentTabSheet.setSizeFull();
    initButtonAndFieldBar();
    sampleContentLayout.add(buttonAndFieldBar);
    sampleContentLayout.add(sampleExperimentTabSheet);
    addContent(sampleContentLayout);
    sampleContentLayout.setSizeFull();
    sampleContentLayout.setVisible(false);
  }

  private void initButtonAndFieldBar() {
    searchField.setPlaceholder("Search");
    searchField.setPrefixComponent(VaadinIcon.SEARCH.create());
    searchField.setValueChangeMode(ValueChangeMode.EAGER);
    tabFilterSelect.setLabel("Search in");
    tabFilterSelect.setEmptySelectionAllowed(true);
    tabFilterSelect.setEmptySelectionCaption("All tabs");
    registerButton.addThemeVariants(ButtonVariant.LUMO_PRIMARY);
    fieldBar.add(searchField, tabFilterSelect);
    //Items in layout should be aligned at the end due to searchFieldLabel taking up space
    buttonBar.add(showEmptyViewButton, registerButton, metadataDownloadButton);
    fieldBar.setAlignSelf(Alignment.START, buttonAndFieldBar);
    buttonBar.setAlignSelf(Alignment.END, buttonAndFieldBar);
    fieldBar.setAlignItems(Alignment.END);
    buttonBar.setAlignItems(Alignment.END);
    //Moves buttonbar to right side of sample grid
    fieldBar.setWidthFull();
    buttonAndFieldBar.add(fieldBar, buttonBar);
    buttonAndFieldBar.setWidthFull();
  }

  private Grid<Sample> createSampleGrid() {
    Grid<Sample> sampleGrid = new Grid<>(Sample.class, false);
    sampleGrid.addColumn(createSampleIdComponentRenderer()).setHeader("Sample Id");
    sampleGrid.addColumn(Sample::label).setHeader("Sample Label");
    sampleGrid.addColumn(sample -> sample.assignedBatch().value()).setHeader("Batch");
    sampleGrid.addColumn(sample -> sample.getBiologicalReplicateId().id())
        .setHeader("Sample Source");
    sampleGrid.addColumn(sample -> sample.sampleOrigin().getSpecies().value()).setHeader("Species");
    sampleGrid.addColumn(sample -> sample.sampleOrigin().getSpecimen().value())
        .setHeader("Specimen");
    sampleGrid.addColumn(sample -> sample.sampleOrigin().getAnalyte().value()).setHeader("Analyte");
    //ToDo Replace with Experimental Group information
    sampleGrid.addColumn(Sample::getExperimentalGroupId).setHeader("Experimental Group Id");
    //ToDo make this virtual list with data Providers and implement lazy loading?
    return sampleGrid;
  }

  private void createExperimentTabs(Map<Experiment, Collection<Sample>> experimentSamples) {
    experimentSamples.forEach((experiment, samples) -> {
<<<<<<< HEAD
      SampleExperimentTab experimentTab = new SampleExperimentTab(experiment.getName(),
          samples.size());
      Grid<Sample> sampleGrid = createSampleGrid();
      generateConditionColumnHeaders(experiment);
=======
      Span experimentName = new Span(experiment.getName());
      Tab experimentSampleTab = new Tab(experimentName);
      Grid<Sample> sampleGrid = new Grid<>(Sample.class, false);
      sampleGrid.addColumn(createSampleIdComponentRenderer()).setComparator(Sample::id)
          .setHeader("Sample Id");
      sampleGrid.addColumn(Sample::label, "label").setHeader("Sample Label");
      sampleGrid.addColumn(Sample::batch, "batch").setHeader("Batch");
      sampleGrid.addColumn(createSampleStatusComponentRenderer()).setComparator(Sample::status)
          .setHeader("Status");
      sampleGrid.addColumn(Sample::experiment, "experiment").setHeader("Experiment");
      sampleGrid.addColumn(Sample::source, "source").setHeader("Sample Source");
      sampleGrid.addColumn(Sample::condition1, "condition1").setHeader("Brushing Time");
      sampleGrid.addColumn(Sample::condition2, "condition2").setHeader("Tooth Paste");
      sampleGrid.addColumn(Sample::species, "species").setHeader("Species");
      sampleGrid.addColumn(Sample::specimen, "specimen").setHeader("Specimen");
>>>>>>> 6fe4d7c9
      GridListDataView<Sample> sampleGridDataView = sampleGrid.setItems(samples);
      sampleOverviewComponentHandler.setupSearchFieldForExperimentTabs(experiment.getName(),
          sampleGridDataView);
      sampleExperimentTabSheet.add(experimentTab, sampleGrid);
      //Update Number count in tab if user searches for value
      sampleGridDataView.addItemCountChangeListener(
          event -> experimentTab.setSampleCount(event.getItemCount()));
    });
  }

  private List<String> generateConditionColumnHeaders(Experiment experiment) {
    Set<String> uniqueVariableNames = new HashSet<>();
    for (ExperimentalGroup experimentalGroup : experiment.getExperimentalGroups()) {
      for (VariableLevel level : experimentalGroup.condition().getVariableLevels()) {
        uniqueVariableNames.add(level.variableName().value());
      }
    }
    return uniqueVariableNames.stream().toList();
  }


  /*
  private static ComponentRenderer<Span, Sample> createSampleStatusComponentRenderer() {
    return new ComponentRenderer<>(Span::new, styleSampleStatusSpan);
  }

  private static final SerializableBiConsumer<Span, Sample> styleSampleStatusSpan = (span, sample) -> {
    String theme = setBadgeThemeBasedOnSampleStatus(sample);
    span.getElement().setAttribute("theme", theme);
    span.setText(sample.status());
  };

  private static String setBadgeThemeBasedOnSampleStatus(Sample sample) {
    if (sample.status().equals("Data Available")) {
      return "badge success";
    }
    if (sample.status().equals("QC Failed")) {
      return "badge error";
    } else {
      return "badge ";
    }
  }
*/
  private static ComponentRenderer<Anchor, Sample> createSampleIdComponentRenderer() {
    return new ComponentRenderer<>(Anchor::new, styleSampleIdAnchor);
  }

  private static final SerializableBiConsumer<Anchor, Sample> styleSampleIdAnchor = (anchor, sample) -> {
<<<<<<< HEAD
    //ToDo maybe the projectId could be read from the UI URL?
    String anchorURL = String.format(Projects.MEASUREMENT, projectId.value(),
        sample.sampleId().value());
=======
    String anchorURL = String.format(Projects.MEASUREMENT, projectId.value(), sample.id());
>>>>>>> 6fe4d7c9
    anchor.setHref(anchorURL);
    anchor.setText(sample.sampleCode().code());
  };

  public void setStyles(String... componentStyles) {
    addClassNames(componentStyles);
  }

  private final class SampleOverviewComponentHandler {

    private final ProjectInformationService projectInformationService;
    private final ExperimentInformationService experimentInformationService;
    private final SampleInformationService sampleInformationService;
    private final SampleRegistrationService sampleRegistrationService;

    private final BatchRegistrationService batchRegistrationService;
    private ProjectId projectId;
    private ExperimentId experimentId;

    public SampleOverviewComponentHandler(ProjectInformationService projectInformationService,
        ExperimentInformationService experimentInformationService,
        SampleInformationService sampleInformationService,
        SampleRegistrationService sampleRegistrationService,
        BatchRegistrationService batchRegistrationService) {
      this.projectInformationService = projectInformationService;
      this.experimentInformationService = experimentInformationService;
      this.sampleInformationService = sampleInformationService;
      this.sampleRegistrationService = sampleRegistrationService;
      this.batchRegistrationService = batchRegistrationService;
      registerSamplesListener();
      addEventListeners();
    }

    public void setProjectId(ProjectId projectId) {
      this.projectId = projectId;
      Optional<Project> potentialProject = projectInformationService.find(projectId);
      if (potentialProject.isPresent()) {
        Project project = potentialProject.get();

        generateExperimentTabs(project);
        Optional<Experiment> potentialExperiment = experimentInformationService.find(
            project.activeExperiment());
<<<<<<< HEAD
        potentialExperiment.ifPresent(
            experiment -> sampleRegistrationDialog.setActiveExperiment(experiment));
=======
        potentialExperiment.ifPresent(experiment -> {
          batchRegistrationDialog.setActiveExperiment(experiment);
          this.experimentId = experiment.experimentId();
        });
>>>>>>> 6fe4d7c9
      }
    }

    private boolean hasExperimentalGroupsDefined() {
      Optional<Project> potentialProject = projectInformationService.find(projectId);
      if (potentialProject.isPresent()) {
        Project project = potentialProject.get();
        return !experimentInformationService.getExperimentalGroups(project.activeExperiment())
            .isEmpty();
      }
      return false;
    }

    private void registerSamplesListener() {
      registerBatchButton.addClickListener(event -> {
        if (hasExperimentalGroupsDefined()) {
<<<<<<< HEAD
          sampleRegistrationDialog.open();
=======
          batchRegistrationDialog.open();
>>>>>>> 6fe4d7c9
        } else {
          InformationMessage infoMessage = new InformationMessage(
              "No experimental groups are defined",
              "You need to define experimental groups before adding samples.");
          StyledNotification notification = new StyledNotification(infoMessage);
          notification.open();
        }
      });
      showEmptyViewButton.addClickListener(event -> showEmptyView());
    }

<<<<<<< HEAD

    private void configureBatchRegistrationDialog() {
      sampleRegistrationDialog.addSampleRegistrationEventListener(event -> {
        sampleRegistrationDialog.resetAndClose();
        showSamplesView();
=======
    private void addEventListeners() {
      batchRegistrationDialog.addBatchRegistrationEventListener(batchRegistrationEvent -> {
        BatchRegistrationDialog batchRegistrationSource = batchRegistrationEvent.getSource();
        registerBatchAndSamples(batchRegistrationSource.batchRegistrationContent(),
            batchRegistrationSource.sampleRegistrationContent()).onValue(batchId -> {
          batchRegistrationDialog.resetAndClose();
          displayRegistrationSuccess();
        });
>>>>>>> 6fe4d7c9
      });
      batchRegistrationDialog.addCancelEventListener(
          event -> batchRegistrationDialog.resetAndClose());
    }

    private void generateExperimentTabs(Project project) {
      resetTabSheet();
      resetTabSelect();
      List<Experiment> foundExperiments = new LinkedList<>();
      project.experiments().forEach(experimentId -> experimentInformationService.find(experimentId)
          .ifPresent(foundExperiments::add));
      Map<Experiment, Collection<Sample>> experimentToSampleDict = new HashMap<>();
      for (Experiment experiment : foundExperiments) {
        sampleInformationService.retrieveSamplesForExperiment(experiment.experimentId())
            .onValue(samples -> experimentToSampleDict.put(experiment, samples));
      }
      addExperimentsToTabSelect(experimentToSampleDict.keySet().stream().toList());
      createExperimentTabs(experimentToSampleDict);
    }

    private void resetTabSelect() {
      tabFilterSelect.removeAll();
    }

    private void resetTabSheet() {
      sampleExperimentTabSheet.getChildren()
          .forEach(component -> component.getElement().removeAllChildren());
    }

    private void showEmptyView() {
      sampleContentLayout.setVisible(false);
      noBatchDefinedLayout.setVisible(true);
    }

    private void showSamplesView() {
      noBatchDefinedLayout.setVisible(false);
      sampleContentLayout.setVisible(true);
    }

    private void addExperimentsToTabSelect(List<Experiment> experimentList) {
      tabFilterSelect.setItems(experimentList.stream().map(Experiment::getName).toList());
    }

    private void setupSearchFieldForExperimentTabs(String experimentName,
        GridListDataView<Sample> sampleGridDataView) {
      searchField.addValueChangeListener(e -> sampleGridDataView.refreshAll());
      sampleGridDataView.addFilter(sample -> {
        String searchTerm = searchField.getValue().trim();
        //Only filter grid if selected in filterSelect or if no filter was selected
        if (tabFilterSelect.getValue() == null || tabFilterSelect.getValue()
            .equals(experimentName)) {
          return isInSample(sample, searchTerm);
        } else {
          return true;
        }
      });
    }
<<<<<<< HEAD
=======

    private Result<?, ?> registerBatchAndSamples(BatchRegistrationContent batchRegistrationContent,
        List<SampleRegistrationContent> sampleRegistrationContent) {
      return registerBatchInformation(batchRegistrationContent).onValue(
          batchId -> {
            List<SampleRegistrationRequest> sampleRegistrationsRequests = createSampleRegistrationRequests(
                batchId, sampleRegistrationContent);
            registerSamples(sampleRegistrationsRequests);
          });
    }

    private Result<BatchId, ResponseCode> registerBatchInformation(
        BatchRegistrationContent batchRegistrationContent) {
      return batchRegistrationService.registerBatch(batchRegistrationContent.batchLabel(),
          batchRegistrationContent.isPilot()).onError(responseCode -> displayRegistrationFailure());
    }

    private void registerSamples(List<SampleRegistrationRequest> sampleRegistrationRequests) {
      sampleRegistrationService.registerSamples(sampleRegistrationRequests, projectId)
          .onError(responseCode -> displayRegistrationFailure());
    }

    private List<SampleRegistrationRequest> createSampleRegistrationRequests(BatchId batchId,
        List<SampleRegistrationContent> sampleRegistrationContents) {
      return sampleRegistrationContents.stream()
          .map(sampleRegistrationContent -> {
            Analyte analyte = new Analyte(sampleRegistrationContent.analyte());
            Specimen specimen = new Specimen(sampleRegistrationContent.specimen());
            Species species = new Species(sampleRegistrationContent.species());
            SampleOrigin sampleOrigin = SampleOrigin.create(species, specimen, analyte);
            return new SampleRegistrationRequest(sampleRegistrationContent.label(), batchId,
                experimentId,
                sampleRegistrationContent.experimentalGroupId(),
                sampleRegistrationContent.biologicalReplicateId(), sampleOrigin);
          }).toList();
    }

    private void displayRegistrationSuccess() {
      SuccessMessage successMessage = new SuccessMessage("Batch registration succeeded.", "");
      StyledNotification notification = new StyledNotification(successMessage);
      notification.open();
    }

    private void displayRegistrationFailure() {
      ErrorMessage errorMessage = new ErrorMessage("Batch registration failed.", "");
      StyledNotification notification = new StyledNotification(errorMessage);
      notification.open();
    }
  }
>>>>>>> 6fe4d7c9


    private boolean isInSample(Sample sample, String searchTerm) {
      boolean result = false;
      for (PropertyDescriptor descriptor : BeanUtils.getPropertyDescriptors(Sample.class)) {
        if (!descriptor.getName().equals("class")) {
          try {
            String value = descriptor.getReadMethod().invoke(sample).toString();
            result |= matchesTerm(value, searchTerm);
          } catch (IllegalAccessException | InvocationTargetException e) {
            log.info("Could not invoke " + descriptor.getName()
                + " getter when filtering samples. Ignoring property.");
          }
        }
      }
      return result;
    }

    private boolean matchesTerm(String fieldValue, String searchTerm) {
      return fieldValue.toLowerCase().contains(searchTerm.toLowerCase());
    }
  }

  private class SampleExperimentTab extends Tab {

    private final Span sampleCountComponent;
    private final Span experimentNameComponent;

    public SampleExperimentTab(String experimentName, int sampleCount) {
      this.experimentNameComponent = new Span(experimentName);
      this.sampleCountComponent = createBadge(sampleCount);
      this.add(experimentNameComponent, sampleCountComponent);
    }

    public String getExperimentName() {
      return experimentNameComponent.getText();
    }

    public void setExperimentName(String experimentName) {
      experimentNameComponent.setText(experimentName);
    }

    public int getSampleCount() {
      return Integer.parseInt(sampleCountComponent.getText());
    }

    public void setSampleCount(int sampleCount) {
      sampleCountComponent.setText(Integer.toString(sampleCount));
    }

    /**
     * Helper method for creating a badge.
     */
    private Span createBadge(int numberOfSamples) {
      Span badge = new Span(String.valueOf(numberOfSamples));
      badge.getElement().getThemeList().add("badge small contrast");
      badge.getStyle().set("margin-inline-start", "var(--lumo-space-xs)");
      return badge;
    }

  }


}<|MERGE_RESOLUTION|>--- conflicted
+++ resolved
@@ -33,21 +33,15 @@
 import java.util.Map;
 import java.util.Objects;
 import java.util.Optional;
-<<<<<<< HEAD
+import life.qbic.application.commons.Result;
 import java.util.Set;
 import life.qbic.datamanager.views.AppRoutes.Projects;
 import life.qbic.datamanager.views.layouts.PageComponent;
-import life.qbic.datamanager.views.notifications.InformationMessage;
-import life.qbic.datamanager.views.notifications.StyledNotification;
-=======
-import life.qbic.application.commons.Result;
-import life.qbic.datamanager.views.AppRoutes.Projects;
+import life.qbic.datamanager.views.notifications.ErrorMessage;
 import life.qbic.datamanager.views.layouts.PageComponent;
-import life.qbic.datamanager.views.notifications.ErrorMessage;
 import life.qbic.datamanager.views.notifications.InformationMessage;
 import life.qbic.datamanager.views.notifications.StyledNotification;
 import life.qbic.datamanager.views.notifications.SuccessMessage;
->>>>>>> 6fe4d7c9
 import life.qbic.datamanager.views.projects.project.ProjectViewPage;
 import life.qbic.datamanager.views.projects.project.samples.registration.batch.BatchRegistrationContent;
 import life.qbic.datamanager.views.projects.project.samples.registration.batch.BatchRegistrationDialog;
@@ -61,11 +55,6 @@
 import life.qbic.projectmanagement.domain.project.Project;
 import life.qbic.projectmanagement.domain.project.ProjectId;
 import life.qbic.projectmanagement.domain.project.experiment.Experiment;
-<<<<<<< HEAD
-import life.qbic.projectmanagement.domain.project.experiment.ExperimentalGroup;
-import life.qbic.projectmanagement.domain.project.experiment.VariableLevel;
-import life.qbic.projectmanagement.domain.project.sample.Sample;
-=======
 import life.qbic.projectmanagement.domain.project.experiment.ExperimentId;
 import life.qbic.projectmanagement.domain.project.experiment.vocabulary.Analyte;
 import life.qbic.projectmanagement.domain.project.experiment.vocabulary.Species;
@@ -73,7 +62,9 @@
 import life.qbic.projectmanagement.domain.project.sample.BatchId;
 import life.qbic.projectmanagement.domain.project.sample.SampleOrigin;
 import life.qbic.projectmanagement.domain.project.sample.SampleRegistrationRequest;
->>>>>>> 6fe4d7c9
+import life.qbic.projectmanagement.domain.project.experiment.ExperimentalGroup;
+import life.qbic.projectmanagement.domain.project.experiment.VariableLevel;
+import life.qbic.projectmanagement.domain.project.sample.Sample;
 import org.slf4j.Logger;
 import org.springframework.beans.BeanUtils;
 import org.springframework.beans.factory.annotation.Autowired;
@@ -197,28 +188,10 @@
 
   private void createExperimentTabs(Map<Experiment, Collection<Sample>> experimentSamples) {
     experimentSamples.forEach((experiment, samples) -> {
-<<<<<<< HEAD
       SampleExperimentTab experimentTab = new SampleExperimentTab(experiment.getName(),
           samples.size());
       Grid<Sample> sampleGrid = createSampleGrid();
       generateConditionColumnHeaders(experiment);
-=======
-      Span experimentName = new Span(experiment.getName());
-      Tab experimentSampleTab = new Tab(experimentName);
-      Grid<Sample> sampleGrid = new Grid<>(Sample.class, false);
-      sampleGrid.addColumn(createSampleIdComponentRenderer()).setComparator(Sample::id)
-          .setHeader("Sample Id");
-      sampleGrid.addColumn(Sample::label, "label").setHeader("Sample Label");
-      sampleGrid.addColumn(Sample::batch, "batch").setHeader("Batch");
-      sampleGrid.addColumn(createSampleStatusComponentRenderer()).setComparator(Sample::status)
-          .setHeader("Status");
-      sampleGrid.addColumn(Sample::experiment, "experiment").setHeader("Experiment");
-      sampleGrid.addColumn(Sample::source, "source").setHeader("Sample Source");
-      sampleGrid.addColumn(Sample::condition1, "condition1").setHeader("Brushing Time");
-      sampleGrid.addColumn(Sample::condition2, "condition2").setHeader("Tooth Paste");
-      sampleGrid.addColumn(Sample::species, "species").setHeader("Species");
-      sampleGrid.addColumn(Sample::specimen, "specimen").setHeader("Specimen");
->>>>>>> 6fe4d7c9
       GridListDataView<Sample> sampleGridDataView = sampleGrid.setItems(samples);
       sampleOverviewComponentHandler.setupSearchFieldForExperimentTabs(experiment.getName(),
           sampleGridDataView);
@@ -239,41 +212,13 @@
     return uniqueVariableNames.stream().toList();
   }
 
-
-  /*
-  private static ComponentRenderer<Span, Sample> createSampleStatusComponentRenderer() {
-    return new ComponentRenderer<>(Span::new, styleSampleStatusSpan);
-  }
-
-  private static final SerializableBiConsumer<Span, Sample> styleSampleStatusSpan = (span, sample) -> {
-    String theme = setBadgeThemeBasedOnSampleStatus(sample);
-    span.getElement().setAttribute("theme", theme);
-    span.setText(sample.status());
-  };
-
-  private static String setBadgeThemeBasedOnSampleStatus(Sample sample) {
-    if (sample.status().equals("Data Available")) {
-      return "badge success";
-    }
-    if (sample.status().equals("QC Failed")) {
-      return "badge error";
-    } else {
-      return "badge ";
-    }
-  }
-*/
   private static ComponentRenderer<Anchor, Sample> createSampleIdComponentRenderer() {
     return new ComponentRenderer<>(Anchor::new, styleSampleIdAnchor);
   }
 
   private static final SerializableBiConsumer<Anchor, Sample> styleSampleIdAnchor = (anchor, sample) -> {
-<<<<<<< HEAD
-    //ToDo maybe the projectId could be read from the UI URL?
     String anchorURL = String.format(Projects.MEASUREMENT, projectId.value(),
         sample.sampleId().value());
-=======
-    String anchorURL = String.format(Projects.MEASUREMENT, projectId.value(), sample.id());
->>>>>>> 6fe4d7c9
     anchor.setHref(anchorURL);
     anchor.setText(sample.sampleCode().code());
   };
@@ -316,15 +261,10 @@
         generateExperimentTabs(project);
         Optional<Experiment> potentialExperiment = experimentInformationService.find(
             project.activeExperiment());
-<<<<<<< HEAD
-        potentialExperiment.ifPresent(
-            experiment -> sampleRegistrationDialog.setActiveExperiment(experiment));
-=======
         potentialExperiment.ifPresent(experiment -> {
           batchRegistrationDialog.setActiveExperiment(experiment);
           this.experimentId = experiment.experimentId();
         });
->>>>>>> 6fe4d7c9
       }
     }
 
@@ -341,11 +281,7 @@
     private void registerSamplesListener() {
       registerBatchButton.addClickListener(event -> {
         if (hasExperimentalGroupsDefined()) {
-<<<<<<< HEAD
-          sampleRegistrationDialog.open();
-=======
           batchRegistrationDialog.open();
->>>>>>> 6fe4d7c9
         } else {
           InformationMessage infoMessage = new InformationMessage(
               "No experimental groups are defined",
@@ -357,22 +293,16 @@
       showEmptyViewButton.addClickListener(event -> showEmptyView());
     }
 
-<<<<<<< HEAD
-
-    private void configureBatchRegistrationDialog() {
-      sampleRegistrationDialog.addSampleRegistrationEventListener(event -> {
-        sampleRegistrationDialog.resetAndClose();
-        showSamplesView();
-=======
+
+
     private void addEventListeners() {
       batchRegistrationDialog.addBatchRegistrationEventListener(batchRegistrationEvent -> {
         BatchRegistrationDialog batchRegistrationSource = batchRegistrationEvent.getSource();
         registerBatchAndSamples(batchRegistrationSource.batchRegistrationContent(),
-            batchRegistrationSource.sampleRegistrationContent()).onValue(batchId -> {
+                batchRegistrationSource.sampleRegistrationContent()).onValue(batchId -> {
           batchRegistrationDialog.resetAndClose();
           displayRegistrationSuccess();
         });
->>>>>>> 6fe4d7c9
       });
       batchRegistrationDialog.addCancelEventListener(
           event -> batchRegistrationDialog.resetAndClose());
@@ -430,8 +360,7 @@
         }
       });
     }
-<<<<<<< HEAD
-=======
+
 
     private Result<?, ?> registerBatchAndSamples(BatchRegistrationContent batchRegistrationContent,
         List<SampleRegistrationContent> sampleRegistrationContent) {
@@ -481,8 +410,6 @@
       notification.open();
     }
   }
->>>>>>> 6fe4d7c9
-
 
     private boolean isInSample(Sample sample, String searchTerm) {
       boolean result = false;
@@ -543,6 +470,4 @@
     }
 
   }
-
-
 }