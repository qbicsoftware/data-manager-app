package life.qbic.datamanager.views.projects.overview.components;

import com.vaadin.flow.component.Composite;
import com.vaadin.flow.component.ItemLabelGenerator;
import com.vaadin.flow.component.Text;
import com.vaadin.flow.component.button.Button;
import com.vaadin.flow.component.button.ButtonVariant;
import com.vaadin.flow.component.combobox.ComboBox;
import com.vaadin.flow.component.grid.Grid;
import com.vaadin.flow.component.grid.dataview.GridLazyDataView;
import com.vaadin.flow.component.html.Anchor;
import com.vaadin.flow.component.icon.VaadinIcon;
import com.vaadin.flow.component.orderedlayout.FlexComponent;
import com.vaadin.flow.component.orderedlayout.HorizontalLayout;
import com.vaadin.flow.component.textfield.TextField;
import com.vaadin.flow.data.provider.SortDirection;
import com.vaadin.flow.data.renderer.ComponentRenderer;
import com.vaadin.flow.data.renderer.LocalDateTimeRenderer;
import com.vaadin.flow.data.value.ValueChangeMode;
import com.vaadin.flow.spring.annotation.SpringComponent;
import com.vaadin.flow.spring.annotation.UIScope;
import life.qbic.application.commons.ApplicationException;
import life.qbic.application.commons.Result;
import life.qbic.datamanager.ClientDetailsProvider;
import life.qbic.datamanager.ClientDetailsProvider.ClientDetails;
import life.qbic.datamanager.views.AppRoutes.Projects;
import life.qbic.datamanager.views.layouts.CardLayout;
import life.qbic.datamanager.views.notifications.StyledNotification;
import life.qbic.datamanager.views.notifications.SuccessMessage;
import life.qbic.datamanager.views.projects.create.ProjectCreationContent;
import life.qbic.datamanager.views.projects.create.ProjectInformationDialog;
import life.qbic.logging.api.Logger;
import life.qbic.projectmanagement.application.*;
import life.qbic.projectmanagement.application.finances.offer.OfferLookupService;
import life.qbic.projectmanagement.domain.finances.offer.Offer;
import life.qbic.projectmanagement.domain.finances.offer.OfferId;
import life.qbic.projectmanagement.domain.finances.offer.OfferPreview;
import life.qbic.projectmanagement.domain.project.PersonReference;
import life.qbic.projectmanagement.domain.project.Project;
import life.qbic.projectmanagement.domain.project.experiment.vocabulary.Analyte;
import life.qbic.projectmanagement.domain.project.experiment.vocabulary.Species;
import life.qbic.projectmanagement.domain.project.experiment.vocabulary.Specimen;
import life.qbic.projectmanagement.domain.project.repository.ProjectRepository;
import org.springframework.beans.factory.annotation.Autowired;

import java.io.Serial;
import java.time.Instant;
import java.time.LocalDateTime;
import java.time.ZoneId;
import java.time.ZonedDateTime;
import java.util.Comparator;
import java.util.List;
import java.util.Objects;
import java.util.Optional;
import java.util.stream.Collectors;

import static life.qbic.logging.service.LoggerFactory.logger;

/**
 * <b>Projects Overview</b>
 *
 * <p>The page the user is navigated to after successful login</p>
 *
 * @since 1.0.0
 */
@SpringComponent
@UIScope
public class ProjectOverviewComponent extends Composite<CardLayout> {

  @Serial
  private static final long serialVersionUID = 5435551053955979169L;
  final Button create = new Button("Create");
  final TextField projectSearchField = new TextField();
  final Grid<ProjectPreview> projectGrid = new Grid<>(ProjectPreview.class, false);
  final ProjectInformationDialog projectInformationDialog = new ProjectInformationDialog();
  private final ClientDetailsProvider clientDetailsProvider;

  public ProjectOverviewComponent(@Autowired ClientDetailsProvider clientDetailsProvider,
                                  @Autowired OfferLookupService offerLookupService,
                                  @Autowired ProjectRepository projectRepository,
                                  @Autowired ProjectInformationService projectInformationService,
                                  @Autowired ProjectCreationService projectCreationService,
                                  @Autowired PersonSearchService personSearchService,
                                  @Autowired ExperimentalDesignSearchService experimentalDesignSearchService) {
    this.clientDetailsProvider = clientDetailsProvider;
    new Handler(offerLookupService,
        projectRepository,
        projectInformationService,
        projectCreationService,
        personSearchService,
        experimentalDesignSearchService
    );
    layoutComponents();
  }

  private void layoutComponents() {
    HorizontalLayout layout = new HorizontalLayout();
    create.addThemeVariants(ButtonVariant.LUMO_PRIMARY);
    create.addClassNames("mt-s",
        "mb-s");

    projectSearchField.setPlaceholder("Search");
    projectSearchField.setClearButtonVisible(true);
    projectSearchField.setPrefixComponent(VaadinIcon.SEARCH.create());
    projectSearchField.addClassNames("mt-xs",
        "mb-xs");

    layout.add(projectSearchField, create);
    layout.setWidthFull();
    layout.setVerticalComponentAlignment(FlexComponent.Alignment.END, create);
    layout.setVerticalComponentAlignment(FlexComponent.Alignment.START, projectSearchField);
    projectGrid.addColumn(new ComponentRenderer<>(
            item -> new Anchor(String.format(Projects.PROJECT_INFO, item.projectId().value()),
                item.projectCode())))
        .setHeader("Code").setWidth("7em")
        .setFlexGrow(0);

    projectGrid.addColumn(new ComponentRenderer<>(
            item -> new Anchor(String.format(Projects.PROJECT_INFO, item.projectId().value()),
                item.projectTitle())))
        .setHeader("Title")
        .setKey("projectTitle");

    projectGrid.addColumn(new LocalDateTimeRenderer<>(projectPreview ->
            asClientLocalDateTime(projectPreview.lastModified()), "yyyy-MM-dd HH:mm:ss"))
        .setKey("lastModified")
        .setHeader("Last Modified");

    projectGrid.setMultiSort(true);
    getContent().addFields(layout, projectGrid);
  }

  private LocalDateTime asClientLocalDateTime(Instant instant) {
    String clientTimeZone = clientDetailsProvider.latestDetails()
        .map(ClientDetails::timeZoneId)
        .orElse("UTC");
    ZonedDateTime zonedDateTime = instant.atZone(ZoneId.of(clientTimeZone));
    return zonedDateTime.toLocalDateTime();
  }

  /**
   * <b>Handler</b>
   *
   * <p>Orchestrates the layout {@link ProjectOverviewComponent} and determines how the components
   * behave.</p>
   *
   * @since 1.0.0
   */

  private class Handler {

    private static final Logger log = logger(Handler.class);
    private final OfferLookupService offerLookupService;
    private final ExperimentalDesignSearchService experimentalDesignSearchService;
    private final ProjectCreationService projectCreationService;
    private final ProjectInformationService projectInformationService;
    private final PersonSearchService personSearchService;

    private String projectPreviewFilter = "";
    private GridLazyDataView<ProjectPreview> projectPreviewGridLazyDataView;

    public Handler(OfferLookupService offerLookupService,
                   ProjectRepository projectRepository,
                   ProjectInformationService projectInformationService,
                   ProjectCreationService projectCreationService,
                   PersonSearchService personSearchService,
                   ExperimentalDesignSearchService experimentalDesignSearchService) {

      Objects.requireNonNull(offerLookupService);
      this.offerLookupService = offerLookupService;

      Objects.requireNonNull(projectRepository);

      Objects.requireNonNull(projectInformationService);
      this.projectInformationService = projectInformationService;

      Objects.requireNonNull(projectCreationService);
      this.projectCreationService = projectCreationService;

      Objects.requireNonNull(personSearchService);
      this.personSearchService = personSearchService;

      Objects.requireNonNull(experimentalDesignSearchService);
      this.experimentalDesignSearchService = experimentalDesignSearchService;

      configurePageButtons();
      configureProjectCreationDialog();
      loadOfferPreview();
      setProjectsToGrid();
      setupSearchBar();
      setupExperimentalDesignSearch();
      setUpPrincipalInvestigatorSearch();
      setUpResponsiblePersonSearch();
      setUpProjectManagerSearch();
    }

    private void setupSearchBar() {
      projectSearchField.setValueChangeMode(ValueChangeMode.LAZY);
      projectSearchField.addValueChangeListener(
          event -> {
            projectPreviewFilter = event.getValue().trim();
            projectPreviewGridLazyDataView.refreshAll();
          });
    }


    private void setProjectsToGrid() {
      projectPreviewGridLazyDataView = projectGrid.setItems(
          query ->
          {
            List<SortOrder> sortOrders = query.getSortOrders().stream()
                .map(it -> new SortOrder(it.getSorted(), it.getDirection().equals(
                    SortDirection.DESCENDING)
                )).collect(Collectors.toList());
            // if no order is provided by the grid order by last modified (least priority)
            sortOrders.add(SortOrder.of("lastModified").descending());
            return projectInformationService.queryPreview(
                projectPreviewFilter,
                query.getOffset(),
                query.getLimit(),
                List.copyOf(sortOrders)).stream();
          });
    }

    private void configurePageButtons() {
      create.addClickListener(
          e -> projectInformationDialog.open());

    }

    private void configureProjectCreationDialog() {
<<<<<<< HEAD
      projectInformationDialog.addProjectCreationEventListener(event -> processProjectCreation(event.getSource().content()));
      projectInformationDialog.addCancelEventListener(event -> {
        projectInformationDialog.resetAndClose();
      });
    }
=======
      projectInformationDialog.addProjectCreationEventListener(
          event -> processProjectCreation(event.getSource().content()));
      projectInformationDialog.addCancelEventListener(
          event -> projectInformationDialog.resetAndClose());
     }
>>>>>>> ac091f9c

    private void processProjectCreation(ProjectCreationContent projectCreationContent) {

      Result<Project, ApplicationException> project = projectCreationService.createProject(
          projectCreationContent.projectCode(),
          projectCreationContent.title(), projectCreationContent.objective(),
          projectCreationContent.experimentalDesignDescription(), projectCreationContent.offerId(),
          projectCreationContent.projectManager(), projectCreationContent.principalInvestigator(),
          projectCreationContent.projectResponsible(), projectCreationContent.species(),
          projectCreationContent.analyte(), projectCreationContent.specimen());

      project
          .onValue(result -> {
            displaySuccessfulProjectCreationNotification();
            projectInformationDialog.resetAndClose();
            projectGrid.getDataProvider().refreshAll();
          })
          .onError(e -> {
            throw e;
          });
    }

    private void displaySuccessfulProjectCreationNotification() {
      SuccessMessage successMessage = new SuccessMessage("Project creation succeeded.", "");
      StyledNotification notification = new StyledNotification(successMessage);
      notification.open();
    }

    private void loadOfferPreview() {
      // Configure the filter and pagination for the lazy loaded OfferPreview items
      projectInformationDialog.offerSearchField.setItems(
          query -> offerLookupService.findOfferContainingProjectTitleOrId(
              query.getFilter().orElse(""),
              query.getFilter().orElse(""), query.getOffset(), query.getLimit()).stream());

      // Render the preview
      projectInformationDialog.offerSearchField.setRenderer(
          new ComponentRenderer<>(preview ->
              new Text(previewToString(preview))));

      // Generate labels like the rendering
      projectInformationDialog.offerSearchField.setItemLabelGenerator(
          (ItemLabelGenerator<OfferPreview>) it -> it.offerId().id());

      projectInformationDialog.offerSearchField.addValueChangeListener(e -> {
        if (projectInformationDialog.offerSearchField.getValue() != null) {
          preloadContentFromOffer(
              projectInformationDialog.offerSearchField.getValue().offerId()
                  .id());
        }
      });
    }

    private void setUpPersonSearch(ComboBox<PersonReference> comboBox) {
      comboBox.setItems(query ->
          personSearchService.find(query.getFilter().orElse(""), query.getOffset(),
                  query.getLimit())
              .stream());
      comboBox.setRenderer(
          new ComponentRenderer<>(personReference -> new Text(personReference.fullName())));
      comboBox.setItemLabelGenerator(
          (ItemLabelGenerator<PersonReference>) PersonReference::fullName);
    }

    private void setUpProjectManagerSearch() {
      setUpPersonSearch(projectInformationDialog.projectManager);
    }

    private void setUpPrincipalInvestigatorSearch() {
      setUpPersonSearch(projectInformationDialog.principalInvestigator);
    }

    private void setupExperimentalDesignSearch() {
      projectInformationDialog.speciesBox.setItems(
          experimentalDesignSearchService.retrieveSpecies().stream()
              .sorted(Comparator.comparing(Species::label)).toList());
      projectInformationDialog.speciesBox.setItemLabelGenerator(Species::value);
      projectInformationDialog.specimenBox.setItems(
          experimentalDesignSearchService.retrieveSpecimens().stream()
              .sorted(Comparator.comparing(Specimen::label)).toList());
      projectInformationDialog.specimenBox.setItemLabelGenerator(Specimen::value);
      projectInformationDialog.analyteBox.setItems(
          experimentalDesignSearchService.retrieveAnalytes().stream()
              .sorted(Comparator.comparing(Analyte::label)).toList());
      projectInformationDialog.analyteBox.setItemLabelGenerator(Analyte::value);
    }

    private void setUpResponsiblePersonSearch() {
      setUpPersonSearch(projectInformationDialog.responsiblePerson);
    }

    private void preloadContentFromOffer(String offerId) {
      log.info("Receiving offerId " + offerId);
      OfferId id = OfferId.from(offerId);
      Optional<Offer> offer = offerLookupService.findOfferById(id);
      offer.ifPresentOrElse(projectInformationDialog::setOffer,
          () -> log.error("No offer found with id: " + offerId));
    }

    /**
     * Render the preview like `#offer-id, #project title`
     *
     * @param offerPreview the offer preview
     * @return the formatted String representation
     * @since 1.0.0
     */
    private static String previewToString(OfferPreview offerPreview) {
      return offerPreview.offerId().id() + ", " + offerPreview.getProjectTitle().title();
    }
  }
}<|MERGE_RESOLUTION|>--- conflicted
+++ resolved
@@ -1,4 +1,6 @@
 package life.qbic.datamanager.views.projects.overview.components;
+
+import static life.qbic.logging.service.LoggerFactory.logger;
 
 import com.vaadin.flow.component.Composite;
 import com.vaadin.flow.component.ItemLabelGenerator;
@@ -19,6 +21,16 @@
 import com.vaadin.flow.data.value.ValueChangeMode;
 import com.vaadin.flow.spring.annotation.SpringComponent;
 import com.vaadin.flow.spring.annotation.UIScope;
+import java.io.Serial;
+import java.time.Instant;
+import java.time.LocalDateTime;
+import java.time.ZoneId;
+import java.time.ZonedDateTime;
+import java.util.Comparator;
+import java.util.List;
+import java.util.Objects;
+import java.util.Optional;
+import java.util.stream.Collectors;
 import life.qbic.application.commons.ApplicationException;
 import life.qbic.application.commons.Result;
 import life.qbic.datamanager.ClientDetailsProvider;
@@ -30,7 +42,12 @@
 import life.qbic.datamanager.views.projects.create.ProjectCreationContent;
 import life.qbic.datamanager.views.projects.create.ProjectInformationDialog;
 import life.qbic.logging.api.Logger;
-import life.qbic.projectmanagement.application.*;
+import life.qbic.projectmanagement.application.ExperimentalDesignSearchService;
+import life.qbic.projectmanagement.application.PersonSearchService;
+import life.qbic.projectmanagement.application.ProjectCreationService;
+import life.qbic.projectmanagement.application.ProjectInformationService;
+import life.qbic.projectmanagement.application.ProjectPreview;
+import life.qbic.projectmanagement.application.SortOrder;
 import life.qbic.projectmanagement.application.finances.offer.OfferLookupService;
 import life.qbic.projectmanagement.domain.finances.offer.Offer;
 import life.qbic.projectmanagement.domain.finances.offer.OfferId;
@@ -43,19 +60,6 @@
 import life.qbic.projectmanagement.domain.project.repository.ProjectRepository;
 import org.springframework.beans.factory.annotation.Autowired;
 
-import java.io.Serial;
-import java.time.Instant;
-import java.time.LocalDateTime;
-import java.time.ZoneId;
-import java.time.ZonedDateTime;
-import java.util.Comparator;
-import java.util.List;
-import java.util.Objects;
-import java.util.Optional;
-import java.util.stream.Collectors;
-
-import static life.qbic.logging.service.LoggerFactory.logger;
-
 /**
  * <b>Projects Overview</b>
  *
@@ -76,12 +80,12 @@
   private final ClientDetailsProvider clientDetailsProvider;
 
   public ProjectOverviewComponent(@Autowired ClientDetailsProvider clientDetailsProvider,
-                                  @Autowired OfferLookupService offerLookupService,
-                                  @Autowired ProjectRepository projectRepository,
-                                  @Autowired ProjectInformationService projectInformationService,
-                                  @Autowired ProjectCreationService projectCreationService,
-                                  @Autowired PersonSearchService personSearchService,
-                                  @Autowired ExperimentalDesignSearchService experimentalDesignSearchService) {
+      @Autowired OfferLookupService offerLookupService,
+      @Autowired ProjectRepository projectRepository,
+      @Autowired ProjectInformationService projectInformationService,
+      @Autowired ProjectCreationService projectCreationService,
+      @Autowired PersonSearchService personSearchService,
+      @Autowired ExperimentalDesignSearchService experimentalDesignSearchService) {
     this.clientDetailsProvider = clientDetailsProvider;
     new Handler(offerLookupService,
         projectRepository,
@@ -160,11 +164,11 @@
     private GridLazyDataView<ProjectPreview> projectPreviewGridLazyDataView;
 
     public Handler(OfferLookupService offerLookupService,
-                   ProjectRepository projectRepository,
-                   ProjectInformationService projectInformationService,
-                   ProjectCreationService projectCreationService,
-                   PersonSearchService personSearchService,
-                   ExperimentalDesignSearchService experimentalDesignSearchService) {
+        ProjectRepository projectRepository,
+        ProjectInformationService projectInformationService,
+        ProjectCreationService projectCreationService,
+        PersonSearchService personSearchService,
+        ExperimentalDesignSearchService experimentalDesignSearchService) {
 
       Objects.requireNonNull(offerLookupService);
       this.offerLookupService = offerLookupService;
@@ -229,19 +233,11 @@
     }
 
     private void configureProjectCreationDialog() {
-<<<<<<< HEAD
-      projectInformationDialog.addProjectCreationEventListener(event -> processProjectCreation(event.getSource().content()));
-      projectInformationDialog.addCancelEventListener(event -> {
-        projectInformationDialog.resetAndClose();
-      });
-    }
-=======
       projectInformationDialog.addProjectCreationEventListener(
           event -> processProjectCreation(event.getSource().content()));
       projectInformationDialog.addCancelEventListener(
           event -> projectInformationDialog.resetAndClose());
      }
->>>>>>> ac091f9c
 
     private void processProjectCreation(ProjectCreationContent projectCreationContent) {
 
