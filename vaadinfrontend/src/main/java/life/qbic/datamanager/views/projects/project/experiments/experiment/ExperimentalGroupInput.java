package life.qbic.datamanager.views.projects.project.experiments.experiment;

import com.vaadin.flow.component.ItemLabelGenerator;
import com.vaadin.flow.component.combobox.MultiSelectComboBox;
import com.vaadin.flow.component.combobox.dataview.ComboBoxListDataView;
import com.vaadin.flow.component.customfield.CustomField;
import com.vaadin.flow.component.html.Span;
import com.vaadin.flow.component.textfield.NumberField;
import com.vaadin.flow.data.binder.Binder;
import jakarta.validation.constraints.Min;
import java.util.ArrayList;
import java.util.Collection;
import java.util.Collections;
import java.util.Comparator;
import java.util.List;
import java.util.Optional;
import java.util.Set;
import java.util.stream.Collectors;
import life.qbic.datamanager.views.general.Container;
import life.qbic.datamanager.views.projects.project.experiments.experiment.ExperimentalGroupInput.ExperimentalGroupBean;
import life.qbic.projectmanagement.application.ExperimentValueFormatter;
import life.qbic.projectmanagement.domain.project.experiment.BiologicalReplicate;
import life.qbic.projectmanagement.domain.project.experiment.Condition;
import life.qbic.projectmanagement.domain.project.experiment.Experiment;
import life.qbic.projectmanagement.domain.project.experiment.ExperimentalGroup;
import life.qbic.projectmanagement.domain.project.experiment.VariableLevel;
import life.qbic.projectmanagement.domain.project.experiment.VariableName;

/**
 * <b>ExperimentalGroupInput Field</b>
 * ExperimentalGroupInput is a {@link CustomField} which enables the user to create an
 * {@link ExperimentalGroup} by defining the {@link Condition} and number of
 * {@link BiologicalReplicate} associated with the {@link ExperimentalGroup}
 */
public class ExperimentalGroupInput extends CustomField<ExperimentalGroupBean> {

  private static final Comparator<VariableLevel> VARIABLE_LEVEL_COMPARATOR = Comparator
      .<VariableLevel, String>comparing(level -> level.variableName().value())
      .thenComparing(level -> level.experimentalValue().value());
  private static final ItemLabelGenerator<VariableLevel> VARIABLE_LEVEL_ITEM_LABEL_GENERATOR = it -> String.format(
      "%s: %s", it.variableName().value(),
      ExperimentValueFormatter.format(it.experimentalValue()));

  private final MultiSelectComboBox<VariableLevel> variableLevelSelect;
<<<<<<< HEAD
  private final NumberField sampleSizeField;
  private final List<Binder<?>> binders = new ArrayList<>();
  private int variableCount = 0;


=======
  private final NumberField replicateCountField;
  int variableCount;

  /**
   * ExperimentalGroupInput is a {@link CustomField} which contains a {@link MultiSelectComboBox}
   * allowing the user to define the {@link Condition} and a {@link NumberField} enabling the user
   * to define the number of {@link BiologicalReplicate} within an {@link ExperimentalGroup}
   *
   * @param availableLevels Collection of {@link VariableLevel} defined for an {@link Experiment}
   */
>>>>>>> 489ba571
  public ExperimentalGroupInput(Collection<VariableLevel> availableLevels) {
    addClassName("group-input");

    variableLevelSelect = generateVariableLevelSelect();
    replicateCountField = generateSampleSizeField();

    Span layout = new Span(variableLevelSelect, replicateCountField);
    layout.addClassName("layout");
    add(layout);
    setLevels(availableLevels);
    addValidationForVariableCount();
    variableLevelSelect.addValueChangeListener(
        event -> setInvalid(variableLevelSelect.isInvalid() || replicateCountField.isInvalid()));
    replicateCountField.addValueChangeListener(
        event -> setInvalid(variableLevelSelect.isInvalid() || replicateCountField.isInvalid()));
  }

  private static void overwriteSelectionOfSameVariable(
      MultiSelectComboBox<VariableLevel> selectComboBox) {
    selectComboBox.addSelectionListener(event -> {
      Set<VariableName> variableNamesInAddedSelection = event.getAddedSelection().stream()
          .map(VariableLevel::variableName).collect(Collectors.toSet());
      List<VariableLevel> previousSelectionOfSelectedVariable = event.getOldSelection().stream()
          .filter(previouslySelected -> variableNamesInAddedSelection.contains(
              previouslySelected.variableName())).toList();
      selectComboBox.deselect(previousSelectionOfSelectedVariable);
    });
  }

  private void addValidationForVariableCount() {
    Binder<Container<Set<VariableLevel>>> variableLevelSelectBinder = new Binder<>();
    variableLevelSelectBinder.forField(variableLevelSelect)
        .withValidator(levels -> levels.size() == variableCount,
            "Please select one level for each variable.")
        .bind(Container::get, Container::set);
  }

  private void setLevels(Collection<VariableLevel> availableLevels) {
    variableLevelSelect.setItems(this::filterLevel, availableLevels);
    variableLevelSelect.addSelectionListener(event -> filterShownLevels());
    this.variableCount = (int) availableLevels.stream().map(VariableLevel::variableName).distinct()
        .count();
  }

  @Override
  protected ExperimentalGroupBean generateModelValue() {
    var levels = variableLevelSelect.getValue().stream().sorted(VARIABLE_LEVEL_COMPARATOR)
        .toList();
    var sampleSize = Optional
        .ofNullable(replicateCountField.getValue()).map(Double::intValue)
        .orElse(0);
    return new ExperimentalGroupBean(sampleSize, levels);
  }

  @Override
  protected void setPresentationValue(ExperimentalGroupBean newPresentationValue) {
    variableLevelSelect.setValue(newPresentationValue.levels);
    replicateCountField.setValue((double) newPresentationValue.sampleSize);
  }

  @Override
  public void setRequiredIndicatorVisible(boolean requiredIndicatorVisible) {
    super.setRequiredIndicatorVisible(requiredIndicatorVisible);
    variableLevelSelect.setRequired(requiredIndicatorVisible);
    variableLevelSelect.setRequiredIndicatorVisible(requiredIndicatorVisible);
    replicateCountField.setRequiredIndicatorVisible(requiredIndicatorVisible);
  }

  @Override
  public boolean isInvalid() {
    super.setInvalid(variableLevelSelect.isInvalid() || replicateCountField.isInvalid());
    return super.isInvalid();
  }

  private MultiSelectComboBox<VariableLevel> generateVariableLevelSelect() {
    MultiSelectComboBox<VariableLevel> selectComboBox = new MultiSelectComboBox<>();
    selectComboBox.setLabel("Condition");
    selectComboBox.addClassName("combo-box");
    selectComboBox.addClassName("chip-badge");
    selectComboBox.setAllowCustomValue(false);
    selectComboBox.setItemLabelGenerator(VARIABLE_LEVEL_ITEM_LABEL_GENERATOR);
    overwriteSelectionOfSameVariable(selectComboBox);
    return selectComboBox;
  }

  private NumberField generateSampleSizeField() {
    NumberField numberField = new NumberField();
    numberField.addClassName("number-field");
    numberField.setLabel("Biological Replicates");
    numberField.setStepButtonsVisible(true);
    numberField.setStep(1);
    numberField.setMin(1);
    numberField.setValue(1.0);
    numberField.setErrorMessage("Please specify a valid number of replicates");
    return numberField;
  }

  private void filterShownLevels() {
    ComboBoxListDataView<VariableLevel> listDataView = variableLevelSelect.getListDataView();
    listDataView.setFilter(
        level -> variableLevelSelect.getSelectedItems().stream()
            .allMatch(selectedLevel ->
                level.equals(selectedLevel)
                    || !level.variableName().equals(selectedLevel.variableName())));
  }

  private boolean filterLevel(VariableLevel level, String filterString) {
    boolean levelValueContainsFilterString = ExperimentValueFormatter.format(
            level.experimentalValue()).toLowerCase()
        .contains(filterString.toLowerCase());
    boolean variableNameContainsFilterString = level.variableName().value().toLowerCase()
        .contains(filterString.toLowerCase());
    return variableNameContainsFilterString || levelValueContainsFilterString;
  }

  public static class ExperimentalGroupBean {

    private final List<VariableLevel> levels = new ArrayList<>();
    @Min(1)
    private final int sampleSize;

    public ExperimentalGroupBean(int sampleSize, List<VariableLevel> levels) {
      this.sampleSize = sampleSize;
      this.levels.addAll(levels);
    }

    public List<VariableLevel> getLevels() {
      return Collections.unmodifiableList(levels);
    }

    public int getSampleSize() {
      return sampleSize;
    }
  }
}<|MERGE_RESOLUTION|>--- conflicted
+++ resolved
@@ -42,15 +42,9 @@
       ExperimentValueFormatter.format(it.experimentalValue()));
 
   private final MultiSelectComboBox<VariableLevel> variableLevelSelect;
-<<<<<<< HEAD
-  private final NumberField sampleSizeField;
+  private final NumberField replicateCountField;
+  int variableCount = 0;
   private final List<Binder<?>> binders = new ArrayList<>();
-  private int variableCount = 0;
-
-
-=======
-  private final NumberField replicateCountField;
-  int variableCount;
 
   /**
    * ExperimentalGroupInput is a {@link CustomField} which contains a {@link MultiSelectComboBox}
@@ -59,7 +53,6 @@
    *
    * @param availableLevels Collection of {@link VariableLevel} defined for an {@link Experiment}
    */
->>>>>>> 489ba571
   public ExperimentalGroupInput(Collection<VariableLevel> availableLevels) {
     addClassName("group-input");
 
@@ -80,11 +73,15 @@
   private static void overwriteSelectionOfSameVariable(
       MultiSelectComboBox<VariableLevel> selectComboBox) {
     selectComboBox.addSelectionListener(event -> {
-      Set<VariableName> variableNamesInAddedSelection = event.getAddedSelection().stream()
-          .map(VariableLevel::variableName).collect(Collectors.toSet());
-      List<VariableLevel> previousSelectionOfSelectedVariable = event.getOldSelection().stream()
+      Set<VariableName> variableNamesInAddedSelection = event
+          .getAddedSelection().stream()
+          .map(VariableLevel::variableName)
+          .collect(Collectors.toSet());
+      List<VariableLevel> previousSelectionOfSelectedVariable = event
+          .getOldSelection().stream()
           .filter(previouslySelected -> variableNamesInAddedSelection.contains(
-              previouslySelected.variableName())).toList();
+              previouslySelected.variableName()))
+          .toList();
       selectComboBox.deselect(previousSelectionOfSelectedVariable);
     });
   }
