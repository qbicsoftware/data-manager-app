package life.qbic.datamanager.views.projects.project.experiments.experiment;

import static life.qbic.logging.service.LoggerFactory.logger;

import com.vaadin.flow.component.Component;
import com.vaadin.flow.component.Text;
import com.vaadin.flow.component.button.Button;
import com.vaadin.flow.component.button.ButtonVariant;
import com.vaadin.flow.component.confirmdialog.ConfirmDialog;
import com.vaadin.flow.component.html.Anchor;
import com.vaadin.flow.component.html.Div;
import com.vaadin.flow.component.html.Span;
import com.vaadin.flow.component.notification.Notification;
import com.vaadin.flow.component.notification.Notification.Position;
import com.vaadin.flow.component.orderedlayout.HorizontalLayout;
import com.vaadin.flow.component.tabs.TabSheet;
import com.vaadin.flow.component.textfield.TextField;
import com.vaadin.flow.spring.annotation.SpringComponent;
import com.vaadin.flow.spring.annotation.UIScope;
import com.vaadin.flow.theme.lumo.LumoIcon;
import com.vaadin.flow.theme.lumo.LumoUtility.Display;
import java.io.Serial;
import java.util.ArrayList;
import java.util.Collection;
import java.util.List;
import java.util.Objects;
import life.qbic.application.commons.ApplicationException;
import life.qbic.application.commons.ApplicationException.ErrorCode;
import life.qbic.application.commons.ApplicationException.ErrorParameters;
import life.qbic.application.commons.Result;
import life.qbic.datamanager.views.AppRoutes.Projects;
import life.qbic.datamanager.views.Context;
import life.qbic.datamanager.views.general.CreationCard;
import life.qbic.datamanager.views.general.DisclaimerCard;
import life.qbic.datamanager.views.general.PageArea;
import life.qbic.datamanager.views.general.ToggleDisplayEditComponent;
import life.qbic.datamanager.views.notifications.InformationMessage;
import life.qbic.datamanager.views.notifications.StyledNotification;
import life.qbic.datamanager.views.projects.project.experiments.ExperimentInformationMain;
import life.qbic.datamanager.views.projects.project.experiments.experiment.components.ExperimentInfoComponent;
import life.qbic.datamanager.views.projects.project.experiments.experiment.components.ExperimentalGroupCardCollection;
import life.qbic.datamanager.views.projects.project.experiments.experiment.components.ExperimentalGroupsDialog;
import life.qbic.datamanager.views.projects.project.experiments.experiment.components.ExperimentalGroupsDialog.ExperimentalGroupContent;
import life.qbic.datamanager.views.projects.project.experiments.experiment.components.ExperimentalVariablesComponent;
import life.qbic.datamanager.views.projects.project.experiments.experiment.components.ExperimentalVariablesDialog;
import life.qbic.logging.api.Logger;
import life.qbic.projectmanagement.application.DeletionService;
import life.qbic.projectmanagement.application.ExperimentInformationService;
import life.qbic.projectmanagement.application.ExperimentInformationService.ExperimentalGroupDTO;
import life.qbic.projectmanagement.domain.project.Project;
import life.qbic.projectmanagement.domain.project.ProjectId;
import life.qbic.projectmanagement.domain.project.experiment.Experiment;
import life.qbic.projectmanagement.domain.project.experiment.ExperimentId;
import life.qbic.projectmanagement.domain.project.experiment.ExperimentalDesign.AddExperimentalGroupResponse.ResponseCode;
import life.qbic.projectmanagement.domain.project.experiment.ExperimentalGroup;
import life.qbic.projectmanagement.domain.project.experiment.ExperimentalVariable;
import life.qbic.projectmanagement.domain.project.experiment.VariableLevel;
import org.springframework.beans.factory.annotation.Autowired;

/**
 * <b>Experimental Details Component</b>
 *
 * <p>A PageComponent based Composite showing the information stored in the
 * {@link life.qbic.projectmanagement.domain.project.experiment.ExperimentalDesign} associated with
 * a {@link Project} within the {@link ExperimentInformationMain}
 */
@UIScope
@SpringComponent
public class ExperimentDetailsComponent extends PageArea {

  private static final Logger log = logger(ExperimentDetailsComponent.class);
  @Serial
  private static final long serialVersionUID = -8992991642015281245L;
  private final transient ExperimentInformationService experimentInformationService;
  private final Div content = new Div();
  private final Span title = new Span();
  private final Div tagCollection = new Div();
  private final TabSheet experimentSheet = new TabSheet();
  private final ExperimentalVariablesComponent experimentalVariablesComponent = ExperimentalVariablesComponent.create(
      new ArrayList<>());
  private final Div contentExperimentalGroupsTab = new Div();
  private final Div experimentSummary = new Div();
  private final ExperimentalGroupCardCollection experimentalGroupsCollection = new ExperimentalGroupCardCollection();
  private final ExperimentalVariablesDialog addExperimentalVariablesDialog;
  private final DisclaimerCard noExperimentalVariablesDefined;

  private final CreationCard experimentalGroupCreationCard = CreationCard.create(
      "Add experimental groups");
  private final DisclaimerCard addExperimentalVariablesNote;
  private Context context;
  private boolean hasExperimentalGroups;
  private final DeletionService deletionService;


  public ExperimentDetailsComponent(
      @Autowired ExperimentInformationService experimentInformationService,
      @Autowired DeletionService deletionService) {
    this.experimentInformationService = Objects.requireNonNull(experimentInformationService);
    this.deletionService = Objects.requireNonNull(deletionService);
    this.addExperimentalVariablesDialog = new ExperimentalVariablesDialog();
    this.noExperimentalVariablesDefined = createNoVariableDisclaimer();
    this.addExperimentalVariablesNote = createNoVariableDisclaimer();
    this.addClassName("experiment-details-component");
    layoutComponent();
    configureComponent();
  }

  private Notification createSampleRegistrationPossibleNotification(String projectId) {
    Notification notification = new Notification();

    String samplesUrl = Projects.SAMPLES.formatted(projectId);
    Div text = new Div(new Text("You can now register sample batches. "),
        new Anchor(samplesUrl, new Button("Go to Samples", event -> notification.close())));

    Button closeButton = new Button(LumoIcon.CROSS.create());
    closeButton.addThemeVariants(ButtonVariant.LUMO_TERTIARY_INLINE);
    closeButton.addClickListener(event -> notification.close());

    Component layout = new HorizontalLayout(text, closeButton);
    layout.addClassName("content");
    notification.setPosition(Position.BOTTOM_START);
    notification.setDuration(3_000);
    notification.add(layout);
    return notification;
  }

  private DisclaimerCard createNoVariableDisclaimer() {
    var disclaimer = DisclaimerCard.createWithTitle("Missing variables",
        "No experiment variables defined", "Add");
    disclaimer.subscribe(listener -> displayAddExperimentalVariablesDialog());
    return disclaimer;
  }

  private void layoutComponent() {
    this.add(content);
    content.addClassName("details-content");
    setTitle();
    addTagCollectionToContent();
    addExperimentNotesComponent();
    layoutTabSheet();
  }


  private void setTitle() {
    title.addClassName("title");
    addComponentAsFirst(title);
  }

  private void configureComponent() {
    configureExperimentalGroupCreation();
    configureExperimentalGroupsEdit();
    addCancelListenerForAddVariableDialog();
    addConfirmListenerForAddVariableDialog();
    addConfirmListenerForEditVariableDialog();
    addListenerForNewVariableEvent();
  }

  private void addConfirmListenerForEditVariableDialog() {
    experimentalVariablesComponent.subscribeToEditEvent(experimentalVariablesEditEvent -> {
      ExperimentId experimentId = context.experimentId().orElseThrow();
      var editDialog = ExperimentalVariablesDialog.prefilled(
          experimentInformationService.getVariablesOfExperiment(experimentId));
      editDialog.addCancelEventListener(
          experimentalVariablesDialogCancelEvent -> editDialog.close());
      editDialog.addConfirmEventListener(experimentalVariablesDialogConfirmEvent -> {
        var confirmDialog = experimentalGroupDeletionConfirmDialog();
        confirmDialog.addConfirmListener(confirmDeletionEvent -> {
          deleteExistingExperimentalVariables(experimentId);
          registerExperimentalVariables(experimentalVariablesDialogConfirmEvent.getSource());
          editDialog.close();
          reloadExperimentalVariables();
        });
        confirmDialog.open();
      });
      editDialog.open();
    });
  }

  private static ConfirmDialog experimentalGroupDeletionConfirmDialog() {
    var confirmDialog = new ConfirmDialog();
    confirmDialog.setHeader("Your experimental groups will be deleted");
    confirmDialog.setText(
        "Editing experimental variables requires all experimental groups to be deleted. Are you sure you want to delete them?");
    confirmDialog.setConfirmText("Delete experimental groups");
    confirmDialog.setCancelable(true);
    confirmDialog.setCancelText("Abort");
    confirmDialog.setRejectable(false);
    return confirmDialog;
  }

  private void reloadExperimentalVariables() {
    loadExperiment(context.experimentId().orElseThrow());
  }

  private void deleteExistingExperimentalVariables(ExperimentId experimentId) {
    var result = deletionService.deleteAllExperimentalVariables(experimentId);
    result.onError(responseCode -> {
      throw new ApplicationException("variable deletion failed: " + responseCode, ErrorCode.GENERAL,
          ErrorParameters.empty());
    });
  }

  private void addListenerForNewVariableEvent() {
    this.experimentalVariablesComponent.subscribeToAddEvent(
        listener -> displayAddExperimentalVariablesDialog());
  }

  private void displayAddExperimentalVariablesDialog() {
    this.addExperimentalVariablesDialog.open();
  }

<<<<<<< HEAD
  private void initTagAndNotesLayout() {
=======
  public void onGroupSubmitted(ExperimentalGroupSubmitEvent groupSubmitted) {
    Result<ExperimentalGroup, ResponseCode> response = experimentInformationService.addExperimentalGroupToExperiment(
        context.experimentId().orElseThrow(),
        new ExperimentalGroupDTO(groupSubmitted.variableLevels(), groupSubmitted.sampleSize()));
    if (response.isValue()) {
      handleGroupSubmittedSuccess();
    } else {
      handleDuplicateConditionInput();
    }
  }

  private void addTagCollectionToContent() {
>>>>>>> 8c521f45
    tagCollection.addClassName("tag-collection");
    content.add(tagCollection);
  }

  private void addExperimentNotesComponent() {
    Span emptyNotes = new Span("Click to add Notes");
    ToggleDisplayEditComponent<Span, TextField, String> experimentNotes = new ToggleDisplayEditComponent<>(
        Span::new, new TextField(), emptyNotes);
    content.add(experimentNotes);
  }

  private void layoutTabSheet() {
    experimentSheet.add("Summary", experimentSummary);
    experimentSummary.addClassName(Display.FLEX);
    experimentSheet.add("Experimental Groups", contentExperimentalGroupsTab);
    content.add(experimentSheet);
    experimentSheet.setSizeFull();
  }

  private void configureExperimentalGroupCreation() {
    experimentalGroupsCollection.subscribeToAddEvents(listener -> {
      List<ExperimentalVariable> variables = experimentInformationService.getVariablesOfExperiment(
          experimentId);
      List<VariableLevel> levels = variables.stream()
          .flatMap(variable -> variable.levels().stream()).toList();
      var dialog = ExperimentalGroupsDialog.empty(levels);
      dialog.subscribeToCancelEvent(cancelEvent -> cancelEvent.getSource().close());
      dialog.subscribeToConfirmEvent(
          confirmEvent -> {
            saveNewGroups(confirmEvent.getSource().experimentalGroups());
            reloadExperimentalGroups();
            dialog.close();
          });
      dialog.open();
    });
  }

<<<<<<< HEAD
  private void configureExperimentalGroupsEdit() {
    experimentalGroupsCollection.subscribeToEditEvents(listener -> {
      List<ExperimentalVariable> variables = experimentInformationService.getVariablesOfExperiment(
          experimentId);
      List<VariableLevel> levels = variables.stream()
          .flatMap(variable -> variable.levels().stream()).toList();
      var experimentalGroups = experimentInformationService.getExperimentalGroups(experimentId)
          .stream().map(this::toContent).toList();
      var dialog = ExperimentalGroupsDialog.prefilled(levels, experimentalGroups);
      dialog.subscribeToCancelEvent(cancelEvent -> cancelEvent.getSource().close());
      dialog.subscribeToConfirmEvent(
          confirmEvent -> {
            editExperimentalGroups(confirmEvent.getSource().experimentalGroups());
            reloadExperimentalGroups();
            dialog.close();
          });
      dialog.open();
    });
  }

  private void editExperimentalGroups(
      Collection<ExperimentalGroupContent> experimentalGroupContents) {
    deletionService.deleteAllExperimentalGroups(experimentId).onError(error -> {
      throw new ApplicationException("Could not edit experiments because samples are already registered.");
    });
    experimentalGroupContents.stream().map(this::toExperimentalGroupDTO).map(
            experimentalGroupDTO -> experimentInformationService.addExperimentalGroupToExperiment(
                experimentId, experimentalGroupDTO)).filter(Result::isError).findAny()
        .ifPresent(result -> {
          throw new ApplicationException("Could not save one or more experimental groups.");
        });
  }

  private ExperimentalGroupDTO toExperimentalGroupDTO(
      ExperimentalGroupContent experimentalGroupContent) {
    return new ExperimentalGroupDTO(experimentalGroupContent.variableLevels(),
        experimentalGroupContent.size());
  }

  private ExperimentalGroupContent toContent(ExperimentalGroupDTO experimentalGroupDTO) {
    return new ExperimentalGroupContent(experimentalGroupDTO.sampleSize(),
        experimentalGroupDTO.levels());
  }

  private void saveNewGroups(Collection<ExperimentalGroupContent> experimentalGroupContents) {
    experimentalGroupContents.stream()
        .map(content -> new ExperimentalGroupDTO(content.variableLevels(), content.size()))
        .map(this::registerNewGroup)
        .filter(Result::isError).findAny().ifPresent(errorResult -> {
          throw new ApplicationException("Could not save one or more groups.");
        });
  }

  private Result<ExperimentalGroup, ResponseCode> registerNewGroup(
      ExperimentalGroupDTO experimentalGroupDTO) {
    return this.experimentInformationService.addExperimentalGroupToExperiment(experimentId,
        experimentalGroupDTO);
  }

  private void addCancelListenerForAddVariableDialog() {
    addExperimentalVariablesDialog.subscribeToCancelEvent(it -> it.getSource().close());
=======
  private void addCancelListenerForAddVariableDialog() {
    addExperimentalVariablesDialog.addCancelEventListener(it -> it.getSource().close());
  }

  private void handleGroupSubmittedSuccess() {
    reloadExperimentalGroups();
    if (hasExperimentalGroups) {
      showSampleRegistrationPossibleNotification();
    }
    experimentalGroupsDialog.close();
  }

  private void showSampleRegistrationPossibleNotification() {
    String projectId = this.context.projectId().map(ProjectId::value).orElseThrow();
    Notification notification = createSampleRegistrationPossibleNotification(projectId);
    notification.open();
  }

  private void handleDuplicateConditionInput() {
    InformationMessage infoMessage = new InformationMessage(
        "A group with the same condition exists already.", "");
    StyledNotification notification = new StyledNotification(infoMessage);
    notification.open();
>>>>>>> 8c521f45
  }


  private void reloadExperimentalGroups() {
    loadExperimentalGroups();
  }

  private void loadExperimentalGroups() {
    // We load the experimental groups of the experiment and render them as cards
    List<ExperimentalGroup> experimentalGroups = experimentInformationService.experimentalGroupsFor(
        context.experimentId().orElseThrow());
    List<ExperimentalGroupCard> experimentalGroupsCards = experimentalGroups.stream()
        .map(ExperimentalGroupCard::new).toList();

<<<<<<< HEAD
    experimentalGroupsCollection.setContent(experimentalGroupsCards);
  }

=======
    // We register the experimental details component as listener for group deletion events
    experimentalGroupsCards.forEach(this::subscribeToDeletionClickEvent);
    experimentalGroupsCollection.setComponents(experimentalGroupsCards);
    this.hasExperimentalGroups = !experimentalGroupsCards.isEmpty();
  }

  private void addCreationCardToExperimentalGroupCollection() {
    experimentalGroupsCollection.addComponentAsLast(experimentalGroupCreationCard);
  }

  private void subscribeToDeletionClickEvent(ExperimentalGroupCard experimentalGroupCard) {
    experimentalGroupCard.addDeletionEventListener(
        ExperimentDetailsComponent.this::handleDeletionClickedEvent);
  }
>>>>>>> 8c521f45

  private void handleDeletionClickedEvent(
      ExperimentalGroupDeletionEvent experimentalGroupDeletionEvent) {
    experimentInformationService.deleteExperimentGroup(context.experimentId().orElseThrow(),
        experimentalGroupDeletionEvent.getSource().groupId());
    reloadExperimentalGroups();
  }

  private void addConfirmListenerForAddVariableDialog() {
    addExperimentalVariablesDialog.addConfirmEventListener(it -> {
      try {
        registerExperimentalVariables(it.getSource());
        it.getSource().close();
        setContext(this.context);
        if (hasExperimentalGroups) {
          showSampleRegistrationPossibleNotification();
        }
      } catch (Exception e) {
        log.error("Experimental variables registration failed.", e);
      }
    });
  }

  private void registerExperimentalVariables(
      ExperimentalVariablesDialog experimentalVariablesDialog) {
    experimentalVariablesDialog.definedVariables().forEach(
        experimentalVariableContent -> experimentInformationService.addVariableToExperiment(
            context.experimentId().orElseThrow(),
        experimentalVariableContent.name(), experimentalVariableContent.unit(),
        experimentalVariableContent.levels()));
  }

  public void setContext(Context context) {
    ExperimentId experimentId = context.experimentId()
        .orElseThrow(() -> new ApplicationException("no experiment id in context " + context));
    ProjectId projectId = context.projectId()
        .orElseThrow(() -> new ApplicationException("no project id in context " + context));
    this.context = context;
    loadExperiment(experimentId);
  }

  private void loadExperiment(ExperimentId experimentId) {
    experimentInformationService.find(experimentId).ifPresent(this::loadExperimentInformation);
  }

  private void loadExperimentInformation(Experiment experiment) {
    title.setText(experiment.getName());
    loadTagInformation(experiment);
    loadExperimentInfo(experiment);
    reloadExperimentalGroups();
    if (experiment.variables().isEmpty()) {
      useCaseNoVariablesYet();
    } else {
      removeDisclaimer();
      displayExperimentalGroupsCollection();
    }
  }

  private void loadTagInformation(Experiment experiment) {
    tagCollection.removeAll();
    List<String> tags = new ArrayList<>();
    experiment.getSpecies().forEach(species -> tags.add(species.value()));
    experiment.getSpecimens().forEach(specimen -> tags.add(specimen.value()));
    experiment.getAnalytes().forEach(analyte -> tags.add(analyte.value()));
    tags.stream().map(Tag::new).forEach(tagCollection::add);
  }

  private void loadExperimentInfo(Experiment experiment) {
    ExperimentInfoComponent factSheet = ExperimentInfoComponent.create(experiment.getSpecies(),
        experiment.getSpecimens(), experiment.getAnalytes());
    this.experimentalVariablesComponent.setExperimentalVariables(experiment.variables());
    ExperimentDetailsComponent.this.experimentSummary.removeAll();
    ExperimentDetailsComponent.this.experimentSummary.add(factSheet);
    if (experiment.variables().isEmpty()) {
      ExperimentDetailsComponent.this.experimentSummary.add(addExperimentalVariablesNote);
    } else {
      ExperimentDetailsComponent.this.experimentSummary.add(experimentalVariablesComponent);
    }
    factSheet.showMenu();
  }

<<<<<<< HEAD
=======
  private void fillExperimentalGroupDialog() {
    List<ExperimentalVariable> variables = experimentInformationService.getVariablesOfExperiment(
        context.experimentId().orElseThrow());
    List<VariableLevel> levels = variables.stream()
        .flatMap(variable -> variable.levels().stream()).toList();
    experimentalGroupsDialog.setLevels(levels);
  }

>>>>>>> 8c521f45
  private void useCaseNoVariablesYet() {
    displayDisclaimer();
    hideExperimentalGroupsCollection();
  }

  private void removeDisclaimer() {
    contentExperimentalGroupsTab.remove(noExperimentalVariablesDefined);
  }

  private void displayExperimentalGroupsCollection() {
    contentExperimentalGroupsTab.add(experimentalGroupsCollection);
  }

  private void displayDisclaimer() {
    contentExperimentalGroupsTab.add(noExperimentalVariablesDefined);
  }

  private void hideExperimentalGroupsCollection() {
    contentExperimentalGroupsTab.remove(experimentalGroupsCollection);
  }

}<|MERGE_RESOLUTION|>--- conflicted
+++ resolved
@@ -22,6 +22,7 @@
 import java.io.Serial;
 import java.util.ArrayList;
 import java.util.Collection;
+import java.util.Collection;
 import java.util.List;
 import java.util.Objects;
 import life.qbic.application.commons.ApplicationException;
@@ -41,6 +42,8 @@
 import life.qbic.datamanager.views.projects.project.experiments.experiment.components.ExperimentalGroupCardCollection;
 import life.qbic.datamanager.views.projects.project.experiments.experiment.components.ExperimentalGroupsDialog;
 import life.qbic.datamanager.views.projects.project.experiments.experiment.components.ExperimentalGroupsDialog.ExperimentalGroupContent;
+import life.qbic.datamanager.views.projects.project.experiments.experiment.components.ExperimentalGroupsDialog;
+import life.qbic.datamanager.views.projects.project.experiments.experiment.components.ExperimentalGroupsDialog.ExperimentalGroupContent;
 import life.qbic.datamanager.views.projects.project.experiments.experiment.components.ExperimentalVariablesComponent;
 import life.qbic.datamanager.views.projects.project.experiments.experiment.components.ExperimentalVariablesDialog;
 import life.qbic.logging.api.Logger;
@@ -209,9 +212,6 @@
     this.addExperimentalVariablesDialog.open();
   }
 
-<<<<<<< HEAD
-  private void initTagAndNotesLayout() {
-=======
   public void onGroupSubmitted(ExperimentalGroupSubmitEvent groupSubmitted) {
     Result<ExperimentalGroup, ResponseCode> response = experimentInformationService.addExperimentalGroupToExperiment(
         context.experimentId().orElseThrow(),
@@ -224,7 +224,6 @@
   }
 
   private void addTagCollectionToContent() {
->>>>>>> 8c521f45
     tagCollection.addClassName("tag-collection");
     content.add(tagCollection);
   }
@@ -245,15 +244,17 @@
   }
 
   private void configureExperimentalGroupCreation() {
+    //FIXME rename method
     experimentalGroupsCollection.subscribeToAddEvents(listener -> {
+      //FIXME refactor method
+      ExperimentId experimentId = context.experimentId().orElseThrow();
       List<ExperimentalVariable> variables = experimentInformationService.getVariablesOfExperiment(
           experimentId);
       List<VariableLevel> levels = variables.stream()
           .flatMap(variable -> variable.levels().stream()).toList();
       var dialog = ExperimentalGroupsDialog.empty(levels);
       dialog.subscribeToCancelEvent(cancelEvent -> cancelEvent.getSource().close());
-      dialog.subscribeToConfirmEvent(
-          confirmEvent -> {
+      dialog.subscribeToConfirmEvent(confirmEvent -> {
             saveNewGroups(confirmEvent.getSource().experimentalGroups());
             reloadExperimentalGroups();
             dialog.close();
@@ -262,9 +263,10 @@
     });
   }
 
-<<<<<<< HEAD
+
   private void configureExperimentalGroupsEdit() {
     experimentalGroupsCollection.subscribeToEditEvents(listener -> {
+      ExperimentId experimentId = context.experimentId().orElseThrow();
       List<ExperimentalVariable> variables = experimentInformationService.getVariablesOfExperiment(
           experimentId);
       List<VariableLevel> levels = variables.stream()
@@ -285,12 +287,18 @@
 
   private void editExperimentalGroups(
       Collection<ExperimentalGroupContent> experimentalGroupContents) {
+    ExperimentId experimentId = context.experimentId().orElseThrow();
     deletionService.deleteAllExperimentalGroups(experimentId).onError(error -> {
       throw new ApplicationException("Could not edit experiments because samples are already registered.");
     });
-    experimentalGroupContents.stream().map(this::toExperimentalGroupDTO).map(
-            experimentalGroupDTO -> experimentInformationService.addExperimentalGroupToExperiment(
-                experimentId, experimentalGroupDTO)).filter(Result::isError).findAny()
+    experimentalGroupContents.stream()
+        .map(this::toExperimentalGroupDTO)
+        .map(experimentalGroupDTO ->
+            experimentInformationService.addExperimentalGroupToExperiment(experimentId,
+                experimentalGroupDTO)) //FIXME move multiple group creation to service
+        // FIXME: .forEach(res -> res.onError(rollback(res)))
+        .filter(Result::isError)
+        .findAny()
         .ifPresent(result -> {
           throw new ApplicationException("Could not save one or more experimental groups.");
         });
@@ -316,15 +324,13 @@
         });
   }
 
-  private Result<ExperimentalGroup, ResponseCode> registerNewGroup(
+  private Result<ExperimentalGroup, ResponseCode> registerNewGroup( //TODO rename to add
       ExperimentalGroupDTO experimentalGroupDTO) {
+    ExperimentId experimentId = context.experimentId().orElseThrow();
     return this.experimentInformationService.addExperimentalGroupToExperiment(experimentId,
         experimentalGroupDTO);
   }
 
-  private void addCancelListenerForAddVariableDialog() {
-    addExperimentalVariablesDialog.subscribeToCancelEvent(it -> it.getSource().close());
-=======
   private void addCancelListenerForAddVariableDialog() {
     addExperimentalVariablesDialog.addCancelEventListener(it -> it.getSource().close());
   }
@@ -348,7 +354,6 @@
         "A group with the same condition exists already.", "");
     StyledNotification notification = new StyledNotification(infoMessage);
     notification.open();
->>>>>>> 8c521f45
   }
 
 
@@ -363,15 +368,10 @@
     List<ExperimentalGroupCard> experimentalGroupsCards = experimentalGroups.stream()
         .map(ExperimentalGroupCard::new).toList();
 
-<<<<<<< HEAD
-    experimentalGroupsCollection.setContent(experimentalGroupsCards);
-  }
-
-=======
     // We register the experimental details component as listener for group deletion events
     experimentalGroupsCards.forEach(this::subscribeToDeletionClickEvent);
-    experimentalGroupsCollection.setComponents(experimentalGroupsCards);
-    this.hasExperimentalGroups = !experimentalGroupsCards.isEmpty();
+    experimentalGroupsCollection.setContent(experimentalGroupsCards);
+    this.hasExperimentalGroups = !experimentalGroupsCards.isEmpty(); // from dev
   }
 
   private void addCreationCardToExperimentalGroupCollection() {
@@ -382,7 +382,6 @@
     experimentalGroupCard.addDeletionEventListener(
         ExperimentDetailsComponent.this::handleDeletionClickedEvent);
   }
->>>>>>> 8c521f45
 
   private void handleDeletionClickedEvent(
       ExperimentalGroupDeletionEvent experimentalGroupDeletionEvent) {
@@ -464,8 +463,6 @@
     factSheet.showMenu();
   }
 
-<<<<<<< HEAD
-=======
   private void fillExperimentalGroupDialog() {
     List<ExperimentalVariable> variables = experimentInformationService.getVariablesOfExperiment(
         context.experimentId().orElseThrow());
@@ -474,7 +471,6 @@
     experimentalGroupsDialog.setLevels(levels);
   }
 
->>>>>>> 8c521f45
   private void useCaseNoVariablesYet() {
     displayDisclaimer();
     hideExperimentalGroupsCollection();
