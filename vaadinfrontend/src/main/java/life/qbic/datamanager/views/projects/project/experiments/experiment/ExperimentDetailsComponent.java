--- conflicted
+++ resolved
@@ -30,12 +30,9 @@
 import life.qbic.application.commons.Result;
 import life.qbic.datamanager.views.AppRoutes.Projects;
 import life.qbic.datamanager.views.Context;
-import life.qbic.datamanager.views.general.CreationCard;
 import life.qbic.datamanager.views.general.DisclaimerCard;
 import life.qbic.datamanager.views.general.PageArea;
 import life.qbic.datamanager.views.general.ToggleDisplayEditComponent;
-import life.qbic.datamanager.views.notifications.InformationMessage;
-import life.qbic.datamanager.views.notifications.StyledNotification;
 import life.qbic.datamanager.views.projects.project.experiments.ExperimentInformationMain;
 import life.qbic.datamanager.views.projects.project.experiments.experiment.components.ExperimentInfoComponent;
 import life.qbic.datamanager.views.projects.project.experiments.experiment.components.ExperimentalGroupCardCollection;
@@ -84,8 +81,8 @@
   private final ExperimentalVariablesDialog addExperimentalVariablesDialog;
   private final DisclaimerCard noExperimentalVariablesDefined;
 
-  private final CreationCard experimentalGroupCreationCard = CreationCard.create(
-      "Add experimental groups");
+  //  private final CreationCard experimentalGroupCreationCard = CreationCard.create(
+//      "Add experimental groups");
   private final DisclaimerCard addExperimentalVariablesNote;
   private Context context;
   private boolean hasExperimentalGroups;
@@ -189,7 +186,8 @@
   }
 
   private void reloadExperimentalVariables() {
-    loadExperiment(context.experimentId().orElseThrow());
+    experimentInformationService.find(context.experimentId().orElseThrow())
+        .ifPresent(this::loadExperimentInformation);
   }
 
   private void deleteExistingExperimentalVariables(ExperimentId experimentId) {
@@ -209,22 +207,7 @@
     this.addExperimentalVariablesDialog.open();
   }
 
-<<<<<<< HEAD
-  private void initTagAndNotesLayout() {
-=======
-  public void onGroupSubmitted(ExperimentalGroupSubmitEvent groupSubmitted) {
-    Result<ExperimentalGroup, ResponseCode> response = experimentInformationService.addExperimentalGroupToExperiment(
-        context.experimentId().orElseThrow(),
-        new ExperimentalGroupDTO(groupSubmitted.variableLevels(), groupSubmitted.sampleSize()));
-    if (response.isValue()) {
-      handleGroupSubmittedSuccess();
-    } else {
-      handleDuplicateConditionInput();
-    }
-  }
-
   private void addTagCollectionToContent() {
->>>>>>> 8c521f45
     tagCollection.addClassName("tag-collection");
     content.add(tagCollection);
   }
@@ -245,15 +228,17 @@
   }
 
   private void configureExperimentalGroupCreation() {
+    //FIXME rename method
     experimentalGroupsCollection.subscribeToAddEvents(listener -> {
+      //FIXME refactor method
+      ExperimentId experimentId = context.experimentId().orElseThrow();
       List<ExperimentalVariable> variables = experimentInformationService.getVariablesOfExperiment(
           experimentId);
       List<VariableLevel> levels = variables.stream()
           .flatMap(variable -> variable.levels().stream()).toList();
       var dialog = ExperimentalGroupsDialog.empty(levels);
       dialog.subscribeToCancelEvent(cancelEvent -> cancelEvent.getSource().close());
-      dialog.subscribeToConfirmEvent(
-          confirmEvent -> {
+      dialog.subscribeToConfirmEvent(confirmEvent -> {
             saveNewGroups(confirmEvent.getSource().experimentalGroups());
             reloadExperimentalGroups();
             dialog.close();
@@ -262,9 +247,10 @@
     });
   }
 
-<<<<<<< HEAD
+
   private void configureExperimentalGroupsEdit() {
     experimentalGroupsCollection.subscribeToEditEvents(listener -> {
+      ExperimentId experimentId = context.experimentId().orElseThrow();
       List<ExperimentalVariable> variables = experimentInformationService.getVariablesOfExperiment(
           experimentId);
       List<VariableLevel> levels = variables.stream()
@@ -285,12 +271,18 @@
 
   private void editExperimentalGroups(
       Collection<ExperimentalGroupContent> experimentalGroupContents) {
+    ExperimentId experimentId = context.experimentId().orElseThrow();
     deletionService.deleteAllExperimentalGroups(experimentId).onError(error -> {
       throw new ApplicationException("Could not edit experiments because samples are already registered.");
     });
-    experimentalGroupContents.stream().map(this::toExperimentalGroupDTO).map(
-            experimentalGroupDTO -> experimentInformationService.addExperimentalGroupToExperiment(
-                experimentId, experimentalGroupDTO)).filter(Result::isError).findAny()
+    experimentalGroupContents.stream()
+        .map(this::toExperimentalGroupDTO)
+        .map(experimentalGroupDTO ->
+            experimentInformationService.addExperimentalGroupToExperiment(experimentId,
+                experimentalGroupDTO)) //FIXME move multiple group creation to service
+        // FIXME: .forEach(res -> res.onError(rollback(res)))
+        .filter(Result::isError)
+        .findAny()
         .ifPresent(result -> {
           throw new ApplicationException("Could not save one or more experimental groups.");
         });
@@ -316,25 +308,15 @@
         });
   }
 
-  private Result<ExperimentalGroup, ResponseCode> registerNewGroup(
+  private Result<ExperimentalGroup, ResponseCode> registerNewGroup( //TODO rename to add
       ExperimentalGroupDTO experimentalGroupDTO) {
+    ExperimentId experimentId = context.experimentId().orElseThrow();
     return this.experimentInformationService.addExperimentalGroupToExperiment(experimentId,
         experimentalGroupDTO);
   }
 
   private void addCancelListenerForAddVariableDialog() {
-    addExperimentalVariablesDialog.subscribeToCancelEvent(it -> it.getSource().close());
-=======
-  private void addCancelListenerForAddVariableDialog() {
     addExperimentalVariablesDialog.addCancelEventListener(it -> it.getSource().close());
-  }
-
-  private void handleGroupSubmittedSuccess() {
-    reloadExperimentalGroups();
-    if (hasExperimentalGroups) {
-      showSampleRegistrationPossibleNotification();
-    }
-    experimentalGroupsDialog.close();
   }
 
   private void showSampleRegistrationPossibleNotification() {
@@ -343,17 +325,12 @@
     notification.open();
   }
 
-  private void handleDuplicateConditionInput() {
-    InformationMessage infoMessage = new InformationMessage(
-        "A group with the same condition exists already.", "");
-    StyledNotification notification = new StyledNotification(infoMessage);
-    notification.open();
->>>>>>> 8c521f45
-  }
-
 
   private void reloadExperimentalGroups() {
     loadExperimentalGroups();
+    if (hasExperimentalGroups) {
+      showSampleRegistrationPossibleNotification();
+    }
   }
 
   private void loadExperimentalGroups() {
@@ -363,32 +340,8 @@
     List<ExperimentalGroupCard> experimentalGroupsCards = experimentalGroups.stream()
         .map(ExperimentalGroupCard::new).toList();
 
-<<<<<<< HEAD
     experimentalGroupsCollection.setContent(experimentalGroupsCards);
-  }
-
-=======
-    // We register the experimental details component as listener for group deletion events
-    experimentalGroupsCards.forEach(this::subscribeToDeletionClickEvent);
-    experimentalGroupsCollection.setComponents(experimentalGroupsCards);
-    this.hasExperimentalGroups = !experimentalGroupsCards.isEmpty();
-  }
-
-  private void addCreationCardToExperimentalGroupCollection() {
-    experimentalGroupsCollection.addComponentAsLast(experimentalGroupCreationCard);
-  }
-
-  private void subscribeToDeletionClickEvent(ExperimentalGroupCard experimentalGroupCard) {
-    experimentalGroupCard.addDeletionEventListener(
-        ExperimentDetailsComponent.this::handleDeletionClickedEvent);
-  }
->>>>>>> 8c521f45
-
-  private void handleDeletionClickedEvent(
-      ExperimentalGroupDeletionEvent experimentalGroupDeletionEvent) {
-    experimentInformationService.deleteExperimentGroup(context.experimentId().orElseThrow(),
-        experimentalGroupDeletionEvent.getSource().groupId());
-    reloadExperimentalGroups();
+    this.hasExperimentalGroups = !experimentalGroupsCards.isEmpty(); // from dev
   }
 
   private void addConfirmListenerForAddVariableDialog() {
@@ -418,13 +371,9 @@
   public void setContext(Context context) {
     ExperimentId experimentId = context.experimentId()
         .orElseThrow(() -> new ApplicationException("no experiment id in context " + context));
-    ProjectId projectId = context.projectId()
+    context.projectId()
         .orElseThrow(() -> new ApplicationException("no project id in context " + context));
     this.context = context;
-    loadExperiment(experimentId);
-  }
-
-  private void loadExperiment(ExperimentId experimentId) {
     experimentInformationService.find(experimentId).ifPresent(this::loadExperimentInformation);
   }
 
@@ -432,14 +381,15 @@
     title.setText(experiment.getName());
     loadTagInformation(experiment);
     loadExperimentInfo(experiment);
-    reloadExperimentalGroups();
+    loadExperimentalGroups();
     if (experiment.variables().isEmpty()) {
-      useCaseNoVariablesYet();
+      onNoVariablesDefined();
     } else {
-      removeDisclaimer();
-      displayExperimentalGroupsCollection();
+      removeNoExperimentalVariablesDefinedDisclaimer();
+      contentExperimentalGroupsTab.add(experimentalGroupsCollection);
     }
   }
+
 
   private void loadTagInformation(Experiment experiment) {
     tagCollection.removeAll();
@@ -453,47 +403,27 @@
   private void loadExperimentInfo(Experiment experiment) {
     ExperimentInfoComponent factSheet = ExperimentInfoComponent.create(experiment.getSpecies(),
         experiment.getSpecimens(), experiment.getAnalytes());
+    this.experimentSummary.removeAll();
+    this.experimentSummary.add(factSheet);
+    factSheet.showMenu();
+    reloadExperimentalVariables(experiment);
+  }
+
+  private void reloadExperimentalVariables(Experiment experiment) {
     this.experimentalVariablesComponent.setExperimentalVariables(experiment.variables());
-    ExperimentDetailsComponent.this.experimentSummary.removeAll();
-    ExperimentDetailsComponent.this.experimentSummary.add(factSheet);
     if (experiment.variables().isEmpty()) {
-      ExperimentDetailsComponent.this.experimentSummary.add(addExperimentalVariablesNote);
+      this.experimentSummary.add(addExperimentalVariablesNote);
     } else {
-      ExperimentDetailsComponent.this.experimentSummary.add(experimentalVariablesComponent);
+      this.experimentSummary.add(experimentalVariablesComponent);
     }
-    factSheet.showMenu();
-  }
-
-<<<<<<< HEAD
-=======
-  private void fillExperimentalGroupDialog() {
-    List<ExperimentalVariable> variables = experimentInformationService.getVariablesOfExperiment(
-        context.experimentId().orElseThrow());
-    List<VariableLevel> levels = variables.stream()
-        .flatMap(variable -> variable.levels().stream()).toList();
-    experimentalGroupsDialog.setLevels(levels);
-  }
-
->>>>>>> 8c521f45
-  private void useCaseNoVariablesYet() {
-    displayDisclaimer();
-    hideExperimentalGroupsCollection();
-  }
-
-  private void removeDisclaimer() {
+  }
+
+  private void onNoVariablesDefined() {
+    contentExperimentalGroupsTab.add(noExperimentalVariablesDefined);
+    contentExperimentalGroupsTab.remove(experimentalGroupsCollection);
+  }
+
+  private void removeNoExperimentalVariablesDefinedDisclaimer() {
     contentExperimentalGroupsTab.remove(noExperimentalVariablesDefined);
   }
-
-  private void displayExperimentalGroupsCollection() {
-    contentExperimentalGroupsTab.add(experimentalGroupsCollection);
-  }
-
-  private void displayDisclaimer() {
-    contentExperimentalGroupsTab.add(noExperimentalVariablesDefined);
-  }
-
-  private void hideExperimentalGroupsCollection() {
-    contentExperimentalGroupsTab.remove(experimentalGroupsCollection);
-  }
-
 }