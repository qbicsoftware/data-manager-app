--- conflicted
+++ resolved
@@ -24,15 +24,11 @@
 import java.util.ArrayList;
 import java.util.List;
 import java.util.Objects;
-<<<<<<< HEAD
-import life.qbic.datamanager.views.general.Tag;
-=======
 import life.qbic.application.commons.Result;
 import life.qbic.datamanager.views.general.CreationCard;
 import life.qbic.datamanager.views.general.CreationClickedEvent;
 import life.qbic.datamanager.views.general.DisclaimerCard;
 import life.qbic.datamanager.views.general.DisclaimerConfirmedEvent;
->>>>>>> 32dd113c
 import life.qbic.datamanager.views.general.ToggleDisplayEditComponent;
 import life.qbic.datamanager.views.layouts.CardComponent;
 import life.qbic.datamanager.views.layouts.PageComponent;
@@ -76,10 +72,6 @@
   private final VerticalLayout specimenForm = new VerticalLayout();
   private final VerticalLayout analyteForm = new VerticalLayout();
   private final CardComponent blockingVariableCard = new CardComponent();
-<<<<<<< HEAD
-  private ExperimentalVariablesCard experimentalVariablesCard;
-=======
->>>>>>> 32dd113c
   private final Button addBlockingVariableButton = new Button("Add");
   private final AddVariablesDialog addVariablesDialog;
   private final AddExperimentalGroupsDialog experimentalGroupsDialog;
@@ -161,8 +153,8 @@
     initSampleOriginCard();
     initBlockingVariableCard();
     initExperimentalVariableCard(experimentInformationService);
-    Row topRow = new Row(sampleOriginCard, experimentalVariablesCard);
-    Row bottomRow = new Row(blockingVariableCard);
+    Row topRow = new Row(sampleOriginCard, blockingVariableCard);
+    Row bottomRow = new Row(experimentalVariableCard);
     summaryCardBoard.add(topRow, bottomRow);
     summaryCardBoard.setSizeFull();
 
@@ -203,9 +195,9 @@
 
   private void initExperimentalVariableCard(
       ExperimentInformationService experimentInformationService) {
-    experimentalVariablesCard = new ExperimentalVariablesCard(experimentInformationService);
-    experimentalVariablesCard.setMargin(false);
-    experimentalVariablesCard.setAddButtonAction(addVariablesDialog::open);
+    experimentalVariableCard = new ExperimentalVariableCard(experimentInformationService);
+    experimentalVariableCard.setMargin(false);
+    experimentalVariableCard.setAddButtonAction(addVariablesDialog::open);
   }
 
   public void loadExperiment(ExperimentId experimentId) {
@@ -235,7 +227,7 @@
     private void addCloseListenerForAddVariableDialog() {
       addVariablesDialog.addOpenedChangeListener(it -> {
         if (!it.isOpened()) {
-          experimentalVariablesCard.refresh();
+          experimentalVariableCard.refresh();
         }
       });
     }
@@ -250,7 +242,7 @@
       loadTagInformation(experiment);
       loadSampleOriginInformation(experiment);
       loadBlockingVariableInformation();
-      experimentalVariablesCard.experimentId(experiment.experimentId());
+      experimentalVariableCard.experimentId(experiment.experimentId());
       addVariablesDialog.experimentId(experiment.experimentId());
       fillExperimentalGroupDialog();
       loadExperimentalGroups();
