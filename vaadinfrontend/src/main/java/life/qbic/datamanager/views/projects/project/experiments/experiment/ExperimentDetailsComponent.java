--- conflicted
+++ resolved
@@ -479,12 +479,7 @@
     if (experiment.getExperimentalGroups().isEmpty()) {
       onNoGroupsDefined();
     } else {
-<<<<<<< HEAD
       onGroupsDefined();
-=======
-      removeNoExperimentalVariablesDefinedDisclaimer();
-      experimentalGroups.add(experimentalGroupsCollection);
->>>>>>> 54e45f19
     }
   }
 
@@ -508,7 +503,6 @@
   }
 
   private void onNoVariablesDefined() {
-<<<<<<< HEAD
     contentExperimentalGroupsTab.removeAll();
     contentExperimentalGroupsTab.add(noExperimentalVariablesDefined);
 
@@ -522,13 +516,5 @@
   private void onGroupsDefined() {
     contentExperimentalGroupsTab.removeAll();
     contentExperimentalGroupsTab.add(experimentalGroupsCollection);
-=======
-    experimentalGroups.add(noExperimentalVariablesDefined);
-    experimentalGroups.remove(experimentalGroupsCollection);
-  }
-
-  private void removeNoExperimentalVariablesDefinedDisclaimer() {
-    experimentalGroups.remove(noExperimentalVariablesDefined);
->>>>>>> 54e45f19
   }
 }