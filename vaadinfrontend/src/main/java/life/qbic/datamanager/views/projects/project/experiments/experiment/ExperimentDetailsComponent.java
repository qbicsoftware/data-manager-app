--- conflicted
+++ resolved
@@ -2,17 +2,14 @@
 
 import static life.qbic.logging.service.LoggerFactory.logger;
 
-<<<<<<< HEAD
 import com.vaadin.flow.component.Component;
 import com.vaadin.flow.component.Composite;
 import com.vaadin.flow.component.html.Div;
+import com.vaadin.flow.component.html.Span;
 import com.vaadin.flow.component.orderedlayout.HorizontalLayout;
 import com.vaadin.flow.component.orderedlayout.VerticalLayout;
-=======
-import com.vaadin.flow.component.html.Div;
-import com.vaadin.flow.component.html.Span;
->>>>>>> 1e6beba2
 import com.vaadin.flow.component.tabs.TabSheet;
+import com.vaadin.flow.component.textfield.TextField;
 import com.vaadin.flow.spring.annotation.SpringComponent;
 import com.vaadin.flow.spring.annotation.UIScope;
 import com.vaadin.flow.theme.lumo.LumoUtility.Display;
@@ -23,12 +20,8 @@
 import life.qbic.application.commons.Result;
 import life.qbic.datamanager.views.general.CreationCard;
 import life.qbic.datamanager.views.general.DisclaimerCard;
-<<<<<<< HEAD
-import life.qbic.datamanager.views.layouts.PageComponent;
-=======
 import life.qbic.datamanager.views.general.PageArea;
 import life.qbic.datamanager.views.general.ToggleDisplayEditComponent;
->>>>>>> 1e6beba2
 import life.qbic.datamanager.views.notifications.InformationMessage;
 import life.qbic.datamanager.views.notifications.StyledNotification;
 import life.qbic.datamanager.views.projects.project.experiments.ExperimentInformationMain;
@@ -84,8 +77,7 @@
   private final DisclaimerCard addExperimentalVariablesNote;
 
 
-  public ExperimentDetailsComponent(
-      @Autowired ExperimentInformationService experimentInformationService) {
+  public ExperimentDetailsComponent(@Autowired ExperimentInformationService experimentInformationService) {
     this.experimentInformationService = Objects.requireNonNull(experimentInformationService);
     this.addExperimentalVariablesDialog = new AddExperimentalVariablesDialog();
     this.noExperimentalVariablesDefined = createNoVariableDisclaimer();
@@ -115,21 +107,17 @@
   }
 
   private void layoutComponent() {
-<<<<<<< HEAD
-    initTags();
-    layoutRegisterSampleBatchInformation();
-=======
     this.add(content);
     content.addClassName("details-content");
     setTitle();
-    initTagAndNotesLayout();
->>>>>>> 1e6beba2
+    initTags();
+    initEmptyNotes();
+    layoutRegisterSampleBatchInformation();
     layoutTabSheet();
-
   }
 
   private void layoutRegisterSampleBatchInformation() {
-    getContent().addContent(this.sampleRegistrationPossible);
+    content.add(this.sampleRegistrationPossible);
   }
 
   private void setTitle() {
@@ -145,8 +133,7 @@
   }
 
   private void addListenerForNewVariableEvent() {
-    this.experimentalVariablesComponent.subscribeToAddEvent(
-        listener -> displayAddExperimentalVariablesDialog());
+    this.experimentalVariablesComponent.subscribeToAddEvent(listener -> displayAddExperimentalVariablesDialog());
   }
 
   private void displayAddExperimentalVariablesDialog() {
@@ -164,23 +151,16 @@
     }
   }
 
-<<<<<<< HEAD
   private void initTags() {
-    VerticalLayout tagsLayout = new VerticalLayout();
-    tagLayout.addClassName("tag-collection");
-    tagsLayout.setWidthFull();
-    tagsLayout.add(tagLayout);
-    tagsLayout.setPadding(false);
-    tagsLayout.setMargin(false);
-    getContent().addContent(tagsLayout);
-=======
-  private void initTagAndNotesLayout() {
     tagCollection.addClassName("tag-collection");
+    content.add(tagCollection);
+  }
+
+  private void initEmptyNotes() {
     Span emptyNotes = new Span("Click to add Notes");
     ToggleDisplayEditComponent<Span, TextField, String> experimentNotes = new ToggleDisplayEditComponent<>(
         Span::new, new TextField(), emptyNotes);
-    content.add(tagCollection, experimentNotes);
->>>>>>> 1e6beba2
+    content.add(experimentNotes);
   }
   private void layoutTabSheet() {
     experimentSheet.add("Summary", experimentSummary);
@@ -248,12 +228,10 @@
   }
 
   private void subscribeToDeletionClickEvent(ExperimentalGroupCard experimentalGroupCard) {
-    experimentalGroupCard.addDeletionEventListener(
-        ExperimentDetailsComponent.this::handleCreationClickedEvent);
-  }
-
-  private void handleCreationClickedEvent(
-      ExperimentalGroupDeletionEvent experimentalGroupDeletionEvent) {
+    experimentalGroupCard.addDeletionEventListener(ExperimentDetailsComponent.this::handleCreationClickedEvent);
+  }
+
+  private void handleCreationClickedEvent(ExperimentalGroupDeletionEvent experimentalGroupDeletionEvent) {
     experimentInformationService.deleteExperimentGroup(experimentId,
         experimentalGroupDeletionEvent.getSource().groupId());
     experimentalGroupsCollection.remove(experimentalGroupDeletionEvent.getSource());
@@ -315,7 +293,7 @@
     experiment.getSpecies().forEach(species -> tags.add(species.value()));
     experiment.getSpecimens().forEach(specimen -> tags.add(specimen.value()));
     experiment.getAnalytes().forEach(analyte -> tags.add(analyte.value()));
-    tags.stream().map(it -> new Tag(it)).forEach(tagCollection::add);
+    tags.stream().map(Tag::new).forEach(tagCollection::add);
   }
 
   private void loadExperimentInfo(Experiment experiment) {
