package life.qbic.datamanager.views.projects.project.experiments.experiment;

import com.vaadin.flow.component.Component;
import com.vaadin.flow.component.ComponentEvent;
import com.vaadin.flow.component.ComponentEventListener;
import com.vaadin.flow.component.Text;
import com.vaadin.flow.component.button.Button;
import com.vaadin.flow.component.button.ButtonVariant;
import com.vaadin.flow.component.html.Anchor;
import com.vaadin.flow.component.html.Div;
import com.vaadin.flow.component.html.Span;
import com.vaadin.flow.component.notification.Notification;
import com.vaadin.flow.component.notification.Notification.Position;
import com.vaadin.flow.component.orderedlayout.HorizontalLayout;
import com.vaadin.flow.component.tabs.TabSheet;
import com.vaadin.flow.component.textfield.TextField;
import com.vaadin.flow.spring.annotation.SpringComponent;
import com.vaadin.flow.spring.annotation.UIScope;
import com.vaadin.flow.theme.lumo.LumoIcon;
import java.io.Serial;
import java.util.ArrayList;
import java.util.Arrays;
import java.util.Collection;
import java.util.List;
import java.util.Objects;
import java.util.Optional;
import life.qbic.application.commons.ApplicationException;
import life.qbic.application.commons.Result;
import life.qbic.datamanager.views.AppRoutes.Projects;
import life.qbic.datamanager.views.Context;
import life.qbic.datamanager.views.general.ConfirmEvent;
import life.qbic.datamanager.views.general.Disclaimer;
import life.qbic.datamanager.views.general.PageArea;
import life.qbic.datamanager.views.general.ToggleDisplayEditComponent;
import life.qbic.datamanager.views.projects.project.experiments.ExperimentInformationMain;
<<<<<<< HEAD
import life.qbic.datamanager.views.projects.project.experiments.experiment.components.CardCollection;
import life.qbic.datamanager.views.projects.project.experiments.experiment.components.ExperimentEditEvent;
=======
import life.qbic.datamanager.views.projects.project.experiments.experiment.components.ExistingGroupsPreventVariableEdit;
import life.qbic.datamanager.views.projects.project.experiments.experiment.components.ExistingSamplesPreventVariableEdit;
import life.qbic.datamanager.views.projects.project.experiments.experiment.components.ExperimentalGroupCardCollection;
>>>>>>> 67c54d7a
import life.qbic.datamanager.views.projects.project.experiments.experiment.components.ExperimentalGroupsDialog;
import life.qbic.datamanager.views.projects.project.experiments.experiment.components.ExperimentalGroupsDialog.ExperimentalGroupContent;
import life.qbic.datamanager.views.projects.project.experiments.experiment.components.ExperimentalVariableContent;
import life.qbic.datamanager.views.projects.project.experiments.experiment.components.ExperimentalVariablesDialog;
import life.qbic.datamanager.views.projects.project.experiments.experiment.create.ExperimentInformationContent;
import life.qbic.projectmanagement.application.DeletionService;
import life.qbic.projectmanagement.application.ExperimentInformationService;
import life.qbic.projectmanagement.application.ExperimentInformationService.ExperimentalGroupDTO;
import life.qbic.projectmanagement.application.ExperimentalDesignSearchService;
import life.qbic.projectmanagement.application.sample.SampleInformationService;
import life.qbic.projectmanagement.domain.project.Project;
import life.qbic.projectmanagement.domain.project.ProjectId;
import life.qbic.projectmanagement.domain.project.experiment.Experiment;
import life.qbic.projectmanagement.domain.project.experiment.ExperimentId;
import life.qbic.projectmanagement.domain.project.experiment.ExperimentalDesign.AddExperimentalGroupResponse.ResponseCode;
import life.qbic.projectmanagement.domain.project.experiment.ExperimentalGroup;
import life.qbic.projectmanagement.domain.project.experiment.ExperimentalVariable;
import life.qbic.projectmanagement.domain.project.experiment.VariableLevel;
import org.springframework.beans.factory.annotation.Autowired;

/**
 * <b>Experimental Details Component</b>
 *
 * <p>A PageComponent based Composite showing the information stored in the
 * {@link life.qbic.projectmanagement.domain.project.experiment.ExperimentalDesign} associated with
 * a {@link Project} within the {@link ExperimentInformationMain}
 */
@UIScope
@SpringComponent
public class ExperimentDetailsComponent extends PageArea {

  @Serial
  private static final long serialVersionUID = -8992991642015281245L;
  private final transient ExperimentInformationService experimentInformationService;
  private final SampleInformationService sampleInformationService;
  private final transient ExperimentalDesignSearchService experimentalDesignSearchService;
  private final Div content = new Div();
  private final Div header = new Div();
  private final Span title = new Span();
  private final Span buttonBar = new Span();
  private final Div tagCollection = new Div();
  private final TabSheet experimentSheet = new TabSheet();
  private final Div experimentalGroups = new Div();
  private final Div experimentalVariables = new Div();
<<<<<<< HEAD
  private final CardCollection experimentalGroupsCollection = new CardCollection("GROUPS");
  private final CardCollection experimentalVariableCollection = new CardCollection("VARIABLES");
  private final ExperimentalVariablesDialog addExperimentalVariablesDialog;
=======
  private final ExperimentalGroupCardCollection experimentalGroupsCollection = new ExperimentalGroupCardCollection();
>>>>>>> 67c54d7a
  private final Disclaimer noExperimentalVariablesDefined;
  private final Disclaimer noExperimentalGroupsDefined;
  private final Disclaimer addExperimentalVariablesNote;
  private Context context;
  private final DeletionService deletionService;
  private int experimentalGroupCount;


  public ExperimentDetailsComponent(
      @Autowired ExperimentInformationService experimentInformationService,
      @Autowired SampleInformationService sampleInformationService,
      @Autowired DeletionService deletionService,
      @Autowired ExperimentalDesignSearchService experimentalDesignSearchService) {
    this.experimentInformationService = Objects.requireNonNull(experimentInformationService);
    this.sampleInformationService = sampleInformationService;
    this.deletionService = Objects.requireNonNull(deletionService);
    this.experimentalDesignSearchService = Objects.requireNonNull(experimentalDesignSearchService);
    this.noExperimentalVariablesDefined = createNoVariableDisclaimer();
    this.noExperimentalGroupsDefined = createNoGroupsDisclaimer();
    this.addExperimentalVariablesNote = createNoVariableDisclaimer();
    this.addClassName("experiment-details-component");
    layoutComponent();
    configureComponent();
  }

  private Notification createSampleRegistrationPossibleNotification(String projectId) {
    Notification notification = new Notification();

    String samplesUrl = Projects.SAMPLES.formatted(projectId);
    Div text = new Div(new Text("You can now register sample batches. "),
        new Anchor(samplesUrl, new Button("Go to Samples", event -> notification.close())));

    Button closeButton = new Button(LumoIcon.CROSS.create());
    closeButton.addThemeVariants(ButtonVariant.LUMO_TERTIARY_INLINE);
    closeButton.addClickListener(event -> notification.close());

    Component layout = new HorizontalLayout(text, closeButton);
    layout.addClassName("content");
    notification.setPosition(Position.BOTTOM_START);
    notification.setDuration(3_000);
    notification.add(layout);
    return notification;
  }

  private Disclaimer createNoVariableDisclaimer() {
    var disclaimer = Disclaimer.createWithTitle("Design your experiment",
        "Get started by adding experimental variables", "Add variables");
    disclaimer.addDisclaimerConfirmedListener(
        confirmedEvent -> openExperimentalVariablesAddDialog());
    return disclaimer;
  }

  private Disclaimer createNoGroupsDisclaimer() {
    var disclaimer = Disclaimer.createWithTitle("Design your experiment",
        "Create conditions for your samples by adding experimental groups", "Add groups");
    disclaimer.addDisclaimerConfirmedListener(confirmedEvent -> openExperimentalGroupAddDialog());
    return disclaimer;
  }

  private void layoutComponent() {
    this.add(header);
    header.addClassName("header");
    this.add(content);
    //Necessary to avoid css collution
    content.addClassName("details-content");
    initButtonBar();
    header.add(title, buttonBar);
    title.addClassName("title");
    addTagCollectionToContent();
    addExperimentNotesComponent();
    layoutTabSheet();
  }

  private void configureComponent() {
    listenForExperimentCollectionComponentEvents();
    listenForExperimentalVariablesComponentEvents();
  }

  private void initButtonBar() {
    Button editButton = new Button("Edit");
    editButton.addClickListener(event -> openExperimentInformationDialog());
    buttonBar.add(editButton);
  }

  private void openExperimentInformationDialog() {
    ExperimentId experimentId = context.experimentId().orElseThrow();
    Optional<Experiment> experiment = experimentInformationService.find(experimentId);
    experiment.ifPresentOrElse(exp -> {
          ExperimentInformationDialog experimentInformationDialog = openExperimentInformationDialog(
              exp);
          addExperimentInformationDialogListeners(experimentInformationDialog);
          experimentInformationDialog.open();
        }
        , () -> {
          throw new ApplicationException(
              "Experiment information could not be retrieved from service");
        });
  }

  private ExperimentInformationDialog openExperimentInformationDialog(Experiment experiment) {
    ExperimentInformationDialog experimentInformationDialog = ExperimentInformationDialog.prefilled(
        experimentalDesignSearchService,
        experiment.getName(), experiment.getSpecies(),
        experiment.getSpecimens(), experiment.getAnalytes());
    experimentInformationDialog.setConfirmButtonLabel("Save");
    return experimentInformationDialog;
  }

  private void addExperimentInformationDialogListeners(
      ExperimentInformationDialog experimentInformationDialog) {
    experimentInformationDialog.addCancelEventListener(
        experimentInformationDialogCancelEvent -> experimentInformationDialogCancelEvent.getSource()
            .close());
    experimentInformationDialog.addConfirmEventListener(
        this::onExperimentInformationDialogConfirmEvent);
  }

<<<<<<< HEAD
  private void addConfirmListenerForEditVariableDialog() {
    experimentalVariableCollection.subscribeToEditEvent(experimentalVariablesEditEvent -> {
      ExperimentId experimentId = context.experimentId().orElseThrow();
      var editDialog = ExperimentalVariablesDialog.prefilled(
          experimentInformationService.getVariablesOfExperiment(experimentId));
      editDialog.addCancelEventListener(
          experimentalVariablesDialogCancelEvent -> editDialog.close());
      editDialog.addConfirmEventListener(experimentalVariablesDialogConfirmEvent -> {
        var confirmDialog = experimentalGroupDeletionConfirmDialog();
        confirmDialog.addConfirmListener(confirmDeletionEvent -> {
          deleteExistingExperimentalVariables(experimentId);
          addExperimentalVariables(
              experimentalVariablesDialogConfirmEvent.getSource().definedVariables());
          editDialog.close();
          reloadExperimentalVariables();
        });
        confirmDialog.open();
      });
      editDialog.open();
    });
=======
  private void onExperimentInformationDialogConfirmEvent(
      ConfirmEvent<ExperimentInformationDialog> experimentInformationDialogConfirmEvent) {
    ExperimentId experimentId = context.experimentId().orElseThrow();

    ExperimentInformationContent experimentInformationContent = experimentInformationDialogConfirmEvent.getSource()
        .content();
    String oldExperimentName = experimentInformationService.find(experimentId)
        .map(Experiment::getName)
        .orElseThrow();
    String newExperimentName = experimentInformationContent.experimentName();
    experimentInformationService.editExperimentInformation(experimentId,
        newExperimentName, experimentInformationContent.species(),
        experimentInformationContent.specimen(), experimentInformationContent.analytes());
    experimentInformationDialogConfirmEvent.getSource().close();
    reloadExperimentInfo(context.experimentId().orElseThrow());
    if (!oldExperimentName.equals(newExperimentName)) {
      fireExperimentNameChangedEvent(oldExperimentName, newExperimentName);
    }
>>>>>>> 67c54d7a
  }

  private void fireExperimentNameChangedEvent(String oldExperimentName, String newExperimentName) {
    ExperimentNameChangedEvent event = new ExperimentNameChangedEvent(context.experimentId()
        .orElseThrow(), oldExperimentName,
        newExperimentName, this, false);
    fireEvent(event);
  }

  private void listenForExperimentalVariablesComponentEvents() {
    experimentalVariablesComponent.addAddListener(addEvent -> openExperimentalVariablesAddDialog());
    experimentalVariablesComponent.addEditListener(
        editEvent -> openExperimentalVariablesEditDialog());
  }

  private void deleteExistingExperimentalVariables() {
    ExperimentId experimentId = context.experimentId().orElseThrow();
    var result = deletionService.deleteAllExperimentalVariables(experimentId);
    result.onError(responseCode -> {
      throw new ApplicationException("variable deletion failed: " + responseCode);
    });
  }

  private void reloadExperimentInfo(ExperimentId experimentId) {
    experimentInformationService.find(experimentId)
        .ifPresent(this::loadExperimentInformation);
  }

  private void openExperimentalVariablesAddDialog() {
    if (editVariablesNotAllowed()) {
      return;
    }
    var addDialog = new ExperimentalVariablesDialog();
    addDialog.addCancelEventListener(cancelEvent -> cancelEvent.getSource().close());
    addDialog.addConfirmEventListener(this::onExperimentalVariablesAddConfirmed);
    addDialog.open();
  }

  private void onExperimentalVariablesAddConfirmed(
      ExperimentalVariablesDialog.ConfirmEvent confirmEvent) {
    addExperimentalVariables(confirmEvent.getSource().definedVariables());
    confirmEvent.getSource().close();
    reloadExperimentInfo(context.experimentId().orElseThrow());
    if (hasExperimentalGroups()) {
      showSampleRegistrationPossibleNotification();
    }
  }

  private void openExperimentalVariablesEditDialog() {
    if (editVariablesNotAllowed()) {
      return;
    }
    ExperimentId experimentId = context.experimentId().orElseThrow();
    var editDialog = ExperimentalVariablesDialog.prefilled(
        experimentInformationService.getVariablesOfExperiment(experimentId));
    editDialog.addCancelEventListener(cancelEvent -> cancelEvent.getSource().close());
    editDialog.addConfirmEventListener(this::onExperimentalVariablesEditConfirmed);
    editDialog.open();
  }

  private void onExperimentalVariablesEditConfirmed(
      ExperimentalVariablesDialog.ConfirmEvent confirmEvent) {
    deleteExistingExperimentalVariables();
    addExperimentalVariables(confirmEvent.getSource().definedVariables());
    confirmEvent.getSource().close();
    reloadExperimentInfo(context.experimentId().orElseThrow());
  }

  private boolean editVariablesNotAllowed() {
    int numberOfRegisteredSamples = sampleInformationService.countPreviews(
        context.experimentId().orElseThrow(), "");
    if (numberOfRegisteredSamples > 0) {
      showExistingSamplesPreventVariableEdit(numberOfRegisteredSamples);
      return true;
    }
    int numOfExperimentalGroups = experimentInformationService.getExperimentalGroups(
        context.experimentId().orElseThrow()).size();
    if (numOfExperimentalGroups > 0) {
      showExistingGroupsPreventVariableEdit(numOfExperimentalGroups);
      return true;
    }
    return false;
  }

  private boolean editGroupsNotAllowed() {
    int numberOfRegisteredSamples = sampleInformationService.countPreviews(
        context.experimentId().orElseThrow(), "");
    if (numberOfRegisteredSamples > 0) {
      showExistingSamplesPreventGroupEdit(numberOfRegisteredSamples);
      return true;
    }
    return false;
  }

  private void showExistingSamplesPreventGroupEdit(int numberOfRegisteredSamples) {
    ExistingSamplesPreventGroupEdit existingSamplesPreventGroupEdit = new ExistingSamplesPreventGroupEdit(
        numberOfRegisteredSamples);
    existingSamplesPreventGroupEdit.open();
  }

<<<<<<< HEAD
  private void addListenerForNewVariableEvent() {
    this.experimentalVariableCollection.subscribeToAddEvent(
        listener -> openAddExperimentalVariablesDialog());
=======
  private void showExistingSamplesPreventVariableEdit(int sampleCount) {
    ExistingSamplesPreventVariableEdit existingSamplesPreventVariableEdit = new ExistingSamplesPreventVariableEdit(
        sampleCount);
    existingSamplesPreventVariableEdit.open();
>>>>>>> 67c54d7a
  }

  private void showExistingGroupsPreventVariableEdit(int numOfExperimentalGroups) {
    ExistingGroupsPreventVariableEdit existingGroupsPreventVariableEdit = new ExistingGroupsPreventVariableEdit(
        numOfExperimentalGroups);
    existingGroupsPreventVariableEdit.addConfirmListener(
        confirmEvent -> {
          experimentSheet.setSelectedIndex(1);
          confirmEvent.getSource().close();
        });
    existingGroupsPreventVariableEdit.addRejectListener(
        rejectEvent -> rejectEvent.getSource().close());
    existingGroupsPreventVariableEdit.open();
  }

  private void addTagCollectionToContent() {
    tagCollection.addClassName("tag-collection");
    content.add(tagCollection);
  }

  private void addExperimentNotesComponent() {
    Span emptyNotes = new Span("Click to add Notes");
    ToggleDisplayEditComponent<Span, TextField, String> experimentNotes = new ToggleDisplayEditComponent<>(
        Span::new, new TextField(), emptyNotes);
    content.add(experimentNotes);
  }

  private void layoutTabSheet() {
    experimentSheet.add("Experimental Variables", experimentalVariables);
    experimentalVariables.addClassName("experimental-groups-container");
    experimentSheet.add("Experimental Groups", experimentalGroups);
    experimentalGroups.addClassName("experimental-groups-container");
    content.add(experimentSheet);
  }

<<<<<<< HEAD
  private void configureExperimentalGroupCreation() {
    experimentalGroupsCollection.subscribeToAddEvent(listener -> openExperimentalGroupAddDialog());
=======
  private void listenForExperimentCollectionComponentEvents() {
    experimentalGroupsCollection.addAddEventListener(listener -> openExperimentalGroupAddDialog());
    experimentalGroupsCollection.addEditEventListener(
        editEvent -> openExperimentalGroupEditDialog());
>>>>>>> 67c54d7a
  }

  /**
   * Adds a listener for an {@link ExperimentDetailsComponent.ExperimentNameChangedEvent}
   *
   * @param listener the listener to add
   */
  public void addExperimentNameChangedListener(
      ComponentEventListener<ExperimentNameChangedEvent> listener) {
    this.addListener(ExperimentNameChangedEvent.class, listener);
  }

  private void openExperimentalGroupAddDialog() {
    ExperimentId experimentId = context.experimentId().orElseThrow();
    List<ExperimentalVariable> variables = experimentInformationService.getVariablesOfExperiment(
        experimentId);
    List<VariableLevel> levels = variables.stream()
        .flatMap(variable -> variable.levels().stream())
        .toList();
    var dialog = ExperimentalGroupsDialog.empty(levels);
    dialog.addCancelEventListener(cancelEvent -> cancelEvent.getSource().close());
    dialog.addConfirmEventListener(this::onExperimentalGroupAddConfirmed);
    dialog.open();
  }

  private void onExperimentalGroupAddConfirmed(
      ConfirmEvent<ExperimentalGroupsDialog> confirmEvent) {
    ExperimentalGroupsDialog dialog = confirmEvent.getSource();
    addExperimentalGroups(dialog.experimentalGroups());
    reloadExperimentalGroups();
    dialog.close();
  }


<<<<<<< HEAD
  private void configureExperimentalGroupsEdit() {
    experimentalGroupsCollection.subscribeToEditEvent(listener -> {
      ExperimentId experimentId = context.experimentId().orElseThrow();
      List<ExperimentalVariable> variables = experimentInformationService.getVariablesOfExperiment(
          experimentId);
      List<VariableLevel> levels = variables.stream()
          .flatMap(variable -> variable.levels().stream()).toList();
      var experimentalGroups = experimentInformationService.getExperimentalGroups(experimentId)
          .stream().map(this::toContent).toList();
      var dialog = ExperimentalGroupsDialog.prefilled(levels, experimentalGroups);
      dialog.addCancelEventListener(cancelEvent -> cancelEvent.getSource().close());
      dialog.addConfirmEventListener(
          confirmEvent -> {
            editExperimentalGroups(confirmEvent.getSource().experimentalGroups());
            reloadExperimentalGroups();
            dialog.close();
          });
      dialog.open();
    });
=======
  private void openExperimentalGroupEditDialog() {
    if (editGroupsNotAllowed()) {
      return;
    }
    ExperimentId experimentId = context.experimentId().orElseThrow();
    List<ExperimentalVariable> variables = experimentInformationService.getVariablesOfExperiment(
        experimentId);
    List<VariableLevel> levels = variables.stream()
        .flatMap(variable -> variable.levels().stream()).toList();
    var experimentalGroups = experimentInformationService.getExperimentalGroups(experimentId)
        .stream().map(this::toContent).toList();
    var dialog = ExperimentalGroupsDialog.prefilled(levels, experimentalGroups);
    dialog.addCancelEventListener(cancelEvent -> cancelEvent.getSource().close());
    dialog.addConfirmEventListener(this::onExperimentalGroupEditConfirmed);
    dialog.open();
  }

  private void onExperimentalGroupEditConfirmed(
      ConfirmEvent<ExperimentalGroupsDialog> confirmEvent) {
    editExperimentalGroups(confirmEvent.getSource().experimentalGroups());
    reloadExperimentalGroups();
    confirmEvent.getSource().close();
>>>>>>> 67c54d7a
  }

  private void editExperimentalGroups(
      Collection<ExperimentalGroupContent> experimentalGroupContents) {
    ExperimentId experimentId = context.experimentId().orElseThrow();
    deletionService.deleteAllExperimentalGroups(experimentId).onError(error -> {
      throw new ApplicationException(
          "Could not edit experiments because samples are already registered.");
    });
    addExperimentalGroups(experimentalGroupContents);
  }

  private void addExperimentalGroups(
      Collection<ExperimentalGroupContent> experimentalGroupContents) {
    List<ExperimentalGroupDTO> experimentalGroupDTOS = experimentalGroupContents.stream()
        .map(this::toExperimentalGroupDTO).toList();
    ExperimentId experimentId = context.experimentId().orElseThrow();
    Result<Collection<ExperimentalGroup>, ResponseCode> result = experimentInformationService.addExperimentalGroupsToExperiment(
        experimentId, experimentalGroupDTOS);
    result.onError(error -> {
      throw new ApplicationException(
          "Could not save one or more experimental groups %s %nReason: %s".formatted(
              Arrays.toString(
                  experimentalGroupContents.toArray()), error));
    });
  }

  private ExperimentalGroupDTO toExperimentalGroupDTO(
      ExperimentalGroupContent experimentalGroupContent) {
    return new ExperimentalGroupDTO(experimentalGroupContent.variableLevels(),
        experimentalGroupContent.size());
  }

  private ExperimentalGroupContent toContent(ExperimentalGroupDTO experimentalGroupDTO) {
    return new ExperimentalGroupContent(experimentalGroupDTO.replicateCount(),
        experimentalGroupDTO.levels());
  }

  private void showSampleRegistrationPossibleNotification() {
    String projectId = this.context.projectId().map(ProjectId::value).orElseThrow();
    Notification notification = createSampleRegistrationPossibleNotification(projectId);
    notification.open();
  }


  private void reloadExperimentalGroups() {
    loadExperimentalGroups();
    if (hasExperimentalGroups()) {
      onGroupsDefined();
      showSampleRegistrationPossibleNotification();
    } else {
      onNoGroupsDefined();
    }
  }

  private boolean hasExperimentalGroups() {
    return this.experimentalGroupCount > 0;
  }

  private void loadExperimentalGroups() {
    // We load the experimental groups of the experiment and render them as cards
    List<ExperimentalGroup> experimentalGroups = experimentInformationService.experimentalGroupsFor(
        context.experimentId().orElseThrow());
    List<ExperimentalGroupCard> experimentalGroupsCards = experimentalGroups.stream()
        .map(ExperimentalGroupCard::new).toList();
    experimentalGroupsCollection.setContent(experimentalGroupsCards);
    this.experimentalGroupCount = experimentalGroupsCards.size();
  }



  private void addExperimentalVariables(
      List<ExperimentalVariableContent> experimentalVariableContents) {
    experimentalVariableContents.forEach(
        experimentalVariableContent -> experimentInformationService.addVariableToExperiment(
            context.experimentId().orElseThrow(),
            experimentalVariableContent.name(), experimentalVariableContent.unit(),
            experimentalVariableContent.levels()));
  }

  public void setContext(Context context) {
    ExperimentId experimentId = context.experimentId()
        .orElseThrow(() -> new ApplicationException("no experiment id in context " + context));
    context.projectId()
        .orElseThrow(() -> new ApplicationException("no project id in context " + context));
    this.context = context;
    reloadExperimentInfo(experimentId);
  }

  private void loadExperimentInformation(Experiment experiment) {
    title.setText(experiment.getName());
    loadTagInformation(experiment);
    loadExperimentalVariables(experiment);
    loadExperimentalGroups();
    if (experiment.variables().isEmpty()) {
      onNoVariablesDefined();
      return;
    }
    if (experiment.getExperimentalGroups().isEmpty()) {
      onNoGroupsDefined();
    } else {
      onGroupsDefined();
    }
  }

  private void loadTagInformation(Experiment experiment) {
    tagCollection.removeAll();
    List<String> tags = new ArrayList<>();
    experiment.getSpecies().forEach(species -> tags.add(species.value()));
    experiment.getSpecimens().forEach(specimen -> tags.add(specimen.value()));
    experiment.getAnalytes().forEach(analyte -> tags.add(analyte.value()));
    tags.stream().map(Tag::new).forEach(tagCollection::add);
  }

  private void loadExperimentalVariables(Experiment experiment) {
    // We load the experimental variables of the experiment and render them as cards
    List<ExperimentalVariable> variables = experiment.variables();
    List<ExperimentalVariableCard> experimentalVariableCards = variables.stream()
        .map(ExperimentalVariableCard::new).toList();
    experimentalVariableCollection.setContent(experimentalVariableCards);

    if (variables.isEmpty()) {
      this.experimentalVariables.add(addExperimentalVariablesNote);
    } else {
      this.experimentalVariables.add(experimentalVariableCollection);
    }
  }

  private void onNoVariablesDefined() {
    experimentalGroups.removeAll();
    experimentalGroups.add(noExperimentalVariablesDefined);

  }

  private void onNoGroupsDefined() {
    experimentalGroups.removeAll();
    experimentalGroups.add(noExperimentalGroupsDefined);
  }

  private void onGroupsDefined() {
    experimentalGroups.removeAll();
    experimentalGroups.add(experimentalGroupsCollection);
  }

  public static class ExperimentNameChangedEvent extends
      ComponentEvent<ExperimentDetailsComponent> {

    private final ExperimentId experimentId;
    public final String oldValue;
    public final String newValue;

    public ExperimentNameChangedEvent(ExperimentId experimentId, String oldValue, String newValue,
        ExperimentDetailsComponent source, boolean fromClient) {
      super(source, fromClient);
      this.oldValue = oldValue;
      this.newValue = newValue;
      this.experimentId = experimentId;
    }
    public ExperimentId experimentId() {
      return experimentId;
    }
  }
}<|MERGE_RESOLUTION|>--- conflicted
+++ resolved
@@ -6,6 +6,7 @@
 import com.vaadin.flow.component.Text;
 import com.vaadin.flow.component.button.Button;
 import com.vaadin.flow.component.button.ButtonVariant;
+import com.vaadin.flow.component.confirmdialog.ConfirmDialog;
 import com.vaadin.flow.component.html.Anchor;
 import com.vaadin.flow.component.html.Div;
 import com.vaadin.flow.component.html.Span;
@@ -33,14 +34,9 @@
 import life.qbic.datamanager.views.general.PageArea;
 import life.qbic.datamanager.views.general.ToggleDisplayEditComponent;
 import life.qbic.datamanager.views.projects.project.experiments.ExperimentInformationMain;
-<<<<<<< HEAD
 import life.qbic.datamanager.views.projects.project.experiments.experiment.components.CardCollection;
-import life.qbic.datamanager.views.projects.project.experiments.experiment.components.ExperimentEditEvent;
-=======
 import life.qbic.datamanager.views.projects.project.experiments.experiment.components.ExistingGroupsPreventVariableEdit;
 import life.qbic.datamanager.views.projects.project.experiments.experiment.components.ExistingSamplesPreventVariableEdit;
-import life.qbic.datamanager.views.projects.project.experiments.experiment.components.ExperimentalGroupCardCollection;
->>>>>>> 67c54d7a
 import life.qbic.datamanager.views.projects.project.experiments.experiment.components.ExperimentalGroupsDialog;
 import life.qbic.datamanager.views.projects.project.experiments.experiment.components.ExperimentalGroupsDialog.ExperimentalGroupContent;
 import life.qbic.datamanager.views.projects.project.experiments.experiment.components.ExperimentalVariableContent;
@@ -85,13 +81,8 @@
   private final TabSheet experimentSheet = new TabSheet();
   private final Div experimentalGroups = new Div();
   private final Div experimentalVariables = new Div();
-<<<<<<< HEAD
   private final CardCollection experimentalGroupsCollection = new CardCollection("GROUPS");
   private final CardCollection experimentalVariableCollection = new CardCollection("VARIABLES");
-  private final ExperimentalVariablesDialog addExperimentalVariablesDialog;
-=======
-  private final ExperimentalGroupCardCollection experimentalGroupsCollection = new ExperimentalGroupCardCollection();
->>>>>>> 67c54d7a
   private final Disclaimer noExperimentalVariablesDefined;
   private final Disclaimer noExperimentalGroupsDefined;
   private final Disclaimer addExperimentalVariablesNote;
@@ -209,28 +200,6 @@
         this::onExperimentInformationDialogConfirmEvent);
   }
 
-<<<<<<< HEAD
-  private void addConfirmListenerForEditVariableDialog() {
-    experimentalVariableCollection.subscribeToEditEvent(experimentalVariablesEditEvent -> {
-      ExperimentId experimentId = context.experimentId().orElseThrow();
-      var editDialog = ExperimentalVariablesDialog.prefilled(
-          experimentInformationService.getVariablesOfExperiment(experimentId));
-      editDialog.addCancelEventListener(
-          experimentalVariablesDialogCancelEvent -> editDialog.close());
-      editDialog.addConfirmEventListener(experimentalVariablesDialogConfirmEvent -> {
-        var confirmDialog = experimentalGroupDeletionConfirmDialog();
-        confirmDialog.addConfirmListener(confirmDeletionEvent -> {
-          deleteExistingExperimentalVariables(experimentId);
-          addExperimentalVariables(
-              experimentalVariablesDialogConfirmEvent.getSource().definedVariables());
-          editDialog.close();
-          reloadExperimentalVariables();
-        });
-        confirmDialog.open();
-      });
-      editDialog.open();
-    });
-=======
   private void onExperimentInformationDialogConfirmEvent(
       ConfirmEvent<ExperimentInformationDialog> experimentInformationDialogConfirmEvent) {
     ExperimentId experimentId = context.experimentId().orElseThrow();
@@ -249,7 +218,6 @@
     if (!oldExperimentName.equals(newExperimentName)) {
       fireExperimentNameChangedEvent(oldExperimentName, newExperimentName);
     }
->>>>>>> 67c54d7a
   }
 
   private void fireExperimentNameChangedEvent(String oldExperimentName, String newExperimentName) {
@@ -260,9 +228,8 @@
   }
 
   private void listenForExperimentalVariablesComponentEvents() {
-    experimentalVariablesComponent.addAddListener(addEvent -> openExperimentalVariablesAddDialog());
-    experimentalVariablesComponent.addEditListener(
-        editEvent -> openExperimentalVariablesEditDialog());
+    experimentalVariableCollection.subscribeToAddEvent(addEvent -> openExperimentalVariablesAddDialog());
+    experimentalVariableCollection.subscribeToEditEvent(editEvent -> openExperimentalVariablesEditDialog());
   }
 
   private void deleteExistingExperimentalVariables() {
@@ -271,6 +238,18 @@
     result.onError(responseCode -> {
       throw new ApplicationException("variable deletion failed: " + responseCode);
     });
+  }
+
+  private static ConfirmDialog experimentalGroupDeletionConfirmDialog() {
+    var confirmDialog = new ConfirmDialog();
+    confirmDialog.setHeader("Your experimental groups will be deleted");
+    confirmDialog.setText(
+        "Editing experimental variables requires all experimental groups to be deleted. Are you sure you want to delete them?");
+    confirmDialog.setConfirmText("Delete experimental groups");
+    confirmDialog.setCancelable(true);
+    confirmDialog.setCancelText("Abort");
+    confirmDialog.setRejectable(false);
+    return confirmDialog;
   }
 
   private void reloadExperimentInfo(ExperimentId experimentId) {
@@ -350,16 +329,10 @@
     existingSamplesPreventGroupEdit.open();
   }
 
-<<<<<<< HEAD
-  private void addListenerForNewVariableEvent() {
-    this.experimentalVariableCollection.subscribeToAddEvent(
-        listener -> openAddExperimentalVariablesDialog());
-=======
   private void showExistingSamplesPreventVariableEdit(int sampleCount) {
     ExistingSamplesPreventVariableEdit existingSamplesPreventVariableEdit = new ExistingSamplesPreventVariableEdit(
         sampleCount);
     existingSamplesPreventVariableEdit.open();
->>>>>>> 67c54d7a
   }
 
   private void showExistingGroupsPreventVariableEdit(int numOfExperimentalGroups) {
@@ -395,15 +368,9 @@
     content.add(experimentSheet);
   }
 
-<<<<<<< HEAD
-  private void configureExperimentalGroupCreation() {
+  private void listenForExperimentCollectionComponentEvents() {
     experimentalGroupsCollection.subscribeToAddEvent(listener -> openExperimentalGroupAddDialog());
-=======
-  private void listenForExperimentCollectionComponentEvents() {
-    experimentalGroupsCollection.addAddEventListener(listener -> openExperimentalGroupAddDialog());
-    experimentalGroupsCollection.addEditEventListener(
-        editEvent -> openExperimentalGroupEditDialog());
->>>>>>> 67c54d7a
+    experimentalGroupsCollection.subscribeToEditEvent(editEvent -> openExperimentalGroupEditDialog());
   }
 
   /**
@@ -437,28 +404,6 @@
     dialog.close();
   }
 
-
-<<<<<<< HEAD
-  private void configureExperimentalGroupsEdit() {
-    experimentalGroupsCollection.subscribeToEditEvent(listener -> {
-      ExperimentId experimentId = context.experimentId().orElseThrow();
-      List<ExperimentalVariable> variables = experimentInformationService.getVariablesOfExperiment(
-          experimentId);
-      List<VariableLevel> levels = variables.stream()
-          .flatMap(variable -> variable.levels().stream()).toList();
-      var experimentalGroups = experimentInformationService.getExperimentalGroups(experimentId)
-          .stream().map(this::toContent).toList();
-      var dialog = ExperimentalGroupsDialog.prefilled(levels, experimentalGroups);
-      dialog.addCancelEventListener(cancelEvent -> cancelEvent.getSource().close());
-      dialog.addConfirmEventListener(
-          confirmEvent -> {
-            editExperimentalGroups(confirmEvent.getSource().experimentalGroups());
-            reloadExperimentalGroups();
-            dialog.close();
-          });
-      dialog.open();
-    });
-=======
   private void openExperimentalGroupEditDialog() {
     if (editGroupsNotAllowed()) {
       return;
@@ -481,7 +426,6 @@
     editExperimentalGroups(confirmEvent.getSource().experimentalGroups());
     reloadExperimentalGroups();
     confirmEvent.getSource().close();
->>>>>>> 67c54d7a
   }
 
   private void editExperimentalGroups(
