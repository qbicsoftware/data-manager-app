--- conflicted
+++ resolved
@@ -48,18 +48,13 @@
   private final VerticalLayout experimentalDesignIntroduction;
   private final TextArea experimentalDesignField;
   private final TextArea projectObjective;
-<<<<<<< HEAD
-  public final ComboBox<PersonReference> principalInvestigator;
-  public final ComboBox<PersonReference> responsiblePerson;
-  public final ComboBox<PersonReference> projectManager;
-=======
-  public final ComboBox<PersonReference> projectManager;
   public final ComboBox<PersonReference> principalInvestigator;
   public final HorizontalLayout sampleCountLayout;
   public final MultiSelectComboBox<Organism> organismBox;
   public final MultiSelectComboBox<Specimen> specimenBox;
   public final MultiSelectComboBox<Analyte> analyteBox;
->>>>>>> 90c96e24
+  public final ComboBox<PersonReference> responsiblePerson;
+  public final ComboBox<PersonReference> projectManager;
 
   public ProjectInformationDialog() {
     searchField = new ComboBox<>("Offer");
@@ -68,23 +63,8 @@
     titleField.setRequired(true);
     projectObjective = new TextArea("Objective");
     projectObjective.setRequired(true);
-<<<<<<< HEAD
-
-    principalInvestigator = new ComboBox<>("Principal Investigator");
-    principalInvestigator.setPlaceholder("Select a principal investigator");
-
-    responsiblePerson = new ComboBox<>("Project Responsible (optional)");
-    responsiblePerson.setPlaceholder("Select Project Responsible");
-    responsiblePerson.setHelperText("Should be contacted about project related questions");
-    //Workaround since combobox does not allow empty selection https://github.com/vaadin/flow-components/issues/1998
-    responsiblePerson.setClearButtonVisible(true);
-
-    projectManager = new ComboBox<>("Project Manager (optional)");
-    projectManager.setPlaceholder("Select a project manager");
-
-=======
-    //ToDo Remove Field and move logic to MultiSelectComboBoxes
-    experimentalDesignField = new TextArea();
+    //ToDo Remove Field once experimental design backend is connected
+    experimentalDesignField = new TextArea("Experimental Design");
     experimentalDesignIntroduction = new VerticalLayout();
     initExperimentalDesignIntroduction();
     //Layout with max width to keep the SampleCountField in a seperate row
@@ -92,11 +72,19 @@
     organismBox = new MultiSelectComboBox<>("Organism");
     specimenBox = new MultiSelectComboBox<>("Specimen");
     analyteBox = new MultiSelectComboBox<>("Analyte");
-    projectManager = new ComboBox<>("Project Manager");
-    projectManager.setPlaceholder("Select a project manager");
+
     principalInvestigator = new ComboBox<>("Principal Investigator");
     principalInvestigator.setPlaceholder("Select a principal investigator");
->>>>>>> 90c96e24
+
+    responsiblePerson = new ComboBox<>("Project Responsible (optional)");
+    responsiblePerson.setPlaceholder("Select Project Responsible");
+    responsiblePerson.setHelperText("Should be contacted about project related questions");
+    //Workaround since combobox does not allow empty selection https://github.com/vaadin/flow-components/issues/1998
+    responsiblePerson.setClearButtonVisible(true);
+
+    projectManager = new ComboBox<>("Project Manager (optional)");
+    projectManager.setPlaceholder("Select a project manager");
+
     createButton = new Button("Create");
     cancelButton = new Button("Cancel");
     configureDialogLayout();
@@ -115,8 +103,9 @@
     organismBox.setMaxWidth(60, Unit.VW);
     specimenBox.setMaxWidth(60, Unit.VW);
     analyteBox.setMaxWidth(60, Unit.VW);
+    principalInvestigator.setMaxWidth(60, Unit.VW);
+    responsiblePerson.setMaxWidth(60, Unit.VW);
     projectManager.setMaxWidth(60, Unit.VW);
-    principalInvestigator.setMaxWidth(60, Unit.VW);
   }
 
   private void configureDialogLayout() {
@@ -131,22 +120,17 @@
     formLayout.add(searchField);
     formLayout.add(titleField);
     formLayout.add(projectObjective);
-<<<<<<< HEAD
     formLayout.add(experimentalDesignField);
-    formLayout.add(principalInvestigator);
-    formLayout.add(responsiblePerson);
-    formLayout.add(projectManager);
-    // set form layout to only have one column (for any width)
-=======
     formLayout.add(experimentalDesignIntroduction);
     formLayout.add(sampleCountLayout);
     formLayout.add(organismBox);
     formLayout.add(specimenBox);
     formLayout.add(analyteBox);
+    formLayout.add(principalInvestigator);
+    formLayout.add(responsiblePerson);
     formLayout.add(projectManager);
-    formLayout.add(principalInvestigator);
     // Set FormLayout with one column
->>>>>>> 90c96e24
+    // set form layout to only have one column (for any width)
     formLayout.setResponsiveSteps(new ResponsiveStep("0", 1));
   }
 
