--- conflicted
+++ resolved
@@ -169,13 +169,8 @@
     </dependency>
     <dependency>
       <groupId>life.qbic</groupId>
-<<<<<<< HEAD
       <artifactId>user</artifactId>
-      <version>0.23.1</version>
-=======
-      <artifactId>authentication</artifactId>
-      <version>0.24.0</version>
->>>>>>> f81efebc
+      <version>0.24.0</version>
       <scope>compile</scope>
     </dependency>
     <dependency>
