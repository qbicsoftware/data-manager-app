--- conflicted
+++ resolved
@@ -199,21 +199,12 @@
             <artifactId>logback-classic</artifactId>
             <version>1.2.11</version>
         </dependency>
-<<<<<<< HEAD
-      <dependency>
-        <groupId>life.qbic</groupId>
-        <artifactId>projectmanagement</artifactId>
-        <version>0.4.3</version>
-        <scope>compile</scope>
-      </dependency>
-=======
         <dependency>
             <groupId>life.qbic</groupId>
             <artifactId>projectmanagement</artifactId>
             <version>0.4.3</version>
             <scope>compile</scope>
         </dependency>
->>>>>>> 30d2fe06
 
 
     </dependencies>
