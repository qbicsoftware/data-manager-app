<?xml version="1.0" encoding="UTF-8"?>
<project xmlns="http://maven.apache.org/POM/4.0.0"
  xmlns:xsi="http://www.w3.org/2001/XMLSchema-instance"
  xsi:schemaLocation="http://maven.apache.org/POM/4.0.0 http://maven.apache.org/xsd/maven-4.0.0.xsd">
  <parent>
    <artifactId>datamanager</artifactId>
    <groupId>life.qbic</groupId>
<<<<<<< HEAD
    <version>1.0.3</version>
=======
    <version>1.0.4</version>
>>>>>>> ce7e1d3f
  </parent>
  <modelVersion>4.0.0</modelVersion>
  <artifactId>broadcasting</artifactId>
</project><|MERGE_RESOLUTION|>--- conflicted
+++ resolved
@@ -5,11 +5,7 @@
   <parent>
     <artifactId>datamanager</artifactId>
     <groupId>life.qbic</groupId>
-<<<<<<< HEAD
-    <version>1.0.3</version>
-=======
     <version>1.0.4</version>
->>>>>>> ce7e1d3f
   </parent>
   <modelVersion>4.0.0</modelVersion>
   <artifactId>broadcasting</artifactId>
