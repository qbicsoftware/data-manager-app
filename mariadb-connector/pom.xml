<?xml version="1.0" encoding="UTF-8"?>
<project xmlns="http://maven.apache.org/POM/4.0.0"
  xmlns:xsi="http://www.w3.org/2001/XMLSchema-instance"
  xsi:schemaLocation="http://maven.apache.org/POM/4.0.0 http://maven.apache.org/xsd/maven-4.0.0.xsd">
  <parent>
    <artifactId>datamanager</artifactId>
    <groupId>life.qbic</groupId>
    <version>0.4.3</version>
  </parent>
  <modelVersion>4.0.0</modelVersion>

  <artifactId>mariadb-connector</artifactId>
  <dependencyManagement>
    <dependencies>
      <dependency>
        <groupId>javax.persistence</groupId>
        <artifactId>javax.persistence-api</artifactId>
        <version>2.2</version>
      </dependency>
    </dependencies>
  </dependencyManagement>
  <dependencies>
    <dependency>
      <groupId>life.qbic</groupId>
      <artifactId>authentication</artifactId>
      <version>0.4.3</version>
      <scope>compile</scope>
    </dependency>
    <dependency>
      <groupId>org.springframework.boot</groupId>
      <artifactId>spring-boot-starter-data-jpa</artifactId>
    </dependency>
    <dependency>
      <groupId>org.springframework.data</groupId>
      <artifactId>spring-data-commons</artifactId>
    </dependency>
    <dependency>
      <groupId>org.springframework</groupId>
      <artifactId>spring-context</artifactId>
    </dependency>
    <dependency>
      <groupId>javax.persistence</groupId>
      <artifactId>javax.persistence-api</artifactId>
    </dependency>
<<<<<<< HEAD
    <dependency>
      <groupId>life.qbic</groupId>
      <artifactId>finances</artifactId>
      <version>0.4.3</version>
      <scope>compile</scope>
    </dependency>
=======
      <dependency>
          <groupId>life.qbic</groupId>
          <artifactId>projectmanagement</artifactId>
          <version>0.4.3</version>
          <scope>compile</scope>
      </dependency>
>>>>>>> 30d2fe06
  </dependencies>

  <properties>
    <maven.compiler.source>17</maven.compiler.source>
    <maven.compiler.target>17</maven.compiler.target>
  </properties>

</project><|MERGE_RESOLUTION|>--- conflicted
+++ resolved
@@ -42,21 +42,18 @@
       <groupId>javax.persistence</groupId>
       <artifactId>javax.persistence-api</artifactId>
     </dependency>
-<<<<<<< HEAD
     <dependency>
       <groupId>life.qbic</groupId>
       <artifactId>finances</artifactId>
       <version>0.4.3</version>
       <scope>compile</scope>
     </dependency>
-=======
       <dependency>
           <groupId>life.qbic</groupId>
           <artifactId>projectmanagement</artifactId>
           <version>0.4.3</version>
           <scope>compile</scope>
       </dependency>
->>>>>>> 30d2fe06
   </dependencies>
 
   <properties>
