--- conflicted
+++ resolved
@@ -15,7 +15,6 @@
 
 class ProjectCreationServiceSpec extends Specification {
 
-<<<<<<< HEAD
   ProjectRepository projectRepositoryStub = Stub()
   AddExperimentToProjectService addExperimentToProjectServiceStub = Stub()
   ProjectCreationService projectCreationServiceWithStubs = new ProjectCreationService(projectRepositoryStub, addExperimentToProjectServiceStub)
@@ -56,10 +55,10 @@
             personReference,
             personReference)
 
-    then: "an exception is thrown"
-    resultWithExperimentalDesign.isFailure()
-    resultWithExperimentalDesign.exception().errorCode() == ApplicationException.ErrorCode.INVALID_PROJECT_OBJECTIVE
-  }
+        then: "an exception is thrown"
+        resultWithExperimentalDesign.isError()
+        resultWithExperimentalDesign.getError().errorCode() == ApplicationException.ErrorCode.INVALID_PROJECT_OBJECTIVE
+    }
 
   def "invalid experimental design description leads to INVALID_EXPERIMENTAL_DESIGN code"() {
     given:
@@ -80,10 +79,10 @@
             personReference,
             personReference)
 
-    then: "an exception is thrown"
-    resultWithExperimentalDesign.isFailure()
-    resultWithExperimentalDesign.exception().errorCode() == ApplicationException.ErrorCode.INVALID_EXPERIMENTAL_DESIGN
-  }
+        then: "an exception is thrown"
+        resultWithExperimentalDesign.isError()
+        resultWithExperimentalDesign.getError().errorCode() == ApplicationException.ErrorCode.INVALID_EXPERIMENTAL_DESIGN
+    }
 
   def "when create is called without a project manager then an exception is thrown"() {
     given:
@@ -101,10 +100,10 @@
             personReference,
             null)
 
-    then: "an exception is thrown"
-    result.isFailure()
-    result.exception().errorCode() == ApplicationException.ErrorCode.GENERAL
-  }
+        then: "an exception is thrown"
+        result.isError()
+        result.getError().errorCode() == ApplicationException.ErrorCode.GENERAL
+    }
 
   def "when create is called without a principal investigator (PI) then an exception is thrown"() {
     given:
@@ -122,10 +121,10 @@
             personReference,
             personReference)
 
-    then: "an exception is thrown"
-    result.isFailure()
-    result.exception().errorCode() == ApplicationException.ErrorCode.GENERAL
-  }
+        then: "an exception is thrown"
+        result.isError()
+        result.getError().errorCode() == ApplicationException.ErrorCode.GENERAL
+    }
 
   def "when create is called without a responsible person then the project does not contain a responsible person"() {
     given:
@@ -143,10 +142,10 @@
             null,
             personReference)
 
-    then: "a project is returned"
-    result.isSuccess()
-    result.value().getResponsiblePerson().isEmpty()
-  }
+        then: "a project is returned"
+        result.isValue()
+        result.getValue().getResponsiblePerson().isEmpty()
+    }
 
   def "when analytes are provided at creation then an experiment is created with those analytes"() {
     given:
@@ -167,10 +166,10 @@
             personReference,
             personReference)
 
-    then: "the analytes can be retrieved"
-    1 * addExperimentToProjectService.addExperimentToProject(_, _, _, _, analytes) >> Result.success(ExperimentId.create());
-    result.isSuccess()
-  }
+        then: "the analytes can be retrieved"
+        1 * addExperimentToProjectService.addExperimentToProject(_, _, analytes, _, _) >> Result.fromValue(ExperimentId.create());
+        result.isValue()
+    }
 
   def "when species are provided at creation then an experiment is created with those species"() {
     given:
@@ -191,10 +190,10 @@
             personReference,
             personReference)
 
-    then: "the analytes can be retrieved"
-    1 * addExperimentToProjectService.addExperimentToProject(_, _, species, _, _) >> Result.success(ExperimentId.create())
-    result.isSuccess()
-  }
+        then: "the analytes can be retrieved"
+        1 * addExperimentToProjectService.addExperimentToProject(_, _, _, species, _) >> Result.fromValue(ExperimentId.create())
+        result.isValue()
+    }
 
   def "when specimens are provided at creation then an experiment is created with those specimens"() {
     given:
@@ -215,312 +214,52 @@
             personReference,
             personReference)
 
-    then: "the analytes can be retrieved"
-    1 * addExperimentToProjectService.addExperimentToProject(_, _, _, specimens, _) >> Result.success(ExperimentId.create())
-    result.isSuccess()
-  }
-
-  def "expect project creation returns the created project for a non-empty title"() {
-    given:
-    projectRepositoryStub.add(_) >> {}
-    addExperimentToProjectServiceStub.addExperimentToProject(_, _, _, _, _) >> Result.success(ExperimentId.create())
-
-    def personReference = new PersonReference("Max", "Mustermann", "some@notavailable.zxü")
-
-    when: "a project is created with a non-empty title"
-    Result<Project, ApplicationException> result = projectCreationServiceWithStubs.createProject("source offer", "QABCD",
-            "my title",
-            "objective",
-            "some description",
-            [], [], [],
-            personReference,
-            personReference,
-            personReference)
-
-    then: "the created project is returned"
-    result.isSuccess()
-    nonNull(result.value())
-  }
-
-  def "expect unsuccessful save of a new project returns GENERAL error code"() {
-    given:
-    projectRepositoryStub.add(_) >> { throw new RuntimeException("expected exception") }
-    addExperimentToProjectServiceStub.addExperimentToProject(_, _, _, _, _) >> {}
-    def personReference = new PersonReference("Max", "Mustermann", "some@notavailable.zxü")
-
-    when:
-    Result<Project, ApplicationException> resultWithExperimentalDesign = projectCreationServiceWithStubs.createProject("source offer", "QABCD",
-            "my title",
-            "objective",
-            "some description",
-            [], [], [],
-            personReference,
-            personReference,
-            personReference)
-
-
-    then:
-    resultWithExperimentalDesign.isFailure()
-    resultWithExperimentalDesign.exception().errorCode() == ApplicationException.ErrorCode.GENERAL
-  }
-=======
-    ProjectRepository projectRepositoryStub = Stub()
-    AddExperimentToProjectService addExperimentToProjectServiceStub = Stub()
-    ProjectCreationService projectCreationServiceWithStubs = new ProjectCreationService(projectRepositoryStub, addExperimentToProjectServiceStub)
-
-    def "invalid project title leads to INVALID_PROJECT_TITLE code"() {
-        given:
-        projectRepositoryStub.add(_) >> {}
-        addExperimentToProjectServiceStub.addExperimentToProject(_, _, _, _, _) >> {}
-        def personReference = new PersonReference("Max", "Mustermann", "some@notavailable.zxü")
-        when: "null input is provided"
-
-
-        Result<Project, ApplicationException> resultWithExperimentalDesign = projectCreationServiceWithStubs.createProject("QABCD",
-                null,
-                "objective",
-                "design description",
-                "source offer",
-                personReference,
-                personReference,
-                personReference,
-                [], [], [])
-        then: "an exception is thrown"
-        resultWithExperimentalDesign.isError()
-        resultWithExperimentalDesign.getError().errorCode() == ApplicationException.ErrorCode.INVALID_PROJECT_TITLE
-    }
-
-    def "invalid objective leads to INVALID_PROJECT_OBJECTIVE code"() {
-        given:
-        projectRepositoryStub.add(_) >> {}
-        addExperimentToProjectServiceStub.addExperimentToProject(_, _, _, _, _) >> {}
-        def personReference = new PersonReference("Max", "Mustermann", "some@notavailable.zxü")
-        when: "null input is provided"
-        Result<Project, ApplicationException> resultWithExperimentalDesign = projectCreationServiceWithStubs.createProject("QABCD",
-                "my title",
-                null,
-                "design description",
-                "source offer",
-                personReference,
-                personReference,
-                personReference,
-                [], [], [])
-
-        then: "an exception is thrown"
-        resultWithExperimentalDesign.isError()
-        resultWithExperimentalDesign.getError().errorCode() == ApplicationException.ErrorCode.INVALID_PROJECT_OBJECTIVE
-    }
-
-    def "invalid experimental design description leads to INVALID_EXPERIMENTAL_DESIGN code"() {
-        given:
-        projectRepositoryStub.add(_) >> {}
-        addExperimentToProjectServiceStub.addExperimentToProject(_, _, _, _, _) >> {}
-        def personReference = new PersonReference("Max", "Mustermann", "some@notavailable.zxü")
-
-        and:
-        String descriptionWithToManyCharacters = "test" * 1000
-
-        when: "null input is provided"
-        Result<Project, ApplicationException> resultWithExperimentalDesign = projectCreationServiceWithStubs.createProject("QABCD",
-                "my title",
-                "objective",
-                descriptionWithToManyCharacters,
-                "source offer",
-                personReference,
-                personReference,
-                personReference,
-                [], [], [])
-
-        then: "an exception is thrown"
-        resultWithExperimentalDesign.isError()
-        resultWithExperimentalDesign.getError().errorCode() == ApplicationException.ErrorCode.INVALID_EXPERIMENTAL_DESIGN
-    }
-
-    def "when create is called without a project manager then an exception is thrown"() {
-        given:
-        projectRepositoryStub.add(_) >> {}
-        addExperimentToProjectServiceStub.addExperimentToProject(_, _, _, _, _) >> {}
-        def personReference = new PersonReference("Max", "Mustermann", "some@notavailable.zxü")
-
-        when: "create is called without a project manager"
-        Result<Project, ApplicationException> result = projectCreationServiceWithStubs.createProject("QABCD",
-                "my title",
-                "objective",
-                "some description",
-                "source offer",
-                null,
-                personReference,
-                personReference,
-                [], [], [])
-
-        then: "an exception is thrown"
-        result.isError()
-        result.getError().errorCode() == ApplicationException.ErrorCode.GENERAL
-    }
-
-    def "when create is called without a principal investigator (PI) then an exception is thrown"() {
-        given:
-        projectRepositoryStub.add(_) >> {}
-        addExperimentToProjectServiceStub.addExperimentToProject(_, _, _, _, _) >> {}
-        def personReference = new PersonReference("Max", "Mustermann", "some@notavailable.zxü")
-
-        when: "create is called without a project manager"
-        Result<Project, ApplicationException> result = projectCreationServiceWithStubs.createProject("QABCD",
-                "my title",
-                "objective",
-                "some description",
-                "source offer",
-                personReference,
-                null,
-                personReference,
-                [], [], [])
-
-        then: "an exception is thrown"
-        result.isError()
-        result.getError().errorCode() == ApplicationException.ErrorCode.GENERAL
-    }
-
-    def "when create is called without a responsible person then the project does not contain a responsible person"() {
-        given:
-        projectRepositoryStub.add(_) >> {}
-        addExperimentToProjectServiceStub.addExperimentToProject(_, _, _, _, _) >> Result.fromValue(ExperimentId.create())
-        def personReference = new PersonReference("Max", "Mustermann", "some@notavailable.zxü")
-
-        when: "create is called without a project manager"
-        Result<Project, ApplicationException> result = projectCreationServiceWithStubs.createProject("QABCD",
-                "my title",
-                "objective",
-                "some description",
-                "source offer",
-                personReference,
-                personReference,
-                null,
-                [], [], [])
-
-        then: "a project is returned"
-        result.isValue()
-        result.getValue().getResponsiblePerson().isEmpty()
-    }
-
-    def "when analytes are provided at creation then an experiment is created with those analytes"() {
-        given:
-        projectRepositoryStub.add(_) >> {}
-        projectRepositoryStub.update(_) >> {}
-        AddExperimentToProjectService addExperimentToProjectService = Mock()
-        ProjectCreationService projectCreationService = new ProjectCreationService(projectRepositoryStub, addExperimentToProjectService)
-        def personReference = new PersonReference("Max", "Mustermann", "some@notavailable.zxü")
-        def analytes = List.of(Analyte.create("my analyte"))
-
-        when: "analytes are provided at creation"
-        Result<Project, ApplicationException> result = projectCreationService.createProject("QABCD",
-                "my title",
-                "objective",
-                "some description",
-                "source offer",
-                personReference,
-                personReference,
-                personReference,
-                [], analytes, [])
-
-        then: "the analytes can be retrieved"
-        1 * addExperimentToProjectService.addExperimentToProject(_, _, analytes, _, _) >> Result.fromValue(ExperimentId.create());
-        result.isValue()
-    }
-
-    def "when species are provided at creation then an experiment is created with those species"() {
-        given:
-        projectRepositoryStub.add(_) >> {}
-        AddExperimentToProjectService addExperimentToProjectService = Mock()
-        addExperimentToProjectService.addExperimentToProject(_, _, _, _, _) >> Result.fromValue(ExperimentId.create())
-        ProjectCreationService projectCreationService = new ProjectCreationService(projectRepositoryStub, addExperimentToProjectService)
-        def personReference = new PersonReference("Max", "Mustermann", "some@notavailable.zxü")
-        def species = List.of(Species.create("my analyte"))
-
-        when: "species are provided at creation"
-        Result<Project, ApplicationException> result = projectCreationService.createProject("QABCD",
-                "my title",
-                "objective",
-                "some description",
-                "source offer",
-                personReference,
-                personReference,
-                personReference,
-                species, [], [])
-
-        then: "the analytes can be retrieved"
-        1 * addExperimentToProjectService.addExperimentToProject(_, _, _, species, _) >> Result.fromValue(ExperimentId.create())
-        result.isValue()
-    }
-
-    def "when specimens are provided at creation then an experiment is created with those specimens"() {
-        given:
-        projectRepositoryStub.add(_) >> {}
-        AddExperimentToProjectService addExperimentToProjectService = Mock()
-        addExperimentToProjectService.addExperimentToProject(_, _, _, _, _) >> Result.fromValue(ExperimentId.create())
-        ProjectCreationService projectCreationService = new ProjectCreationService(projectRepositoryStub, addExperimentToProjectService)
-        def personReference = new PersonReference("Max", "Mustermann", "some@notavailable.zxü")
-        def specimens = List.of(Specimen.create("my analyte"))
-
-        when: "specimens are provided at creation"
-        Result<Project, ApplicationException> result = projectCreationService.createProject("QABCD",
-                "my title",
-                "objective",
-                "some description",
-                "source offer",
-                personReference,
-                personReference,
-                personReference,
-                [], [], specimens)
-
         then: "the analytes can be retrieved"
         1 * addExperimentToProjectService.addExperimentToProject(_, _, _, _, specimens) >> Result.fromValue(ExperimentId.create())
         result.isValue()
     }
 
-    def "expect project creation returns the created project for a non-empty title"() {
-        given:
-        projectRepositoryStub.add(_) >> {}
-        addExperimentToProjectServiceStub.addExperimentToProject(_, _, _, _, _) >> Result.fromValue(ExperimentId.create())
-
-        def personReference = new PersonReference("Max", "Mustermann", "some@notavailable.zxü")
-
-        when: "a project is created with a non-empty title"
-        Result<Project, ApplicationException> result = projectCreationServiceWithStubs.createProject("QABCD",
-                "my title",
-                "objective",
-                "design description",
-                "source offer",
-                personReference,
-                personReference,
-                personReference,
-                [], [], [])
+  def "expect project creation returns the created project for a non-empty title"() {
+    given:
+    projectRepositoryStub.add(_) >> {}
+    addExperimentToProjectServiceStub.addExperimentToProject(_, _, _, _, _) >> Result.success(ExperimentId.create())
+
+    def personReference = new PersonReference("Max", "Mustermann", "some@notavailable.zxü")
+
+    when: "a project is created with a non-empty title"
+    Result<Project, ApplicationException> result = projectCreationServiceWithStubs.createProject("source offer", "QABCD",
+            "my title",
+            "objective",
+            "some description",
+            [], [], [],
+            personReference,
+            personReference,
+            personReference)
 
         then: "the created project is returned"
         result.isValue()
         nonNull(result.getValue())
     }
 
-    def "expect unsuccessful save of a new project returns GENERAL error code"() {
-        given:
-        projectRepositoryStub.add(_) >> { throw new RuntimeException("expected exception") }
-        addExperimentToProjectServiceStub.addExperimentToProject(_, _, _, _, _) >> {}
-        def personReference = new PersonReference("Max", "Mustermann", "some@notavailable.zxü")
-
-        when:
-        Result<Project, ApplicationException> resultWithExperimentalDesign = projectCreationServiceWithStubs.createProject("QABCD",
-                "my title",
-                "objective",
-                "design description",
-                "source offer",
-                personReference,
-                personReference,
-                personReference,
-                [], [], [])
+  def "expect unsuccessful save of a new project returns GENERAL error code"() {
+    given:
+    projectRepositoryStub.add(_) >> { throw new RuntimeException("expected exception") }
+    addExperimentToProjectServiceStub.addExperimentToProject(_, _, _, _, _) >> {}
+    def personReference = new PersonReference("Max", "Mustermann", "some@notavailable.zxü")
+
+    when:
+    Result<Project, ApplicationException> resultWithExperimentalDesign = projectCreationServiceWithStubs.createProject("source offer", "QABCD",
+            "my title",
+            "objective",
+            "some description",
+            [], [], [],
+            personReference,
+            personReference,
+            personReference)
 
 
         then:
         resultWithExperimentalDesign.isError()
         resultWithExperimentalDesign.getError().errorCode() == ApplicationException.ErrorCode.GENERAL
     }
->>>>>>> e1574a4a
 }