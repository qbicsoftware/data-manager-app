--- conflicted
+++ resolved
@@ -27,14 +27,9 @@
         def result = service.addExperimentToProject(project.id,
                 "Pilot",
                 [Species.create("homo sapiens")],
-<<<<<<< HEAD
                 [Specimen.create("blood")],
                 [Analyte.create("DNA")])
-        ExperimentId experimentId = result.value()
-=======
-                [Specimen.create("blood")])
         ExperimentId experimentId = result.getValue()
->>>>>>> e1574a4a
 
         then: "the project holds a reference to the created experiment"
         project.experiments().contains(experimentId)
