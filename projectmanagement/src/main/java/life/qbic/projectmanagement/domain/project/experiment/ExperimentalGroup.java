package life.qbic.projectmanagement.domain.project.experiment;

import jakarta.persistence.CascadeType;
import jakarta.persistence.Entity;
import jakarta.persistence.GeneratedValue;
import jakarta.persistence.Id;
import jakarta.persistence.JoinColumn;
import jakarta.persistence.OneToMany;
import jakarta.persistence.PostLoad;
import java.util.ArrayList;
import java.util.Collection;
import java.util.List;
import java.util.Objects;

/**
 * <b>Experimental Group</b>
 * <p>
 * An {@link ExperimentalGroup} in a comparative experiment, is the group being tested for a
 * reaction to a change in independent variables.
 *
 * @since 1.0.0
 */

@Entity(name = "experimental_group")
public class ExperimentalGroup {
  @OneToMany(orphanRemoval = true, cascade = CascadeType.ALL)
  @JoinColumn(name = "experimentalGroupId")
  private List<BiologicalReplicate> biologicalReplicates;
  private Condition condition;
  @Id
  @GeneratedValue
  private Long experimentalGroupId;
  private int sampleSize;

  private ExperimentalGroup(Condition condition, int sampleSize,
      Collection<BiologicalReplicate> biologicalReplicates) {
    this.condition = condition;
    this.sampleSize = sampleSize;
    this.biologicalReplicates = biologicalReplicates.stream().toList();
  }

  protected ExperimentalGroup() {
    // Please use the create method. This is needed for JPA
  }

  @PostLoad
  private void loadReplicates() {
    this.biologicalReplicates.size();
  }

  /**
   * Creates a new instance of an experimental group object.
   *
   * @param condition  the condition the experimental group represents
   * @param sampleSize the number of samples in this experimental group
   * @return the experimental group
   * @since 1.0.0
   */
  public static ExperimentalGroup create(Condition condition, int sampleSize) {
    Objects.requireNonNull(condition);
    if (sampleSize < 1) {
      // Admitting not very meaningful to allow for sample size of 1 and 2
      // However we leave it up to the project manager to make that decision
      throw new IllegalArgumentException(
          "The number of biological replicates must be at least one");
    }
    return new ExperimentalGroup(condition, sampleSize, createBiologicalReplicates(sampleSize));
  }

  private static List<BiologicalReplicate> createBiologicalReplicates(int amount) {
    List<BiologicalReplicate> replicates = new ArrayList<>(amount);
    BiologicalReplicate.resetReplicateCounter();
    for (int i = 1; i <= amount; i++) {
      replicates.add(BiologicalReplicate.create());
    }
    return replicates;
  }

  public Condition condition() {
    return this.condition;
  }

  public int sampleSize() {
    return this.sampleSize;
  }

<<<<<<< HEAD
  public Long experimentalGroupId() {
    return this.experimentalGroupId;
  }

  public List<BiologicalReplicate> biologicalReplicates() {
    return this.biologicalReplicates;
  }
=======
  public long id() {
    return this.experimentalGroupId;
  }

  public List<BiologicalReplicate> biologicalReplicates() { return this.biologicalReplicates; }
>>>>>>> aa6fb8cf

  @Override
  public int hashCode() {
    return Objects.hash(experimentalGroupId);
  }

  @Override
  public boolean equals(Object o) {
    if (this == o) {
      return true;
    }
    if (o == null || getClass() != o.getClass()) {
      return false;
    }
    //It's not possible to compare an experimentalGroup entity if it has no id
    if (this.experimentalGroupId == null) {
      return false;
    }
    return this.experimentalGroupId.equals(((ExperimentalGroup) o).experimentalGroupId);
  }

}<|MERGE_RESOLUTION|>--- conflicted
+++ resolved
@@ -84,21 +84,11 @@
     return this.sampleSize;
   }
 
-<<<<<<< HEAD
-  public Long experimentalGroupId() {
-    return this.experimentalGroupId;
-  }
-
-  public List<BiologicalReplicate> biologicalReplicates() {
-    return this.biologicalReplicates;
-  }
-=======
   public long id() {
     return this.experimentalGroupId;
   }
 
   public List<BiologicalReplicate> biologicalReplicates() { return this.biologicalReplicates; }
->>>>>>> aa6fb8cf
 
   @Override
   public int hashCode() {
