--- conflicted
+++ resolved
@@ -6,13 +6,12 @@
 import java.util.ArrayList;
 import java.util.List;
 import javax.persistence.CollectionTable;
+import java.util.ArrayList;
 import javax.persistence.Column;
 import javax.persistence.Convert;
-<<<<<<< HEAD
 import javax.persistence.ElementCollection;
-=======
+import javax.persistence.Convert;
 import javax.persistence.Converter;
->>>>>>> 0d47c67e
 import javax.persistence.Embedded;
 import javax.persistence.EmbeddedId;
 import javax.persistence.Entity;
@@ -43,31 +42,24 @@
   @Column(name = "lastModified", nullable = false)
   private Instant lastModified;
 
-<<<<<<< HEAD
   @ElementCollection(fetch = FetchType.EAGER, targetClass = String.class)
   @Convert(converter = OfferIdentifierConverter.class)
   @CollectionTable(name = "projects_offers", joinColumns = @JoinColumn(name = "projectIdentifier"))
   @Column(name = "offerIdentifier")
   private List<OfferIdentifier> linkedOffers;
 
-  private Project(ProjectId projectId, ProjectIntent projectIntent) {
-=======
   private Project(ProjectId projectId, ProjectIntent projectIntent, ProjectCode projectCode) {
->>>>>>> 0d47c67e
     requireNonNull(projectId);
     requireNonNull(projectIntent);
     requireNonNull(projectCode);
     setProjectId(projectId);
     setProjectIntent(projectIntent);
-<<<<<<< HEAD
+    setProjectCode(projectCode);
     linkedOffers = new ArrayList<>();
-=======
-    setProjectCode(projectCode);
   }
 
   private void setProjectCode(ProjectCode projectCode) {
     this.projectCode = projectCode;
->>>>>>> 0d47c67e
   }
 
   protected Project() {
