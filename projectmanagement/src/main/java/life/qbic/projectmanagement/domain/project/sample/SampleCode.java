package life.qbic.projectmanagement.domain.project.sample;

import java.io.Serial;
import java.io.Serializable;
import java.util.Objects;

/**
 * The sample code of a sample.
 * <li> Must not be empty or null
 */
public class SampleCode implements Serializable {

  @Serial
  private static final long serialVersionUID = -4338664985893856989L;

  private String code;

  protected SampleCode() {
    // needed for JPA
  }

  private SampleCode(String code) {
<<<<<<< HEAD
=======
    Objects.requireNonNull(code, "Sample code must not be null");
    if (code.isBlank()) {
      throw new IllegalArgumentException("Sample code must not be blank");
    }
>>>>>>> 6fe4d7c9
    this.code = code;
  }

  public static SampleCode create(String code) {
    return new SampleCode(code);
  }

  public String code() {
    return this.code;
  }

  @Override
  public boolean equals(Object o) {
    if (this == o) {
      return true;
    }
    if (o == null || getClass() != o.getClass()) {
      return false;
    }
    SampleCode that = (SampleCode) o;
    return Objects.equals(code, that.code);
  }

  @Override
  public int hashCode() {
    return Objects.hash(code);
  }
}<|MERGE_RESOLUTION|>--- conflicted
+++ resolved
@@ -20,13 +20,10 @@
   }
 
   private SampleCode(String code) {
-<<<<<<< HEAD
-=======
     Objects.requireNonNull(code, "Sample code must not be null");
     if (code.isBlank()) {
       throw new IllegalArgumentException("Sample code must not be blank");
     }
->>>>>>> 6fe4d7c9
     this.code = code;
   }
 
