--- conflicted
+++ resolved
@@ -63,13 +63,10 @@
     return value;
   }
 
-<<<<<<< HEAD
-=======
   public String formatted() {
     return value + " " + unit;
   }
 
->>>>>>> 923ee27c
   @Override
   public boolean equals(Object o) {
     if (this == o) {
@@ -77,19 +74,13 @@
     }
     if (o == null || getClass() != o.getClass()) {
       return false;
-<<<<<<< HEAD
-=======
     }
     ExperimentalValue that = (ExperimentalValue) o;
       return Objects.equals(value, that.value) && Objects.equals(unit, that.unit);
->>>>>>> 923ee27c
     }
-    ExperimentalValue that = (ExperimentalValue) o;
-    return Objects.equals(value, that.value) && Objects.equals(unit, that.unit);
-  }
 
   @Override
   public int hashCode() {
     return Objects.hash(value, unit);
-  }
+    }
 }