package life.qbic.projectmanagement.domain.project.experiment;

import java.util.ArrayList;
import java.util.Collection;
import java.util.List;
import java.util.Optional;
import java.util.Set;
import javax.persistence.Column;
import javax.persistence.ElementCollection;
import javax.persistence.Embedded;
import javax.persistence.EmbeddedId;
import javax.persistence.Entity;
import javax.persistence.PostLoad;
import life.qbic.application.commons.Result;
import life.qbic.projectmanagement.domain.project.experiment.exception.ConditionExistsException;
import life.qbic.projectmanagement.domain.project.experiment.exception.ExperimentalVariableExistsException;
import life.qbic.projectmanagement.domain.project.experiment.exception.ExperimentalVariableNotDefinedException;
import life.qbic.projectmanagement.domain.project.experiment.vocabulary.Analyte;
import life.qbic.projectmanagement.domain.project.experiment.vocabulary.Species;
import life.qbic.projectmanagement.domain.project.experiment.vocabulary.Specimen;


/**
 * <b>Experiment</b>
 * <p>
 * An experiment tests a underlying scientific hypothesis.
 * <p>
 * An experiment has an explicit design stating {@link ExperimentalVariable}s and
 * {@link Condition}s. {@link ExperimentalVariable}s are sometimes referred to as experimental
 * factors. For more information about the design of an experiment please see
 * {@link ExperimentalDesign}.
 */
@Entity(name = "experiments_datamanager")
public class Experiment {

  @EmbeddedId
  private ExperimentId experimentId;
  @Column(name = "experimentName")
  private String name;

  @Embedded
  private ExperimentalDesign experimentalDesign;
  @ElementCollection(targetClass = Analyte.class)
  private List<Analyte> analytes = new ArrayList<>();
  @ElementCollection(targetClass = Species.class)
  private List<Species> species = new ArrayList<>();
  @ElementCollection(targetClass = Specimen.class)
  private List<Specimen> specimens = new ArrayList<>();


  /**
   * Please use {@link Experiment#create(String)} instead
   */
  protected Experiment() {
    // Please use the create method. This is needed for JPA
  }

  @PostLoad
  private void loadCollections() {
    int analyteCount = analytes.size();
    int specimenCount = specimens.size();
    int speciesCount = species.size();
  }


  public static Experiment create(String name) {
    Experiment experiment = new Experiment();
    experiment.name = name;
    experiment.experimentalDesign = ExperimentalDesign.create();
    experiment.experimentId = ExperimentId.create();
    return experiment;
  }

  /**
   * Returns the name of the experiment.
   *
   * @return the name of the experiment
   */
  public String getName() {
    return name;
  }

  /**
   * Provides a {@link VariableLevel} of the <code>value</code> for the variable
   * <code>variableName</code>. If the variable does not exist, or level creation failed, an
   * {@link Optional#empty()} is returned.
   *
   * @param value        the value of the variable
   * @param variableName the name of the variable
   */
  public Optional<VariableLevel> getLevel(String variableName,
      ExperimentalValue value) {
    return experimentalDesign.getLevel(variableName, value);
  }

  /**
   * Retrieves the list of experimental variables stored within the Experiment.
   *
   * @return Provides the list of {@link ExperimentalVariable} defined within the
   * {@link ExperimentalDesign} of the {@link Experiment}
   */

  public List<ExperimentalVariable> variables() {
    return experimentalDesign.variables();
  }


  /**
   * Adds a level to an experimental variable with the given name. A successful operation is
   * indicated in the result, which can be verified via {@link Result#isSuccess()}.
   * <p>
   * <b>Note</b>: If a variable with the provided name is not defined in the design, the creation
   * will fail with an {@link ExperimentalVariableNotDefinedException}. You can check via
   * {@link Result#isFailure()} if this is the case.
   *
   * @param variableName a declarative and unique name for the variable
   * @param level        the value to be added to the levels of that variable
   * @return a {@link Result} object containing the added level value or declarative exceptions. The
   * result will contain an {@link ExperimentalVariableNotDefinedException} if no variable with the
   * provided name is defined in this design.
   * @since 1.0.0
   */
  public Result<VariableLevel, Exception> addLevelToVariable(String variableName,
      ExperimentalValue level) {
    return experimentalDesign.addLevelToVariable(variableName, level);
  }

  /**
   * @return the identifier of this experiment
   */
  public ExperimentId experimentId() {
    return experimentId;
  }


  /**
   * @return the collection of species in this experiment
   */
  public Collection<Species> getSpecies() {
    return species.stream().toList();
  }

  /**
   * @return the collection of specimens in this experiment
   */
  public Collection<Specimen> getSpecimens() {
    return specimens.stream().toList();
  }

  /**
   * @return the collection of analytes in this experiment
   */
  public Collection<Analyte> getAnalytes() {
    return analytes.stream().toList();
  }

  /**
   * Adds {@link Specimen}s to the experiment.
   *
   * @param specimens The specimens to add to the experiment
   */
  public void addSpecimens(Collection<Specimen> specimens) {
    if (specimens.isEmpty()) {
      return;
    }
    List<Specimen> missingSpecimens = specimens.stream()
        .filter(specimen -> !this.specimens.contains(specimen))
        .distinct()
        .toList();
    this.specimens.addAll(missingSpecimens);
  }

  /**
   * Adds {@link Analyte}s to the experiment.
   *
   * @param analytes The analytes to add to the experiment
   */
  public void addAnalytes(Collection<Analyte> analytes) {
    if (analytes.isEmpty()) {
      return;
    }

    // only add analytes that are not present already
    List<Analyte> missingAnalytes = analytes.stream()
        .filter(analyte -> !this.analytes.contains(analyte))
        .distinct()
        .toList();
    this.analytes.addAll(missingAnalytes);
  }

  /**
   * Adds {@link Species}s to the experiment.
   *
   * @param species The species to add to the experiment
   */
  public void addSpecies(Collection<Species> species) {
    if (species.isEmpty()) {
      return;
    }
    // only add specimen that are not present already
    List<Species> missingSpecies = species.stream()
        .filter(speci -> !this.species.contains(speci))
        .distinct()
        .toList();
    this.species.addAll(missingSpecies);
  }

  /**
   * Creates a new experimental variable and adds it to the experimental design. A successful
   * operation is indicated in the result, which can be verified via {@link Result#isSuccess()}.
   * <p>
   * <b>Note</b>: If a variable with the provided name already exists, the creation will fail with
   * an {@link ExperimentalVariableExistsException} and no variable is added to the design. You can
   * check via {@link Result#isFailure()} if this is the case.
   *
   * @param variableName a declarative and unique name for the variable
   * @param levels       a list containing at least one value for the variable
   * @return a {@link Result} object containing the {@link VariableName} or contains declarative
   * exceptions. The result will contain an {@link ExperimentalVariableExistsException} if the
   * variable already exists or an {@link IllegalArgumentException} if no level has been provided.
   * @since 1.0.0
   */
  public Result<VariableName, Exception> addVariableToDesign(String variableName,
      List<ExperimentalValue> levels) {
    return experimentalDesign.addVariable(variableName, levels);
  }

  /**
   * Creates an experimental group consisting of one or more levels of distinct variables and the sample size
   * and adds it to the experimental design.
   * <p>
   * <ul>
   *   <li>If an experimental group with the same variable levels already exists, the creation will fail with an {@link ConditionExistsException} and no condition is added to the design.
   *   <li>If the {@link VariableLevel}s belong to variables not specified in this experiment, the creation will fail with an {@link IllegalArgumentException}
   *   <li>If the sample size is not at least 1, the creation will fail with an {@link IllegalArgumentException}
   * </ul>
   *
<<<<<<< HEAD
   * @param variableLevels at least one value for a variable defined in this experiment
   * @param sampleSize the number of samples that are expected for this experimental group
=======
   * @param conditionLabel a declarative and unique name for the condition in scope of this
   *                       experiment.
   * @param levels         at least one value for the variable
   * @return a {@link Result} object containing the {@link ConditionLabel} or containing a
   * declarative exceptions.
>>>>>>> e4ca070c
   */
  public void addExperimentalGroup(List<VariableLevel> variableLevels, int sampleSize) {
    experimentalDesign.addExperimentalGroup(variableLevels, sampleSize);
  }
}<|MERGE_RESOLUTION|>--- conflicted
+++ resolved
@@ -235,16 +235,8 @@
    *   <li>If the sample size is not at least 1, the creation will fail with an {@link IllegalArgumentException}
    * </ul>
    *
-<<<<<<< HEAD
    * @param variableLevels at least one value for a variable defined in this experiment
    * @param sampleSize the number of samples that are expected for this experimental group
-=======
-   * @param conditionLabel a declarative and unique name for the condition in scope of this
-   *                       experiment.
-   * @param levels         at least one value for the variable
-   * @return a {@link Result} object containing the {@link ConditionLabel} or containing a
-   * declarative exceptions.
->>>>>>> e4ca070c
    */
   public void addExperimentalGroup(List<VariableLevel> variableLevels, int sampleSize) {
     experimentalDesign.addExperimentalGroup(variableLevels, sampleSize);
