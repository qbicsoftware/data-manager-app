--- conflicted
+++ resolved
@@ -1,10 +1,13 @@
 package life.qbic.projectmanagement.application;
 
 import java.util.ArrayList;
+import java.util.Arrays;
+import java.util.Collection;
 import java.util.List;
 import java.util.Objects;
 import java.util.Optional;
 import java.util.UUID;
+import java.util.function.Consumer;
 import life.qbic.logging.api.Logger;
 import life.qbic.logging.service.LoggerFactory;
 import life.qbic.projectmanagement.application.api.ProjectPreviewLookup;
@@ -14,6 +17,11 @@
 import life.qbic.projectmanagement.domain.project.ProjectId;
 import life.qbic.projectmanagement.domain.project.ProjectObjective;
 import life.qbic.projectmanagement.domain.project.ProjectTitle;
+import life.qbic.projectmanagement.domain.project.experiment.Experiment;
+import life.qbic.projectmanagement.domain.project.experiment.repository.ExperimentRepository;
+import life.qbic.projectmanagement.domain.project.experiment.vocabulary.Analyte;
+import life.qbic.projectmanagement.domain.project.experiment.vocabulary.Species;
+import life.qbic.projectmanagement.domain.project.experiment.vocabulary.Specimen;
 import life.qbic.projectmanagement.domain.project.repository.ProjectRepository;
 import org.springframework.beans.factory.annotation.Autowired;
 import org.springframework.security.access.prepost.PostAuthorize;
@@ -59,144 +67,11 @@
     return new ArrayList<>(previewList);
   }
 
-<<<<<<< HEAD
-  private Optional<Experiment> loadActiveExperimentForProject(Project project) {
-    return project.activeExperiment()
-        .map(experimentId ->
-            experimentRepository.find(experimentId)
-                .orElseThrow(
-                    () -> new ProjectManagementException(
-                        "The active experiment does not exist anymore.")
-                    // should never happen; indicates dirty removal of experiment from db
-                ));
-  }
-
-  /**
-   * Adds species to the active experiment of a project. If no experiment is active, a new
-   * experiment is created and set as the active experiment.
-   *
-   * @param projectId the project for which to add the species
-   * @param species   the species to add
-   * @see Experiment#addSpecies(Collection)
-   */
-  public void addSpeciesToActiveExperiment(String projectId, Species... species) {
-    if (species.length < 1) {
-      return;
-    }
-    Arrays.stream(species).forEach(Objects::requireNonNull);
-
-    ProjectId id = ProjectId.parse(projectId);
-    Optional<Project> optionalProject = projectRepository.find(id);
-
-    optionalProject.ifPresentOrElse(
-        project -> loadActiveExperimentForProject(project)
-            .ifPresentOrElse(addSpeciesToExperimentAndSave(species),
-                () -> addExperimentToProjectService
-                    .addExperimentToProject(project.getId(),
-                        "Experiment 0",
-                        List.of(),
-                        List.of(species),
-                        List.of())
-                    .orElseThrow()),
-        () -> {
-          throw new ProjectManagementException("There is no project with id " + id.value());
-        }
-    );
-  }
-
-  private Consumer<Experiment> addSpeciesToExperimentAndSave(Species[] species) {
-    return activeExperiment -> {
-      activeExperiment.addSpecies(List.of(species));
-      experimentRepository.update(activeExperiment);
-    };
-  }
-
-  /**
-   * Adds specimens to the active experiment of a project. If no experiment is active, a new
-   * experiment is created and set as the active experiment.
-   *
-   * @param projectId the project for which to add the species
-   * @param specimens the specimens to add
-   * @see Experiment#addSpecimens(Collection)
-   */
-  public void addSpecimenToActiveExperiment(String projectId, Specimen... specimens) {
-    if (specimens.length < 1) {
-      return;
-    }
-    for (Specimen specimen : specimens) {
-      Objects.requireNonNull(specimen);
-    }
-
-    ProjectId id = ProjectId.parse(projectId);
-    Optional<Project> optionalProject = projectRepository.find(id);
-
-    optionalProject.ifPresentOrElse(
-        project -> loadActiveExperimentForProject(project)
-            .ifPresentOrElse(addSpecimenToExperimentAndSave(specimens),
-                () -> addExperimentToProjectService
-                    .addExperimentToProject(project.getId(),
-                        "Experiment 0",
-                        List.of(),
-                        List.of(),
-                        List.of(specimens))
-                    .orElseThrow()),
-        () -> {
-          throw new ProjectManagementException("There is no project with id " + id.value());
-        }
-    );
-  }
-
-  private Consumer<Experiment> addSpecimenToExperimentAndSave(Specimen[] specimens) {
-    return activeExperiment -> {
-      activeExperiment.addSpecimens(List.of(specimens));
-      experimentRepository.update(activeExperiment);
-    };
-  }
-
-  /**
-   * Adds analytes to the active experiment of a project. If no experiment is active, a new
-   * experiment is created and set as the active experiment.
-   *
-   * @param projectId the project for which to add the species
-   * @param analytes  the analytes to add
-   * @see Experiment#addAnalytes(Collection)
-   */
-  public void addAnalyteToActiveExperiment(String projectId, Analyte... analytes) {
-    if (analytes.length < 1) {
-      return;
-    }
-    Arrays.stream(analytes).forEach(Objects::requireNonNull);
-
-    ProjectId id = ProjectId.parse(projectId);
-    Optional<Project> optionalProject = projectRepository.find(id);
-
-    optionalProject.ifPresentOrElse(
-        project -> loadActiveExperimentForProject(project)
-            .ifPresentOrElse(addAnalytesToExperimentAndSave(analytes),
-                () -> addExperimentToProjectService.addExperimentToProject(project.getId(),
-                        "Experiment 0",
-                        List.of(analytes),
-                        List.of(),
-                        List.of())
-                    .orElseThrow()),
-        () -> {
-          throw new ProjectManagementException("There is no project with id " + id.value());
-        }
-    );
-  }
-
-  private Consumer<Experiment> addAnalytesToExperimentAndSave(Analyte[] analytes) {
-    return activeExperiment -> {
-      activeExperiment.addAnalytes(List.of(analytes));
-      experimentRepository.update(activeExperiment);
-    };
-=======
   @PostAuthorize("hasPermission(returnObject,'VIEW_PROJECT')")
   public Optional<Project> find(String projectId) {
     Objects.requireNonNull(projectId);
     log.debug("Search for project with id: " + projectId);
     return projectRepository.find(ProjectId.parse(projectId));
->>>>>>> 25795eeb
   }
 
   @PostAuthorize("hasPermission(returnObject,'VIEW_PROJECT')")
