package life.qbic.projectmanagement.application.sample;

import java.util.ArrayList;
import java.util.Collection;
import java.util.List;
import java.util.Objects;
import life.qbic.application.commons.Result;
import life.qbic.logging.api.Logger;
import life.qbic.logging.service.LoggerFactory;
import life.qbic.projectmanagement.application.SortOrder;
import life.qbic.projectmanagement.domain.project.experiment.ExperimentId;
import life.qbic.projectmanagement.domain.project.repository.SampleRepository;
import life.qbic.projectmanagement.domain.project.sample.Sample;
import org.springframework.beans.factory.annotation.Autowired;
import org.springframework.stereotype.Service;

/**
 * SampleInformationService
 * <p>
 * Service that provides an API to query sample information
 */
@Service
public class SampleInformationService {

  private static final Logger log = LoggerFactory.logger(SampleInformationService.class);
  private final SampleRepository sampleRepository;
  private final SamplePreviewLookup samplePreviewLookup;

  public SampleInformationService(@Autowired SamplePreviewLookup samplePreviewLookup,
      @Autowired SampleRepository sampleRepository) {
    Objects.requireNonNull(samplePreviewLookup);
    Objects.requireNonNull(sampleRepository);
    this.samplePreviewLookup = samplePreviewLookup;
    this.sampleRepository = sampleRepository;
  }

  public Result<Collection<Sample>, ResponseCode> retrieveSamplesForExperiment(
      ExperimentId experimentId) {
    Objects.requireNonNull(experimentId, "experiment id must not be null");
    return sampleRepository.findSamplesByExperimentId(experimentId);
  }

  /**
   * Queries {@link SamplePreview}s with a provided offset and limit that supports pagination.
   *
   * @param offset     the offset for the search result to start
   * @param limit      the maximum number of results that should be returned
   * @param sortOrders the sort orders to apply
   * @return the results in the provided range
   * @since 1.0.0
   */
<<<<<<< HEAD

=======
>>>>>>> 63bbb9f3
  public List<SamplePreview> queryPreview(ExperimentId experimentId, int offset, int limit,
      List<SortOrder> sortOrders, String filter) {
    // returned by JPA -> UnmodifiableRandomAccessList
    List<SamplePreview> previewList = samplePreviewLookup.queryByExperimentId(experimentId,
        offset,
        limit,
        sortOrders, filter);
    // the list must be modifiable for spring security to filter it
    return new ArrayList<>(previewList);
  }

  public int countPreviews(ExperimentId experimentId, String filter) {
    // returned by JPA -> UnmodifiableRandomAccessList
    return samplePreviewLookup.queryCountByExperimentId(experimentId, filter);
  }

  public enum ResponseCode {
    QUERY_FAILED
  }
}<|MERGE_RESOLUTION|>--- conflicted
+++ resolved
@@ -49,10 +49,6 @@
    * @return the results in the provided range
    * @since 1.0.0
    */
-<<<<<<< HEAD
-
-=======
->>>>>>> 63bbb9f3
   public List<SamplePreview> queryPreview(ExperimentId experimentId, int offset, int limit,
       List<SortOrder> sortOrders, String filter) {
     // returned by JPA -> UnmodifiableRandomAccessList
