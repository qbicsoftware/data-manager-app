--- conflicted
+++ resolved
@@ -46,14 +46,11 @@
    * @param specimens      specimens associated with the experiment
    * @return a result containing the id of the added experiment, a failure result otherwise
    */
-  public Result<ExperimentId, RuntimeException> addExperimentToProject(
-      ProjectId projectId,
+  public Result<ExperimentId, RuntimeException> addExperimentToProject(ProjectId projectId,
       String experimentName,
       List<Species> species,
-<<<<<<< HEAD
       List<Specimen> specimens,
       List<Analyte> analytes) {
-    try {
       requireNonNull(projectId, "project id must not be null during experiment creation");
       if (experimentName.isBlank()) {
         //ToDo Add Iterator for multiple experiments?
@@ -71,58 +68,20 @@
         throw new ProjectManagementException(ErrorCode.NO_ANALYTE_DEFINED,
             ErrorParameters.of(analytes));
       }
-      Project project = projectRepository.find(projectId)
-          .orElseThrow(ProjectNotFoundException::new);
-      Experiment experiment = Experiment.create(experimentName);
-      experiment.addAnalytes(analytes);
-      experiment.addSpecies(species);
-      experiment.addSpecimens(specimens);
-      project.addExperiment(experiment);
-      projectRepository.update(project);
-      return Result.success(experiment.experimentId());
-    } catch (RuntimeException e) {
-      return Result.failure(ProjectManagementException.wrapping(
-          "could not add experiment to project: " + e.getMessage(),
-          e));
-    } catch (Exception e) {
-      return Result.failure(
-          ProjectManagementException.wrapping("checked exception during add experiment to project",
-              e));
-=======
-      List<Specimen> specimens) {
-
-    requireNonNull(projectId, "project id must not be null during experiment creation");
-    requireNonNull(experimentName, "experiment name must not be null during experiment creation");
-    if (CollectionUtils.isEmpty(analytes)) {
-      throw new ProjectManagementException(ErrorCode.NO_ANALYTE_DEFINED,
-          ErrorParameters.of(analytes));
-    }
-    if (CollectionUtils.isEmpty(species)) {
-      throw new ProjectManagementException(ErrorCode.NO_SPECIES_DEFINED,
-          ErrorParameters.of(species));
-    }
-    if (CollectionUtils.isEmpty(specimens)) {
-      throw new ProjectManagementException(ErrorCode.NO_SPECIMEN_DEFINED,
-          ErrorParameters.of(specimens));
->>>>>>> e1574a4a
-    }
-
-    Optional<Project> optionalProject = projectRepository.find(projectId);
-    if (optionalProject.isEmpty()) {
-      return Result.fromError(new ProjectNotFoundException());
-    }
-    Project project = optionalProject.get();
-
-    return Result.<Experiment, RuntimeException>fromValue(
-            Experiment.create(experimentName))
-        .onValue(exp -> exp.addAnalytes(analytes))
-        .onValue(exp -> exp.addSpecies(species))
-        .onValue(exp -> exp.addSpecimens(specimens))
-        .onValue(experiment -> {
-          project.addExperiment(experiment);
-          projectRepository.update(project);
-        })
-        .map(Experiment::experimentId);
+      Optional<Project> optionalProject = projectRepository.find(projectId);
+      if (optionalProject.isEmpty()) {
+        return Result.fromError(new ProjectNotFoundException());
+      }
+      Project project = optionalProject.get();
+      return Result.<Experiment, RuntimeException>fromValue(
+              Experiment.create(experimentName))
+          .onValue(exp -> exp.addAnalytes(analytes))
+          .onValue(exp -> exp.addSpecies(species))
+          .onValue(exp -> exp.addSpecimens(specimens))
+          .onValue(experiment -> {
+            project.addExperiment(experiment);
+            projectRepository.update(project);
+          })
+          .map(Experiment::experimentId);
   }
-
 }