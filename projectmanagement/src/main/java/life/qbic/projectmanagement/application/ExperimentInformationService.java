package life.qbic.projectmanagement.application;

import java.util.ArrayList;
import java.util.Arrays;
import java.util.Collection;
import java.util.List;
import java.util.Objects;
import java.util.Optional;
import java.util.Set;
import life.qbic.application.commons.ApplicationException;
import life.qbic.application.commons.Result;
import life.qbic.logging.api.Logger;
import life.qbic.logging.service.LoggerFactory;
import life.qbic.projectmanagement.domain.project.Project;
import life.qbic.projectmanagement.domain.project.ProjectId;
import life.qbic.projectmanagement.domain.project.experiment.Experiment;
import life.qbic.projectmanagement.domain.project.experiment.ExperimentId;
import life.qbic.projectmanagement.domain.project.experiment.ExperimentalDesign.AddExperimentalGroupResponse.ResponseCode;
import life.qbic.projectmanagement.domain.project.experiment.ExperimentalGroup;
import life.qbic.projectmanagement.domain.project.experiment.ExperimentalValue;
import life.qbic.projectmanagement.domain.project.experiment.ExperimentalVariable;
import life.qbic.projectmanagement.domain.project.experiment.VariableLevel;
import life.qbic.projectmanagement.domain.project.experiment.repository.ExperimentRepository;
import life.qbic.projectmanagement.domain.project.experiment.vocabulary.Analyte;
import life.qbic.projectmanagement.domain.project.experiment.vocabulary.Species;
import life.qbic.projectmanagement.domain.project.experiment.vocabulary.Specimen;
import life.qbic.projectmanagement.domain.project.repository.ProjectRepository;
import org.springframework.beans.factory.annotation.Autowired;
import org.springframework.stereotype.Service;

/**
 * Service that provides an API to query basic experiment information
 *
 * @since 1.0.0
 */
@Service
public class ExperimentInformationService {

  private static final Logger log = LoggerFactory.logger(ExperimentInformationService.class);
  private final ExperimentRepository experimentRepository;
  private final ProjectRepository projectRepository;

  public ExperimentInformationService(@Autowired ExperimentRepository experimentRepository,
      @Autowired ProjectRepository projectRepository) {
    this.experimentRepository = experimentRepository;
    this.projectRepository = projectRepository;
  }

  public Optional<Experiment> find(ExperimentId experimentId) {
    Objects.requireNonNull(experimentId);
    log.debug("Search for experiment with id: " + experimentId.value());
    return experimentRepository.find(experimentId);
  }

  private Experiment loadExperimentById(ExperimentId experimentId) {
    Objects.requireNonNull(experimentId);
    return experimentRepository.find(experimentId).orElseThrow(
        () -> new ApplicationException(
            "Experiment with id" + experimentId.value() + "does not exit anymore")
        // should never happen; indicates dirty removal of experiment from db
    );
  }

  /**
   * Add sample groups to the experiment
   *
   * @param experimentId      the Id of the experiment for which to add the species
   * @param experimentalGroup the experimental groups to add
   */
  public Result<ExperimentalGroup, ResponseCode> addExperimentalGroupToExperiment(
      ExperimentId experimentId, ExperimentalGroupDTO experimentalGroup) {
    Objects.requireNonNull(experimentalGroup, "experimental group must not be null");
    Objects.requireNonNull(experimentId, "experiment id must not be null");

    Experiment activeExperiment = loadExperimentById(experimentId);
    Result<ExperimentalGroup, ResponseCode> result = activeExperiment.addExperimentalGroup(
        experimentalGroup.levels(), experimentalGroup.sampleSize());
    if (result.isValue()) {
      experimentRepository.update(activeExperiment);
    }
    return result;
  }

  /**
   * Retrieve all analytes of an experiment.
   *
   * @param experimentId the Id of the experiment for which the experimental groups should be
   *                     retrieved
   * @return the list of experimental groups in the active experiment.
   */
  public List<ExperimentalGroupDTO> getExperimentalGroups(ExperimentId experimentId) {
    Experiment experiment = loadExperimentById(experimentId);
    return experiment.getExperimentalGroups().stream()
        .map(it -> new ExperimentalGroupDTO(it.condition().getVariableLevels(), it.sampleSize()))
        .toList();
  }

  public List<ExperimentalGroup> experimentalGroupsFor(ExperimentId experimentId) {
    Experiment experiment = loadExperimentById(experimentId);
    return experiment.getExperimentalGroups().stream().toList();
  }

  public void deleteExperimentGroup(ExperimentId experimentId, long groupId) {
    Experiment experiment = loadExperimentById(experimentId);
    experiment.removeExperimentGroup(groupId);
    experimentRepository.update(experiment);
  }

  /**
<<<<<<< HEAD
   * Returns a list of experiment for a given project.
   *
   * @param projectId the project the experiment is linked to
   * @return a list of experiments linked to the project
   */
  public List<Experiment> findAllForProject(ProjectId projectId) {
    Project project = projectRepository.find(projectId).orElseThrow();
    List<ExperimentId> experimentIds = project.experiments();
    return experimentIds.stream()
        .map(experimentRepository::find)
        .map(Optional::orElseThrow)
        .toList();
  }


  public record ExperimentalGroupDTO(Set<VariableLevel> levels, int sampleSize) {

=======
   * <b>ATTENTION!</b> This will remove all existing experimental variables and all defined experimental
   * groups in a give experiment!
   *
   * @param experimentId the experiment reference to delete the experimental variables from
   * @since 1.0.0
   */
  public void deleteAllExperimentalVariables(ExperimentId experimentId) {
    Experiment experiment = loadExperimentById(experimentId);
    experiment.removeAllExperimentalGroups();
    experiment.removeAllExperimentalVariables();
    experimentRepository.update(experiment);
>>>>>>> cb133e1b
  }

  /**
   * Adds species to an experiment.
   *
   * @param experimentId the Id of the experiment for which to add the species
   * @param species      the species to add
   * @see Experiment#addSpecies(Collection)
   */
  public void addSpeciesToExperiment(ExperimentId experimentId, Species... species) {
    Arrays.stream(species).forEach(Objects::requireNonNull);
    if (species.length < 1) {
      return;
    }
    Experiment activeExperiment = loadExperimentById(experimentId);
    activeExperiment.addSpecies(List.of(species));
    experimentRepository.update(activeExperiment);
  }

  /**
   * Adds specimens to an experiment
   *
   * @param experimentId the Id of the experiment for which to add the specimen
   * @param specimens    the specimens to add
   * @see Experiment#addSpecimens(Collection)
   */
  public void addSpecimenToExperiment(ExperimentId experimentId, Specimen... specimens) {
    Arrays.stream(specimens).forEach(Objects::requireNonNull);
    if (specimens.length < 1) {
      return;
    }
    Experiment activeExperiment = loadExperimentById(experimentId);
    activeExperiment.addSpecimens(List.of(specimens));
    experimentRepository.update(activeExperiment);
  }

  /**
   * Adds analytes to an experiment
   *
   * @param experimentId the Id of the experiment for which to add the analyte
   * @param analytes     the analytes to add
   * @see Experiment#addAnalytes(Collection)
   */
  public void addAnalyteToExperiment(ExperimentId experimentId, Analyte... analytes) {
    Arrays.stream(analytes).forEach(Objects::requireNonNull);
    if (analytes.length < 1) {
      return;
    }
    Experiment activeExperiment = loadExperimentById(experimentId);
    activeExperiment.addAnalytes(List.of(analytes));
    experimentRepository.update(activeExperiment);
  }

  /**
   * Adds {@link ExperimentalVariable} to an {@link Experiment}
   *
   * @param experimentId the Id of the experiment
   * @param variableName the name of the variable to be added
   * @param unit         the optionally defined unit for the {@link ExperimentalValue} within the
   *                     {@link ExperimentalVariable}
   * @param levels       String based list of levels from each of which the
   *                     {@link ExperimentalValue} will be derived for the to be defined
   *                     {@link ExperimentalVariable}
   */
  public void addVariableToExperiment(ExperimentId experimentId, String variableName, String unit,
      List<String> levels) {
    Objects.requireNonNull(variableName);
    Objects.requireNonNull(levels);
    if (levels.isEmpty()) {
      return;
    }
    Experiment activeExperiment = loadExperimentById(experimentId);
    List<ExperimentalValue> experimentalValues = new ArrayList<>();
    for (String level : levels) {
      ExperimentalValue experimentalValue = (unit.isBlank()) ? ExperimentalValue.create(level)
          : ExperimentalValue.create(level, unit);
      experimentalValues.add(experimentalValue);
    }
    activeExperiment.addVariableToDesign(variableName, experimentalValues);
    experimentRepository.update(activeExperiment);
  }

  /**
   * Retrieve all analytes of an experiment.
   *
   * @param experimentId the Id of the experiment for which the analytes should be retrieved
   * @return a collection of analytes in the active experiment.
   */
  public Collection<Analyte> getAnalytesOfExperiment(ExperimentId experimentId) {
    Experiment experiment = loadExperimentById(experimentId);
    return experiment.getAnalytes();
  }

  /**
   * Retrieve all species of an experiment.
   *
   * @param experimentId the Id of the experiment for which the species should be retrieved
   * @return a collection of species in the active experiment.
   */
  public Collection<Species> getSpeciesOfExperiment(ExperimentId experimentId) {
    Experiment experiment = loadExperimentById(experimentId);
    return experiment.getSpecies();
  }

  /**
   * Retrieve all specimen of an experiment.
   *
   * @param experimentId the Id of the experiment for which the specimen should be retrieved
   * @return a collection of specimen in the active experiment.
   */
  public Collection<Specimen> getSpecimensOfExperiment(ExperimentId experimentId) {
    Experiment experiment = loadExperimentById(experimentId);
    return experiment.getSpecimens();
  }

  /**
   * Retrieve all {@link ExperimentalVariable} defined for an experiment.
   *
   * @param experimentId the {@link ExperimentId} of the {@link Experiment} for which the
   *                     {@link ExperimentalVariable} should be retrieved
   * @return a list of {@link ExperimentalVariable} associated with the {@link Experiment} with the
   * {@link ExperimentId}
   */
  public List<ExperimentalVariable> getVariablesOfExperiment(ExperimentId experimentId) {
    Experiment activeExperiment = loadExperimentById(experimentId);
    return activeExperiment.variables();
  }

  /**
   * Checks if the provided ExperimentId contains an experimental Group
   *
   * @param experimentId the {@link ExperimentId} of the {@link Experiment} which should be checked
   *                     if it contains an {@link ExperimentalGroup}
   * @return a boolean indicating if the experiment contains an {@link ExperimentalGroup}
   */
  public boolean hasExperimentalGroup(ExperimentId experimentId) {
    Experiment experiment = loadExperimentById(experimentId);
    return !experiment.getExperimentalGroups().isEmpty();
  }

  public record ExperimentalGroupDTO(Set<VariableLevel> levels, int sampleSize) {

  }

}<|MERGE_RESOLUTION|>--- conflicted
+++ resolved
@@ -107,7 +107,19 @@
   }
 
   /**
-<<<<<<< HEAD
+   * <b>ATTENTION!</b> This will remove all existing experimental variables and all defined experimental
+   * groups in a give experiment!
+   *
+   * @param experimentId the experiment reference to delete the experimental variables from
+   * @since 1.0.0
+   */
+  public void deleteAllExperimentalVariables(ExperimentId experimentId) {
+    Experiment experiment = loadExperimentById(experimentId);
+    experiment.removeAllExperimentalGroups();
+    experiment.removeAllExperimentalVariables();
+    experimentRepository.update(experiment);
+  }
+  /**
    * Returns a list of experiment for a given project.
    *
    * @param projectId the project the experiment is linked to
@@ -122,24 +134,6 @@
         .toList();
   }
 
-
-  public record ExperimentalGroupDTO(Set<VariableLevel> levels, int sampleSize) {
-
-=======
-   * <b>ATTENTION!</b> This will remove all existing experimental variables and all defined experimental
-   * groups in a give experiment!
-   *
-   * @param experimentId the experiment reference to delete the experimental variables from
-   * @since 1.0.0
-   */
-  public void deleteAllExperimentalVariables(ExperimentId experimentId) {
-    Experiment experiment = loadExperimentById(experimentId);
-    experiment.removeAllExperimentalGroups();
-    experiment.removeAllExperimentalVariables();
-    experimentRepository.update(experiment);
->>>>>>> cb133e1b
-  }
-
   /**
    * Adds species to an experiment.
    *
