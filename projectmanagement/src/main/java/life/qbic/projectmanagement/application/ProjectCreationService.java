--- conflicted
+++ resolved
@@ -45,10 +45,9 @@
     try {
       Project project;
       if (Objects.isNull(experimentalDesign) || experimentalDesign.isEmpty()) {
-        project = createProjectWithoutExperimentalDesign(title, objective, createRandomCode());
+        project = createProjectWithoutExperimentalDesign(title, objective);
       } else {
-        project = createProjectWithExperimentalDesign(title, objective, experimentalDesign,
-            createRandomCode());
+        project = createProjectWithExperimentalDesign(title, objective, experimentalDesign);
       }
       Optional.ofNullable(sourceOffer)
           .flatMap(it -> it.isBlank() ? Optional.empty() : Optional.of(it))
@@ -73,22 +72,14 @@
     return code;
   }
 
-  private Project createProjectWithoutExperimentalDesign(String title, String objective,
-      ProjectCode projectCode) {
+  private Project createProjectWithoutExperimentalDesign(String title, String objective) {
     ProjectIntent intent = getProjectIntent(title, objective);
-<<<<<<< HEAD
-    return Project.create(intent);
-=======
-    Project project = Project.create(intent, projectCode);
-    projectRepository.add(project);
-    return project;
->>>>>>> 0d47c67e
+    return Project.create(intent, createRandomCode());
   }
 
   private Project createProjectWithExperimentalDesign(String title,
       String objective,
-      String experimentalDesign,
-      ProjectCode projectCode) {
+      String experimentalDesign) {
 
     ExperimentalDesignDescription experimentalDesignDescription;
     try {
@@ -100,13 +91,7 @@
     }
 
     ProjectIntent intent = getProjectIntent(title, objective).with(experimentalDesignDescription);
-<<<<<<< HEAD
-    return Project.create(intent);
-=======
-    Project project = Project.create(intent, projectCode);
-    projectRepository.add(project);
-    return project;
->>>>>>> 0d47c67e
+    return Project.create(intent, createRandomCode());
   }
 
   private static ProjectIntent getProjectIntent(String title, String objective) {
