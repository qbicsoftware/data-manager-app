--- conflicted
+++ resolved
@@ -49,13 +49,7 @@
    * @param experimentalDesign a description of the experimental design
    * @return the created project
    */
-<<<<<<< HEAD
-  @Transactional
-  public Result<Project, ApplicationException> createProject(String code, String title,
-      String objective,
-=======
   public Result<Project, ApplicationException> createProject(String code, String title, String objective,
->>>>>>> 923ee27c
       String experimentalDesign, String sourceOffer, PersonReference projectManager,
       PersonReference principalInvestigator, PersonReference responsiblePerson,
       List<Species> speciesList, List<Analyte> analyteList, List<Specimen> specimenList) {
