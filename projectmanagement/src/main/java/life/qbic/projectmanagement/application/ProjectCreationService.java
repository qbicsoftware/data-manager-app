package life.qbic.projectmanagement.application;

import static life.qbic.logging.service.LoggerFactory.logger;

import life.qbic.application.commons.ApplicationException;
import life.qbic.application.commons.ApplicationException.ErrorCode;
import life.qbic.application.commons.ApplicationException.ErrorParameters;
import life.qbic.application.commons.Result;
import life.qbic.logging.api.Logger;
<<<<<<< HEAD
import life.qbic.projectmanagement.domain.project.ExperimentalDesignDescription;
import life.qbic.projectmanagement.domain.project.Project;
import life.qbic.projectmanagement.domain.project.ProjectIntent;
import life.qbic.projectmanagement.domain.project.ProjectTitle;
=======
import life.qbic.projectmanagement.domain.project.*;
>>>>>>> 6ec10aa3
import life.qbic.projectmanagement.domain.project.repository.ProjectRepository;

/**
 * Application service facilitating the creation of projects.
 */
public class ProjectCreationService {

  private static final Logger log = logger(ProjectCreationService.class);

  private final ProjectRepository projectRepository;

  public ProjectCreationService(ProjectRepository projectRepository) {
    this.projectRepository = projectRepository;
  }

  /**
   * Create a new project based on the information provided.
   *
   * @param title the title of the project.
   * @return the created project
   */
  public Result<Project, ApplicationException> createProject(String title, String objective) {
    ProjectTitle projectTitle;
    ProjectObjective projectObjective;
    try {
<<<<<<< HEAD
      projectTitle = ProjectTitle.create(title);
    } catch (RuntimeException e) {
=======
      projectTitle = new ProjectTitle(title);
      projectObjective = new ProjectObjective(objective);
    } catch (ProjectManagementDomainException e) {
      return Result.failure(
          new ProjectManagementException("Could not create project title for: " + title, e,
              ErrorCode.INVALID_PROJECT_TITLE,
              ErrorParameters.create().with("projectTitle", title)));
    } catch (Exception e) {
>>>>>>> 6ec10aa3
      log.error(e.getMessage(), e);
      return Result.failure(new ProjectManagementException(ErrorCode.INVALID_PROJECT_TITLE,
          ErrorParameters.of(200, title)));
    }

    try {
<<<<<<< HEAD
      ProjectIntent intent = new ProjectIntent(projectTitle);
      Project project = Project.create(intent);
      projectRepository.add(project);
      return Result.success(project);
    } catch (RuntimeException e) {
      log.error(e.getMessage(), e);
=======
      project = Project.create(new ProjectIntent(projectTitle,projectObjective));
    } catch (Exception e) {
      log.error("Could not create project with title " + projectTitle, e);
>>>>>>> 6ec10aa3
      return Result.failure(new ProjectManagementException());
    }
  }

  public Result<Project, ApplicationException> createProjectWithExperimentalDesign(String title,
      String experimentalDesign) {
    ProjectTitle projectTitle;
    try {
      projectTitle = ProjectTitle.create(title);
    } catch (RuntimeException e) {
      log.error(e.getMessage(), e);
      return Result.failure(new ProjectManagementException(ErrorCode.INVALID_PROJECT_TITLE,
          ErrorParameters.of(title)));
    }
    ExperimentalDesignDescription experimentalDesignDescription;
    try {
      experimentalDesignDescription = ExperimentalDesignDescription.create(experimentalDesign);
    } catch (RuntimeException e) {
      log.error(e.getMessage(), e);
      return Result.failure(new ProjectManagementException(ErrorCode.INVALID_EXPERIMENTAL_DESIGN,
          ErrorParameters.of(ExperimentalDesignDescription.maxLength(), experimentalDesign)));
    }

    try {
      ProjectIntent intent = new ProjectIntent(projectTitle).with(experimentalDesignDescription);
      Project project = Project.create(intent);
      projectRepository.add(project);
<<<<<<< HEAD
      return Result.success(project);
    } catch (RuntimeException e) {
      log.error(e.getMessage(), e);
=======
    } catch (Exception e) {
      log.error("Could not add project " + project, e);
>>>>>>> 6ec10aa3
      return Result.failure(new ProjectManagementException());
    }
  }

}<|MERGE_RESOLUTION|>--- conflicted
+++ resolved
@@ -7,14 +7,11 @@
 import life.qbic.application.commons.ApplicationException.ErrorParameters;
 import life.qbic.application.commons.Result;
 import life.qbic.logging.api.Logger;
-<<<<<<< HEAD
+import life.qbic.projectmanagement.domain.project.*;
 import life.qbic.projectmanagement.domain.project.ExperimentalDesignDescription;
 import life.qbic.projectmanagement.domain.project.Project;
 import life.qbic.projectmanagement.domain.project.ProjectIntent;
 import life.qbic.projectmanagement.domain.project.ProjectTitle;
-=======
-import life.qbic.projectmanagement.domain.project.*;
->>>>>>> 6ec10aa3
 import life.qbic.projectmanagement.domain.project.repository.ProjectRepository;
 
 /**
@@ -38,45 +35,38 @@
    */
   public Result<Project, ApplicationException> createProject(String title, String objective) {
     ProjectTitle projectTitle;
-    ProjectObjective projectObjective;
     try {
-<<<<<<< HEAD
       projectTitle = ProjectTitle.create(title);
     } catch (RuntimeException e) {
-=======
-      projectTitle = new ProjectTitle(title);
-      projectObjective = new ProjectObjective(objective);
-    } catch (ProjectManagementDomainException e) {
-      return Result.failure(
-          new ProjectManagementException("Could not create project title for: " + title, e,
-              ErrorCode.INVALID_PROJECT_TITLE,
-              ErrorParameters.create().with("projectTitle", title)));
-    } catch (Exception e) {
->>>>>>> 6ec10aa3
       log.error(e.getMessage(), e);
       return Result.failure(new ProjectManagementException(ErrorCode.INVALID_PROJECT_TITLE,
           ErrorParameters.of(200, title)));
     }
 
+    ProjectObjective projectObjective;
     try {
-<<<<<<< HEAD
-      ProjectIntent intent = new ProjectIntent(projectTitle);
+      projectObjective = ProjectObjective.create(objective);
+    } catch (RuntimeException e) {
+      log.error(e.getMessage(), e);
+      return Result.failure(new ProjectManagementException(ErrorCode.INVALID_PROJECT_OBJECTIVE,
+          ErrorParameters.create()));
+    }
+
+    try {
+      ProjectIntent intent = new ProjectIntent(projectTitle, projectObjective);
       Project project = Project.create(intent);
       projectRepository.add(project);
       return Result.success(project);
     } catch (RuntimeException e) {
       log.error(e.getMessage(), e);
-=======
-      project = Project.create(new ProjectIntent(projectTitle,projectObjective));
-    } catch (Exception e) {
-      log.error("Could not create project with title " + projectTitle, e);
->>>>>>> 6ec10aa3
       return Result.failure(new ProjectManagementException());
     }
   }
 
   public Result<Project, ApplicationException> createProjectWithExperimentalDesign(String title,
+      String objective,
       String experimentalDesign) {
+
     ProjectTitle projectTitle;
     try {
       projectTitle = ProjectTitle.create(title);
@@ -85,6 +75,16 @@
       return Result.failure(new ProjectManagementException(ErrorCode.INVALID_PROJECT_TITLE,
           ErrorParameters.of(title)));
     }
+
+    ProjectObjective projectObjective;
+    try {
+      projectObjective = ProjectObjective.create(objective);
+    } catch (RuntimeException e) {
+      log.error(e.getMessage(), e);
+      return Result.failure(new ProjectManagementException(ErrorCode.INVALID_PROJECT_OBJECTIVE,
+          ErrorParameters.create()));
+    }
+
     ExperimentalDesignDescription experimentalDesignDescription;
     try {
       experimentalDesignDescription = ExperimentalDesignDescription.create(experimentalDesign);
@@ -95,19 +95,14 @@
     }
 
     try {
-      ProjectIntent intent = new ProjectIntent(projectTitle).with(experimentalDesignDescription);
+      ProjectIntent intent = new ProjectIntent(projectTitle, projectObjective).with(
+          experimentalDesignDescription);
       Project project = Project.create(intent);
       projectRepository.add(project);
-<<<<<<< HEAD
       return Result.success(project);
     } catch (RuntimeException e) {
       log.error(e.getMessage(), e);
-=======
-    } catch (Exception e) {
-      log.error("Could not add project " + project, e);
->>>>>>> 6ec10aa3
       return Result.failure(new ProjectManagementException());
     }
   }
-
 }