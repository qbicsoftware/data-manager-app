--- conflicted
+++ resolved
@@ -1,9 +1,5 @@
 package life.qbic.projectmanagement.application;
 
-<<<<<<< HEAD
-import java.util.Objects;
-=======
->>>>>>> 6fe4d7c9
 import life.qbic.application.commons.Result;
 import life.qbic.projectmanagement.application.api.SampleCodeService;
 import life.qbic.projectmanagement.domain.project.ProjectId;
@@ -30,18 +26,6 @@
     private final SampleCodeService sampleCodeService;
     private final SampleDomainService sampleDomainService;
 
-<<<<<<< HEAD
-  public Result<Sample, ResponseCode> registerSample(
-      SampleRegistrationRequest sampleRegistrationRequest, ProjectId projectId) {
-    var result = sampleCodeService.generateFor(projectId);
-    if (result.isError()) {
-      return Result.fromError(ResponseCode.SAMPLE_REGISTRATION_FAILED);
-    }
-    var registration = sampleDomainService.registerSample(result.getValue(),
-        sampleRegistrationRequest);
-    if (registration.isValue()) {
-      return Result.fromValue(registration.getValue());
-=======
     @Autowired
     public SampleRegistrationService(SampleCodeService sampleCodeService,
                                      SampleDomainService sampleDomainService) {
@@ -61,7 +45,6 @@
             return Result.fromError(ResponseCode.SAMPLE_REGISTRATION_FAILED);
         }
         return Result.fromValue(result.getValue());
->>>>>>> 6fe4d7c9
     }
 
     public Result<Collection<Sample>, ResponseCode> registerSamples(
@@ -77,9 +60,6 @@
                 .onError(responseCode -> Result.fromError(ResponseCode.SAMPLE_REGISTRATION_FAILED)));
         var result = sampleDomainService.registerSamples(sampleCodesToRegistrationRequests);
         return result.onValue(Result::fromValue).flatMapError(responseCode -> Result.fromError(ResponseCode.SAMPLE_REGISTRATION_FAILED));
-
-<<<<<<< HEAD
-=======
     }
 
     public enum ResponseCode {
@@ -87,5 +67,4 @@
         NO_SAMPLES_DEFINED
     }
 
->>>>>>> 6fe4d7c9
 }