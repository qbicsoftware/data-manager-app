--- conflicted
+++ resolved
@@ -6,22 +6,14 @@
   <parent>
     <groupId>life.qbic</groupId>
     <artifactId>datamanager</artifactId>
-<<<<<<< HEAD
-    <version>1.10.12</version>
-=======
     <version>1.10.13</version>
->>>>>>> 8bd798b1
   </parent>
   <artifactId>identity-infrastructure</artifactId>
   <dependencies>
     <dependency>
       <groupId>life.qbic</groupId>
       <artifactId>identity</artifactId>
-<<<<<<< HEAD
-      <version>1.10.12</version>
-=======
       <version>1.10.13</version>
->>>>>>> 8bd798b1
       <scope>compile</scope>
     </dependency>
     <dependency>
