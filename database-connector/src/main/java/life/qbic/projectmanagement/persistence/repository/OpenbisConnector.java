package life.qbic.projectmanagement.persistence.repository;

import static life.qbic.logging.service.LoggerFactory.logger;

import ch.ethz.sis.openbis.generic.asapi.v3.IApplicationServerApi;
import ch.ethz.sis.openbis.generic.asapi.v3.dto.common.operation.IOperation;
import ch.ethz.sis.openbis.generic.asapi.v3.dto.common.search.SearchResult;
import ch.ethz.sis.openbis.generic.asapi.v3.dto.deletion.id.IDeletionId;
import ch.ethz.sis.openbis.generic.asapi.v3.dto.entitytype.id.EntityTypePermId;
import ch.ethz.sis.openbis.generic.asapi.v3.dto.experiment.Experiment;
import ch.ethz.sis.openbis.generic.asapi.v3.dto.experiment.create.CreateExperimentsOperation;
import ch.ethz.sis.openbis.generic.asapi.v3.dto.experiment.create.ExperimentCreation;
import ch.ethz.sis.openbis.generic.asapi.v3.dto.experiment.delete.ExperimentDeletionOptions;
import ch.ethz.sis.openbis.generic.asapi.v3.dto.experiment.fetchoptions.ExperimentFetchOptions;
import ch.ethz.sis.openbis.generic.asapi.v3.dto.experiment.id.ExperimentIdentifier;
import ch.ethz.sis.openbis.generic.asapi.v3.dto.experiment.search.ExperimentSearchCriteria;
import ch.ethz.sis.openbis.generic.asapi.v3.dto.operation.SynchronousOperationExecutionOptions;
import ch.ethz.sis.openbis.generic.asapi.v3.dto.project.create.CreateProjectsOperation;
import ch.ethz.sis.openbis.generic.asapi.v3.dto.project.create.ProjectCreation;
import ch.ethz.sis.openbis.generic.asapi.v3.dto.project.delete.DeleteProjectsOperation;
import ch.ethz.sis.openbis.generic.asapi.v3.dto.project.delete.ProjectDeletionOptions;
import ch.ethz.sis.openbis.generic.asapi.v3.dto.project.fetchoptions.ProjectFetchOptions;
import ch.ethz.sis.openbis.generic.asapi.v3.dto.project.id.ProjectIdentifier;
import ch.ethz.sis.openbis.generic.asapi.v3.dto.project.search.ProjectSearchCriteria;
import ch.ethz.sis.openbis.generic.asapi.v3.dto.sample.Sample;
import ch.ethz.sis.openbis.generic.asapi.v3.dto.sample.create.CreateSamplesOperation;
import ch.ethz.sis.openbis.generic.asapi.v3.dto.sample.create.SampleCreation;
import ch.ethz.sis.openbis.generic.asapi.v3.dto.sample.delete.SampleDeletionOptions;
import ch.ethz.sis.openbis.generic.asapi.v3.dto.sample.fetchoptions.SampleFetchOptions;
import ch.ethz.sis.openbis.generic.asapi.v3.dto.sample.id.SampleIdentifier;
import ch.ethz.sis.openbis.generic.asapi.v3.dto.sample.search.SampleSearchCriteria;
import ch.ethz.sis.openbis.generic.asapi.v3.dto.space.id.SpacePermId;
import ch.ethz.sis.openbis.generic.asapi.v3.dto.vocabulary.fetchoptions.VocabularyTermFetchOptions;
import ch.ethz.sis.openbis.generic.asapi.v3.dto.vocabulary.search.VocabularyTermSearchCriteria;
import java.util.ArrayList;
import java.util.Collections;
import java.util.HashMap;
import java.util.List;
import java.util.Map;
import java.util.Objects;
import java.util.Optional;
import java.util.regex.Matcher;
import java.util.regex.Pattern;
import life.qbic.logging.api.Logger;
import life.qbic.openbis.openbisclient.OpenBisClient;
import life.qbic.projectmanagement.domain.project.Project;
import life.qbic.projectmanagement.domain.project.ProjectCode;
import life.qbic.projectmanagement.domain.project.experiment.repository.ExperimentalDesignVocabularyRepository;
import life.qbic.projectmanagement.domain.project.experiment.vocabulary.Analyte;
import life.qbic.projectmanagement.domain.project.experiment.vocabulary.Species;
import life.qbic.projectmanagement.domain.project.experiment.vocabulary.Specimen;
import life.qbic.projectmanagement.domain.project.sample.SampleCode;
import life.qbic.projectmanagement.experiment.persistence.QbicSampleDataRepo;
import life.qbic.projectmanagement.persistence.QbicProjectDataRepo;
import org.springframework.beans.factory.annotation.Value;
import org.springframework.stereotype.Component;

/**
 * Basic implementation to query project preview information
 *
 * @since 1.0.0
 */
@Component
public class OpenbisConnector implements ExperimentalDesignVocabularyRepository,
    QbicProjectDataRepo, QbicSampleDataRepo {

  private static final Logger log = logger(OpenbisConnector.class);

  private final OpenBisClient openBisClient;
  private static final String DEFAULT_SPACE_CODE = "DATA_MANAGER_SPACE";
  private static final String DEFAULT_SAMPLE_TYPE = "Q_TEST_SAMPLE";
  private static final String DEFAULT_EXPERIMENT_TYPE = "Q_SAMPLE_PREPARATION";
  private static final String DEFAULT_DELETION_REASON = "Commanded by data manager app";

<<<<<<< HEAD
  private final AnalyteTermMapper analyteMapper = new OpenBisTermMapper();
=======
  private final AnalyteToOpenbisSampleTypeMapper analyteMapper = new AnalyteToOpenbisSampleTypeMapperImpl();
>>>>>>> 2cca354c

  // used by spring to wire it up
  private OpenbisConnector(@Value("${openbis.user.name}") String userName,
      @Value("${openbis.user.password}") String password,
      @Value("${openbis.datasource.url}") String url) {
    openBisClient = new OpenBisClient(
        userName, password, url);
    try {
      login();
    } catch (RuntimeException e) {
      if (!(e instanceof ConnectionException)) {
        log.error("Unexpected runtime exception", e);
      }
      throw new RuntimeException("Could not establish a connection to a data connector.");
    }
  }

  private void login() throws RuntimeException {
    try {
      openBisClient.login();
    } catch (Exception e) {
      // login must not throw any exceptions.
      // so if we log it and return a more generic exception to not expose
      // implementation details
      log.error("Connection to openBIS was not established", e);
      throw new ConnectionException();
    }
    // If the connection is not active, fail early
    if (isNotConnected()) {
      log.error("Login to openBIS was not successful, correct credentials?");
      throw new ConnectionException();
    }
  }

  private boolean isNotConnected() {
    return Objects.isNull(openBisClient.getSessionToken()) || openBisClient.getSessionToken()
        .isEmpty();
  }

  private List<VocabularyTerm> getVocabularyTermsForCode(VocabularyCode vocabularyCode) {
    VocabularyTermSearchCriteria criteria = new VocabularyTermSearchCriteria();
    criteria.withVocabulary().withCode().thatEquals(vocabularyCode.openbisCode());

    VocabularyTermFetchOptions options = new VocabularyTermFetchOptions();
    SearchResult<ch.ethz.sis.openbis.generic.asapi.v3.dto.vocabulary.VocabularyTerm> searchResult =
        openBisClient.getV3()
            .searchVocabularyTerms(openBisClient.getSessionToken(), criteria, options);

    return searchResult.getObjects().stream()
        .map(it -> new VocabularyTerm(it.getCode(), it.getLabel(), it.getDescription()))
        .toList();
  }

  private List<Experiment> searchExperimentsByCode(String projectCode) {
    ExperimentSearchCriteria criteria = new ExperimentSearchCriteria();
    criteria.withProject().withCode().thatEquals(projectCode);

    ExperimentFetchOptions options = new ExperimentFetchOptions();
    SearchResult<Experiment> searchResult =
        openBisClient.getV3().searchExperiments(openBisClient.getSessionToken(), criteria, options);

    return searchResult.getObjects();
  }

  private List<ch.ethz.sis.openbis.generic.asapi.v3.dto.project.Project> searchProjectsByCode(
      String code) {
    ProjectSearchCriteria criteria = new ProjectSearchCriteria();
    criteria.withCode().thatEquals(code);

    ProjectFetchOptions options = new ProjectFetchOptions();
    SearchResult<ch.ethz.sis.openbis.generic.asapi.v3.dto.project.Project> searchResult =
        openBisClient.getV3().searchProjects(openBisClient.getSessionToken(), criteria, options);

    return searchResult.getObjects();
  }

  private List<Sample> searchSamplesByCode(String code) {
    SampleSearchCriteria criteria = new SampleSearchCriteria();
    criteria.withCode().thatEquals(code);

    SampleFetchOptions options = new SampleFetchOptions();
    SearchResult<Sample> searchResult =
        openBisClient.getV3().searchSamples(openBisClient.getSessionToken(), criteria, options);

    return searchResult.getObjects();
  }

  @Override
  public List<Species> retrieveSpecies() {
    return getVocabularyTermsForCode(VocabularyCode.SPECIES).stream()
        .map(it -> it.label().isBlank() ? it.code() : it.label())
        .map(Species::new).toList();
  }

  @Override
  public List<Specimen> retrieveSpecimens() {
    return getVocabularyTermsForCode(VocabularyCode.SPECIMEN).stream()
        .map(it -> it.label().isBlank() ? it.code() : it.label())
        .map(Specimen::new).toList();
  }

  @Override
  public List<Analyte> retrieveAnalytes() {
    return getVocabularyTermsForCode(VocabularyCode.ANALYTE).stream()
        .map(it -> it.label().isBlank() ? it.code() : it.label())
        .map(Analyte::new).toList();
  }

  /**
   * Creates a reference to one or more {@link Sample}s in the data repository to connect project
   * data. A project must be provided, a unique experiment is created with each batch.
   *
   * @param project the {@link Project} for which samples should be created
   * @param samples the batch of {@link Sample}s to be created in the data repo
   * @since 1.0.0
   */
  public void addSamplesToProject(Project project,
      List<life.qbic.projectmanagement.domain.project.sample.Sample> samples) {
    String projectCodeString = project.getProjectCode().value();
    List<SampleCreation> samplesToRegister = new ArrayList<>();

    String newExperimentCode = findFreeExperimentCode(projectCodeString);
    createOpenbisExperiment(DEFAULT_SPACE_CODE, projectCodeString, newExperimentCode);
    ExperimentIdentifier newExperimentID = new ExperimentIdentifier(DEFAULT_SPACE_CODE,
        projectCodeString, newExperimentCode);

    try {
<<<<<<< HEAD
    samples.forEach(sample -> {
      SampleCreation sampleCreation = new SampleCreation();
      sampleCreation.setCode(sample.sampleCode().code());
      sampleCreation.setTypeId(new EntityTypePermId(DEFAULT_SAMPLE_TYPE));
      sampleCreation.setSpaceId(new SpacePermId(DEFAULT_SPACE_CODE));
      Map<String, String> props = new HashMap<>();

      props.put("Q_SECONDARY_NAME", sample.biologicalReplicateId().toString());
      props.put("Q_EXTERNALDB_ID", sample.label());
      String analyteValue = sample.sampleOrigin().getAnalyte().value();
      Optional<String> openbisSampleType = analyteMapper.mapFrom(analyteValue);
      if(openbisSampleType.isEmpty()) {
        logger("No mapping was found for "+analyteValue);
        throw new MappingNotFoundException();
      }
      props.put("Q_SAMPLE_TYPE", openbisSampleType.get());

      sampleCreation.setProperties(props);

      sampleCreation.setExperimentId(newExperimentID);
      samplesToRegister.add(sampleCreation);

    });
=======
      samples.forEach(sample -> {
        SampleCreation sampleCreation = new SampleCreation();
        sampleCreation.setCode(sample.sampleCode().code());
        sampleCreation.setTypeId(new EntityTypePermId(DEFAULT_SAMPLE_TYPE));
        sampleCreation.setSpaceId(new SpacePermId(DEFAULT_SPACE_CODE));
        Map<String, String> props = new HashMap<>();

        props.put("Q_SECONDARY_NAME", sample.biologicalReplicateId().toString());
        props.put("Q_EXTERNALDB_ID", sample.label());
        String analyteValue = sample.sampleOrigin().getAnalyte().value();
        String openBisSampleType = retrieveOpenBisAnalyteCode(analyteValue).or(
                () -> analyteMapper.translateSampleTypeString(analyteValue))
            .orElseThrow(() -> {
              logger("No mapping was found for " + analyteValue);
              return new MappingNotFoundException();
            });
        props.put("Q_SAMPLE_TYPE", openBisSampleType);
        sampleCreation.setProperties(props);

        sampleCreation.setExperimentId(newExperimentID);
        samplesToRegister.add(sampleCreation);
      });
>>>>>>> 2cca354c
      createOpenbisSamples(samplesToRegister);
    } catch (Exception e) {
      deleteOpenbisExperiment(newExperimentID);
      throw e;
    }
  }

  private Optional<String> retrieveOpenBisAnalyteCode(String analyteLabel) {
    return getVocabularyTermsForCode(VocabularyCode.ANALYTE).stream()
        .filter(vocabularyTerm -> vocabularyTerm.label.equals(analyteLabel))
        .map(vocabularyTerm -> vocabularyTerm.code).findFirst();
  }

  private String findFreeExperimentCode(String projectCode) {
    List<Experiment> experiments = searchExperimentsByCode(projectCode);
    int lastExperimentNumber = 0;
    for (Experiment experiment : experiments) {
      lastExperimentNumber = Integer.max(lastExperimentNumber,
          getTrailingNumber(experiment.getCode()));
    }
    String newExperimentNumber = Integer.toString(lastExperimentNumber + 1);
    return projectCode + "E" + newExperimentNumber;
  }

  private int getTrailingNumber(String input) {
    int lastNumberInt = 0;
    Pattern lastIntPattern = Pattern.compile("[^0-9]+([0-9]+)$");
    Matcher matcher = lastIntPattern.matcher(input);
    if (matcher.find()) {
      String someNumberStr = matcher.group(1);
      lastNumberInt = Integer.parseInt(someNumberStr);
    }
    return lastNumberInt;
  }

  private void createOpenbisSamples(List<SampleCreation> samplesToRegister) {
    IOperation operation = new CreateSamplesOperation(samplesToRegister);
    handleOperations(operation);
  }

  /**
   * Deletes a sample with the provided code from persistence.
   *
   * @param sampleCode the {@link SampleCode} of the sample to delete
   * @since 1.0.0
   */
  @Override
  public void delete(SampleCode sampleCode) {
    deleteOpenbisSample(DEFAULT_SPACE_CODE, sampleCode.code());
  }

  /**
   * Searches for samples that contain the provided sample code
   *
   * @param sampleCode the {@link SampleCode} to search for in the data repository
   * @return true, if a sample with that code already exists in the system, false if not
   * @since 1.0.0
   */
  @Override
  public boolean sampleExists(SampleCode sampleCode) {
    return !searchSamplesByCode(sampleCode.code()).isEmpty();
  }

  record VocabularyTerm(String code, String label, String description) {

  }

  private void createOpenbisProject(String spaceCodeString, String projectCode) {
    ProjectCreation project = new ProjectCreation();
    project.setCode(projectCode);
    project.setSpaceId(new SpacePermId(spaceCodeString));

    IOperation operation = new CreateProjectsOperation(project);
    handleOperations(operation);
  }

  private void createOpenbisExperiment(String spaceCode, String projectCode,
      String experimentCode) {
    ExperimentCreation experiment = new ExperimentCreation();
    experiment.setTypeId(new EntityTypePermId(DEFAULT_EXPERIMENT_TYPE));
    experiment.setProjectId(new ProjectIdentifier(spaceCode, projectCode));
    experiment.setCode(experimentCode);

    IOperation operation = new CreateExperimentsOperation(experiment);
    handleOperations(operation);
  }

  private void deleteOpenbisProject(String spaceCode, String projectCode) {
    ProjectDeletionOptions deletionOptions = new ProjectDeletionOptions();
    deletionOptions.setReason(DEFAULT_DELETION_REASON);
    //OpenBis expects the projectspace and code during deletion
    ProjectIdentifier projectIdentifier = new ProjectIdentifier(spaceCode,
        projectCode);
    List<ProjectIdentifier> openBisProjectsIds = new ArrayList<>();
    openBisProjectsIds.add(projectIdentifier);
    DeleteProjectsOperation operation = new DeleteProjectsOperation(openBisProjectsIds,
        deletionOptions);
    handleOperations(operation);
  }

  private void deleteOpenbisSample(String spaceCode, String sampleCode) {
    SampleDeletionOptions deletionOptions = new SampleDeletionOptions();
    deletionOptions.setReason(DEFAULT_DELETION_REASON);
    //OpenBis expects the projectspace and code during deletion
    SampleIdentifier sampleIdentifier = new SampleIdentifier(spaceCode, null, sampleCode);
    List<SampleIdentifier> openBisSampleIds = new ArrayList<>();
    openBisSampleIds.add(sampleIdentifier);

    // we need to handle this deletion operation differently in order to confirm deletion
    IApplicationServerApi api = openBisClient.getV3();
    IDeletionId deletionId = api.deleteSamples(openBisClient.getSessionToken(), openBisSampleIds,
        deletionOptions);
    api.confirmDeletions(openBisClient.getSessionToken(), Collections.singletonList(deletionId));
  }

  private void deleteOpenbisExperiment(ExperimentIdentifier experimentIdentifier) {
    ExperimentDeletionOptions deletionOptions = new ExperimentDeletionOptions();
    deletionOptions.setReason(DEFAULT_DELETION_REASON);
    List<ExperimentIdentifier> openBisIds = new ArrayList<>();
    openBisIds.add(experimentIdentifier);
    // we need to handle this deletion operation differently in order to confirm deletion
    IApplicationServerApi api = openBisClient.getV3();
    IDeletionId deletionId = api.deleteExperiments(openBisClient.getSessionToken(), openBisIds,
        deletionOptions);
    api.confirmDeletions(openBisClient.getSessionToken(), Collections.singletonList(deletionId));
  }

  private void handleOperations(IOperation operation) {
    IApplicationServerApi api = openBisClient.getV3();
    SynchronousOperationExecutionOptions executionOptions = new SynchronousOperationExecutionOptions();
    List<IOperation> operationOptions = Collections.singletonList(operation);
    try {
      api.executeOperations(openBisClient.getSessionToken(), operationOptions, executionOptions);
    } catch (Exception e) {
      log.error("Unexpected exception during openBIS operation.", e);
      throw e;
    }
  }

  @Override
  public void add(Project project) {
    createOpenbisProject(DEFAULT_SPACE_CODE, project.getProjectCode().value());
  }

  @Override
  public void delete(ProjectCode projectCode) {
    deleteOpenbisProject(DEFAULT_SPACE_CODE, projectCode.value());
  }

  @Override
  public boolean projectExists(ProjectCode projectCode) {
    return !searchProjectsByCode(projectCode.toString()).isEmpty();
  }

  // Convenience RTE to describe connection issues
  static class ConnectionException extends RuntimeException {

  }

  static class MappingNotFoundException extends RuntimeException {

  }
<<<<<<< HEAD
=======

  public interface AnalyteToOpenbisSampleTypeMapper {

    Optional<String> translateSampleTypeString(String analyte);
  }

  private class AnalyteToOpenbisSampleTypeMapperImpl implements
      AnalyteToOpenbisSampleTypeMapper {

    // dummy map needed once ontologies outside openBIS are used
    private static final Map<String, String> analyteToSampleType;

    static {
      analyteToSampleType = new HashMap<>();
      analyteToSampleType.put("RNA", "RNA");
      analyteToSampleType.put("DNA", "DNA");
    }

    @Override
    public Optional<String> translateSampleTypeString(String analyte) {
      return Optional.ofNullable(analyte);
    }
  }
>>>>>>> 2cca354c
}<|MERGE_RESOLUTION|>--- conflicted
+++ resolved
@@ -72,11 +72,7 @@
   private static final String DEFAULT_EXPERIMENT_TYPE = "Q_SAMPLE_PREPARATION";
   private static final String DEFAULT_DELETION_REASON = "Commanded by data manager app";
 
-<<<<<<< HEAD
   private final AnalyteTermMapper analyteMapper = new OpenBisTermMapper();
-=======
-  private final AnalyteToOpenbisSampleTypeMapper analyteMapper = new AnalyteToOpenbisSampleTypeMapperImpl();
->>>>>>> 2cca354c
 
   // used by spring to wire it up
   private OpenbisConnector(@Value("${openbis.user.name}") String userName,
@@ -204,31 +200,6 @@
         projectCodeString, newExperimentCode);
 
     try {
-<<<<<<< HEAD
-    samples.forEach(sample -> {
-      SampleCreation sampleCreation = new SampleCreation();
-      sampleCreation.setCode(sample.sampleCode().code());
-      sampleCreation.setTypeId(new EntityTypePermId(DEFAULT_SAMPLE_TYPE));
-      sampleCreation.setSpaceId(new SpacePermId(DEFAULT_SPACE_CODE));
-      Map<String, String> props = new HashMap<>();
-
-      props.put("Q_SECONDARY_NAME", sample.biologicalReplicateId().toString());
-      props.put("Q_EXTERNALDB_ID", sample.label());
-      String analyteValue = sample.sampleOrigin().getAnalyte().value();
-      Optional<String> openbisSampleType = analyteMapper.mapFrom(analyteValue);
-      if(openbisSampleType.isEmpty()) {
-        logger("No mapping was found for "+analyteValue);
-        throw new MappingNotFoundException();
-      }
-      props.put("Q_SAMPLE_TYPE", openbisSampleType.get());
-
-      sampleCreation.setProperties(props);
-
-      sampleCreation.setExperimentId(newExperimentID);
-      samplesToRegister.add(sampleCreation);
-
-    });
-=======
       samples.forEach(sample -> {
         SampleCreation sampleCreation = new SampleCreation();
         sampleCreation.setCode(sample.sampleCode().code());
@@ -251,7 +222,6 @@
         sampleCreation.setExperimentId(newExperimentID);
         samplesToRegister.add(sampleCreation);
       });
->>>>>>> 2cca354c
       createOpenbisSamples(samplesToRegister);
     } catch (Exception e) {
       deleteOpenbisExperiment(newExperimentID);
@@ -414,30 +384,4 @@
   static class MappingNotFoundException extends RuntimeException {
 
   }
-<<<<<<< HEAD
-=======
-
-  public interface AnalyteToOpenbisSampleTypeMapper {
-
-    Optional<String> translateSampleTypeString(String analyte);
-  }
-
-  private class AnalyteToOpenbisSampleTypeMapperImpl implements
-      AnalyteToOpenbisSampleTypeMapper {
-
-    // dummy map needed once ontologies outside openBIS are used
-    private static final Map<String, String> analyteToSampleType;
-
-    static {
-      analyteToSampleType = new HashMap<>();
-      analyteToSampleType.put("RNA", "RNA");
-      analyteToSampleType.put("DNA", "DNA");
-    }
-
-    @Override
-    public Optional<String> translateSampleTypeString(String analyte) {
-      return Optional.ofNullable(analyte);
-    }
-  }
->>>>>>> 2cca354c
 }