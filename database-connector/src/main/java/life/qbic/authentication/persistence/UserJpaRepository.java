--- conflicted
+++ resolved
@@ -16,19 +16,12 @@
  * <p>Implementation for the {@link UserDataStorage} interface.
  *
  * <p>This class serves as an adapter and proxies requests to an JPA implementation to interact
-<<<<<<< HEAD
- * with persistent {@link User} data in the storage layer.
- *
- * <p>The actual JPA implementation is done by {@link QbicUserRepo}, which is injected as
- * dependency upon creation.
-=======
  * with
  * persistent {@link User} data in the storage layer.
  *
  * <p>The actual JPA implementation is done by {@link QbicUserRepo}, which is injected as
  * dependency
  * upon creation.
->>>>>>> e1574a4a
  *
  * @since 1.0.0
  */
