--- conflicted
+++ resolved
@@ -25,11 +25,7 @@
   public UserMainLayout(@Autowired AuthenticationContext authenticationContext,
       @Autowired UserInformationService userInformationService,
       @Autowired FooterComponentFactory footerComponentFactory,
-<<<<<<< HEAD
-      AnnouncementService announcementService) {
-=======
       @Autowired AnnouncementService announcementService) {
->>>>>>> e2dabfae
     super(Objects.requireNonNull(footerComponentFactory), announcementService);
     Span navBarTitle = new Span("Data Manager");
     navBarTitle.setClassName("navbar-title");
