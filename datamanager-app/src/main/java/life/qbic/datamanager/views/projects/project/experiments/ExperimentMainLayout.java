--- conflicted
+++ resolved
@@ -71,15 +71,9 @@
       @Autowired SpeciesLookupService ontologyTermInformationService,
       @Autowired FooterComponentFactory footerComponentFactory,
       @Autowired  TerminologyService terminologyService,
-<<<<<<< HEAD
-      CancelConfirmationDialogFactory cancelConfirmationDialogFactory,
-      MessageSourceNotificationFactory messageSourceNotificationFactory,
-      AnnouncementService announcementService) {
-=======
       @Autowired CancelConfirmationDialogFactory cancelConfirmationDialogFactory,
       @Autowired MessageSourceNotificationFactory messageSourceNotificationFactory,
       @Autowired AnnouncementService announcementService) {
->>>>>>> e2dabfae
     super(requireNonNull(footerComponentFactory), announcementService);
     requireNonNull(authenticationContext);
     requireNonNull(userInformationService);
