package life.qbic.datamanager.announcements;

import com.vaadin.flow.component.AttachEvent;
import com.vaadin.flow.component.Component;
import com.vaadin.flow.component.Html;
import com.vaadin.flow.component.UI;
import com.vaadin.flow.component.html.Div;
import com.vaadin.flow.component.icon.VaadinIcon;
<<<<<<< HEAD
import life.qbic.datamanager.announcements.AnnouncementService.AnnouncementBundle;
=======
import java.util.Objects;
import life.qbic.datamanager.announcements.AnnouncementService.AnnouncementBundle;
import org.springframework.lang.NonNull;
>>>>>>> e2dabfae
import reactor.core.Disposable;

public class AnnouncementComponent extends Div {

  private final transient AnnouncementService announcementService;


<<<<<<< HEAD
  public AnnouncementComponent(AnnouncementService announcementService) {
    this.announcementService = announcementService;
=======
  public AnnouncementComponent(@NonNull AnnouncementService announcementService) {
    this.announcementService = Objects.requireNonNull(announcementService);
>>>>>>> e2dabfae
    this.setId("announcements");
    this.setVisible(false); //without subscribing to announcements nothing is displayed
  }


<<<<<<< HEAD
  private void refreshAnnouncements(AnnouncementBundle announcementBundle) {
    this.removeAll();
=======
  private void refreshAnnouncements(@NonNull AnnouncementBundle announcementBundle) {
    this.removeAll();
    Objects.requireNonNull(announcementBundle);
>>>>>>> e2dabfae
    this.setVisible(!announcementBundle.isEmpty());
    announcementBundle.announcements().forEach(
        announcement -> add(renderAnnouncement(announcement)));
  }

  private Component renderAnnouncement(AnnouncementService.Announcement announcement) {
    Html html = new Html(
        "<div class=\"announcement-text\">%s</div>".formatted(announcement.message()));
    Div div = new Div(VaadinIcon.WRENCH.create(), html);
    div.addClassNames("announcement");
    return div;
  }

  @Override
  protected void onAttach(AttachEvent attachEvent) {
    super.onAttach(attachEvent);
    UI ui = attachEvent.getUI();
    //attach and detach to a hot strem https://vaadin.com/docs/latest/building-apps/deep-dives/presentation-layer/server-push/reactive
    Disposable announcementSubscription = announcementService.activeAnnouncements()
        .subscribe(ui.accessLater(this::refreshAnnouncements, null));

    addDetachListener(detachEvent -> {
      detachEvent.unregisterListener();
      announcementSubscription.dispose();
    });
  }
}<|MERGE_RESOLUTION|>--- conflicted
+++ resolved
@@ -6,13 +6,9 @@
 import com.vaadin.flow.component.UI;
 import com.vaadin.flow.component.html.Div;
 import com.vaadin.flow.component.icon.VaadinIcon;
-<<<<<<< HEAD
-import life.qbic.datamanager.announcements.AnnouncementService.AnnouncementBundle;
-=======
 import java.util.Objects;
 import life.qbic.datamanager.announcements.AnnouncementService.AnnouncementBundle;
 import org.springframework.lang.NonNull;
->>>>>>> e2dabfae
 import reactor.core.Disposable;
 
 public class AnnouncementComponent extends Div {
@@ -20,26 +16,16 @@
   private final transient AnnouncementService announcementService;
 
 
-<<<<<<< HEAD
-  public AnnouncementComponent(AnnouncementService announcementService) {
-    this.announcementService = announcementService;
-=======
   public AnnouncementComponent(@NonNull AnnouncementService announcementService) {
     this.announcementService = Objects.requireNonNull(announcementService);
->>>>>>> e2dabfae
     this.setId("announcements");
     this.setVisible(false); //without subscribing to announcements nothing is displayed
   }
 
 
-<<<<<<< HEAD
-  private void refreshAnnouncements(AnnouncementBundle announcementBundle) {
-    this.removeAll();
-=======
   private void refreshAnnouncements(@NonNull AnnouncementBundle announcementBundle) {
     this.removeAll();
     Objects.requireNonNull(announcementBundle);
->>>>>>> e2dabfae
     this.setVisible(!announcementBundle.isEmpty());
     announcementBundle.announcements().forEach(
         announcement -> add(renderAnnouncement(announcement)));
