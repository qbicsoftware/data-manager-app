--- conflicted
+++ resolved
@@ -160,35 +160,12 @@
 
 Examples include:
 
-<<<<<<< HEAD
-For user email confirmation a specific endpoint is addressed. This endpoint can be configured using
-the following properties:
-
-| environment variable           | description                                                       |
-|--------------------------------|-------------------------------------------------------------------|
-| `HOST`                         | The server address                                                |
-| `EMAIL_CONFIRMATION_PARAMETER` | The name of the parameter to which to pass the confirmation token |
-| `LOGIN_ENDPOINT`               | The endpoint for the login                                        |
-
-Generated email confirmation links will look like `localhost:8080/login?confirm-email=<token>` with
-the
-default configuration.
-
-```properties
-host.name=${HOST:localhost}
-login-endpoint=${LOGIN_ENDPOINT:login}
-email-confirmation-parameter=${EMAIL_CONFIRMATION_PARAMETER:confirm-email}
-```
-
-## Project structure
-=======
 - `UserRegistrationService.java` in `src/main/java/life/qbic/apps/datamanager/services/` contains
   the application service used to register users for the user management domain context.
 - `policies` package in `src/main/java/domain/usermanagement/` contains the business logic to
   validate provided user information.
 - `repository` folder in `src/main/java/domain/usermanagement/` contains the connection logic
   between the application and the user database.
->>>>>>> a4475cbb
 
 In contrast, the `webapp` module hosts the frontend components and services provided in the
 application.
