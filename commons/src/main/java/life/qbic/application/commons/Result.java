package life.qbic.application.commons;

import java.util.NoSuchElementException;
import java.util.Objects;
import java.util.function.Consumer;
import java.util.function.Function;
import java.util.function.Predicate;
import java.util.function.Supplier;

/**
 * The result of an operation containing a value or an error.
 * <p/>
 * <p>
 * Whenever an operation can stray from the golden path and can return alternative values, consider
 * using this Result object. The expected value for an operation is contained in the result object.
 * The expected return value is the value an operation returns. Whenever there are alternative
 * return values, they are represented by the error contained in a result.
 * </p>
 * <h3>Creating a Result</h3>
 * <p>
 * The factory method {@linkplain Result#fromValue(Object)} constructs a result containing the
 * expected return value.
 * <pre>{@code
 *   Result<Integer, String> result = Result.<Integer, String>fromValue(5);
 * }</pre>
 * It is advisable for this method to provide the concrete type information. This is necessary for
 * type inference if the error is of a specific type. Otherwise, only {@linkplain Object} is
 * inferred by the compiler for the error type.
 * <p>
 * The factory method {@linkplain Result#fromError(Object)} constructs a result containing some
 * error information.
 * <pre>{@code
 * Result<Integer, String> result = Result.<String, Integer>fromError("Some non-exceptional condition was true.");
 * }</pre>
 * It is advisable for this method to provide the concrete type information. This is necessary for
 * type inference if the value is of a specific type. Otherwise, only {@linkplain Object} is
 * inferred by the compiler for the value type.
 * <p>
 * <h3>Working with the contents</h3>
 * The result object provides some basic transformations to process the result further. These can be
 * applied on the value of a result or on possible errors respectively.
 * <p>
 * <ul>
 *   <li>The {@link Result#map(Function)} transformation applies the provided function to the value of the result if the result is a value.</li>
 *   <li>The {@link Result#mapError(Function)} transformation applies the provided function to the error of a result if the result is an error.</li>
 *   <li>The {@link Result#flatMap(Function)} transformation applies the function to the value of this result and unwraps the returned result into the itself.</li>
 *   <li>The {@link Result#flatMapError(Function)} transformation applies the function to the error of this result and unwraps the returned result into the itself.</li>
 *   <li>The {@link Result#recover(Function)} transformation applies the function to the error and sets the result as the value.</li>
 * </ul>
 * <p>
 * Depending on the result type different actions can be taken. For that two consumer methods are provided.
 * <ul>
 *   <li>The {@link Result#onValue(Consumer)} method passes the value to the consumer if any value exists. The result itself is not altered.</li>
 *   <li>The {@link Result#onError(Consumer)} method passes the error to the consumer if the result is an error. The result itself is not altered.</li>
 * </ul>
 * <p>
 * <h3>Extracting the content of a result</h3>
 * <ul>
 *   <li>The {@link Result#valueOrElse(Object)} method returns the value if it exists, or the provided object if the result is an error.</li>
 *   <li>The {@link Result#valueOrElseGet(Supplier)} method returns the value if it exists. Otherwise the supplier supplies the value.</li>
 *   <li>The {@link Result#valueOrElseThrow(Supplier)} method returns the value if it exists. Otherwise the supplied exception is thrown.</li>
 *   <li> The {@link Result#fold(Function, Function)} method applies the appropriate function to the content and returns the resulting value.
 * </ul>
 *
 * @param <V> the value type
 * @param <E> the error type
 */
public abstract class Result<V, E> {

  /**
   * Constructs a new result from a value.
   * <p>
   * If a specific error type is expected, this method needs to be called with type information.
   * <pre>{@code
   * Result.fromValue("Hello World!");}</pre> Will create a result of type {@code Result<String, Object>}.
   * <p>
   * To create a result of type {@code Result<String, MyErrorCodeEnum>} instead use
   * <pre> {@code
   * Result.<String, MyErrorCodeEnum>fromValue("Hello World!");}
   * </pre>
   *
   * @param value the value wrapped in the result.
   * @param <V>   the value type
   * @param <E>   the error type
   * @return a result wrapping the value
   */
  public static <V, E> Result<V, E> fromValue(V value) {
    return new Value<>(value);
  }

  /**
   * Constructs a new result from an error.
   * <p>
   * If a specific value type is expected, this method needs to be called with type information.
   * <pre>{@code
   * Result.fromError("Hello World!");}</pre> Will create a result of type {@code Result<Object, String>}.
   * <p>
   * To create a result of type {@code Result<Integer, String>} instead use
   * <pre> {@code
   * Result.<Integer, String>fromError("Hello World!");}
   * </pre>
   *
   * @param error the error wrapped in the result
   * @param <V>   the value type
   * @param <E>   the error type
   * @return a result wrapping an error
   */
  public static <V, E> Result<V, E> fromError(E error) {
    return new Error<>(error);
  }

  /**
   * Executes some action on the value of the result if a value is present.
   *
   * @param consumer the action to run on the value.
   * @return an unaltered result.
   */
  public abstract Result<V, E> onValue(Consumer<V> consumer);

  /**
   * Executes some action on the value of the result if a value matching the predicate is present.
   *
   * @param predicate the predicate that has to hold true
   * @param consumer  the consumer to be applied
   * @return an unaltered result
   */
  public abstract Result<V, E> onValueMatching(Predicate<V> predicate, Consumer<V> consumer);

  /**
   * Executes some action on the error of the result if an error is present.
   *
   * @param consumer the action to run on the error
   * @return an unaltered result
   */
  public abstract Result<V, E> onError(Consumer<E> consumer);

  /**
   * Executes some action on the error if it matches the predicate and is present.
   *
   * @param predicate the predicate to test
   * @param consumer  the action to run on the error
   * @return an unaltered result
   */
  public abstract Result<V, E> onErrorMatching(Predicate<E> predicate, Consumer<E> consumer);

  /**
   * @return true if the result is a value, false otherwise
   */
  public abstract boolean isValue();

  /**
   * @return true if the result is an error, false otherwise
   */
  public abstract boolean isError();

  /**
   * Applies a function to the value if a value is present and returns a result wrapping the
   * transformed value.
   * <pre> {@code
   * Result<String, MyErrorCode> result = Result.<String, MyErrorCode>fromValue("Hello World!"); // value = "Hello World!"
   * Result<Integer, MyErrorCode> transformed = result.map(string -> string.length()) // value = 12}
   * </pre>
   *
   * @param transform the transformation to apply on the value
   * @param <U>       the transformed value type
   * @return a result object with the transformed value
   */
  public abstract <U> Result<U, E> map(Function<V, U> transform);

  /**
   * Applies a function to the error if an error is present and returns a result wrapping the
   * transformed error.
   * <blockquote><pre>
   * Result&lt;String, MyErrorCode&gt; result = Result.&lt;String, MyErrorCode&gt;fromError(MyErrorCode.NO_CATS_HERE); // value = NO_CATS_HERE
   * Result&lt;String, Boolean&gt; happyDeveloper = result.mapError(errorCode -&gt; switch (errorCode) {
   * case NO_CATS_HERE -&gt; false;
   * case SOME_OTHER_ERROR -&gt; true;
   * }); // value = false
   * </pre></blockquote>
   *
   * @param transform the transformation to apply to the error
   * @param <T>       the error type
   * @return a result object with the transformed error
   */
  public abstract <T> Result<V, T> mapError(Function<E, T> transform);

  /**
   * If the result is a value; Applies the function to the value and flat maps it into a new Result
   * object.
   *
   * @param mapper the mapping function
   * @param <U>    the transformed value type
   * @return a result object containing the transformed value
   */
  public abstract <U> Result<U, E> flatMap(Function<V, Result<U, E>> mapper);

  /**
   * If the result is an error; Applies the function to the error and flat maps it into a new Result
   * object.
   *
   * @param mapper the mapping function
   * @param <T>    the transformed error type
   * @return a result object containing the transformed error
   */
  public abstract <T> Result<V, T> flatMapError(Function<E, Result<V, T>> mapper);

  /**
   * Folds the result back to the value. Example:
   * <pre>
   * {@code
   * int offset = 3;
   * Result<String, Integer> someResult = ...;
   * int offsetLength = someResult.fold(value -> value.length() + offset, error -> error + offset);
   * }
   * </pre>
   *
   * @param valueMapper the mapping function for the value
   * @param errorMapper the mapping function for the error
   * @param <U>         the type of the returned value
   * @return the mapping result
   */
  public abstract <U> U fold(Function<V, U> valueMapper, Function<E, U> errorMapper);

  /**
   * Recover the error to a value
   * <pre>
   * {@code
   * Result<String, ErrorCode> result = Result.<String, ErrorCode>fromError(VALUE_MISSING);
   * String message = result.recover(errorCode -> errorCode == VALUE_MISSING ? "some value is missing" : "some other error occurred");
   * assert(message == "some value missing");
   * }</pre
   * @param recovery the function that maps the error to the value
   * @return a result containing the recovered value
   */
  public abstract Result<V, E> recover(Function<E, V> recovery);

  /**
   * Returns the value if present. Otherwise throws {@link InvalidResultAccessException}
   *
   * @return the value
   */
<<<<<<< HEAD
  public void ifSuccessOrElse(Consumer<? super V> consumerOfValue,
                              Consumer<? super E> consumerOfError) {
    if (type.equals(Type.FAILURE)) {
      consumerOfError.accept(exception);
    } else {
      consumerOfValue.accept(value);
    }
  }
=======
  public abstract V getValue();
>>>>>>> ac091f9c

  /**
   * Retuns the value or `other` value if no value is present
   *
   * @param other the alternative value to return
   * @return the value or other
   */
<<<<<<< HEAD
  public <X extends Throwable> void ifSuccessOrElseThrow(Consumer<? super V> consumerOfValue,
                                                         Supplier<? extends X> throwableSupplier) throws X {
    if (type.equals(Type.FAILURE)) {
      throw throwableSupplier.get();
    } else {
      consumerOfValue.accept(value);
    }
  }
=======
  public abstract V valueOrElse(V other);
>>>>>>> ac091f9c

  /**
   * Returns the value or the supplied value if the result is not a value
   *
   * @param supplier the supplier of the alternative value
   * @return the result's value or the supplied value
   */
  public abstract V valueOrElseGet(Supplier<V> supplier);

  /**
   * Returns the value if the result is a value; trhows the supplied exception otherwise.
   *
   * @param supplier the exception supplier
   * @return the stored value
   */
  public abstract V valueOrElseThrow(Supplier<? extends RuntimeException> supplier);

  /**
   * Returns the error or throws a {@link InvalidResultAccessException} if no error is present
   *
   * @return the error
   * @throws InvalidResultAccessException if no error is present
   */
  public abstract E getError();

  private static class Value<V, E> extends Result<V, E> {

    private final V value;

    private Value(V value) {
      this.value = value;
    }

    private V get() {
      return value;
    }

    @Override
    public Result<V, E> onValue(Consumer<V> consumer) {
      consumer.accept(value);
      return this;
    }

    @Override
    public Result<V, E> onValueMatching(Predicate<V> predicate, Consumer<V> consumer) {
      if (predicate.test(value)) {
        consumer.accept(value);
      }
      return this;
    }

    @Override
    public Result<V, E> onError(Consumer<E> consumer) {
      return this;
    }

    @Override
    public Result<V, E> onErrorMatching(Predicate<E> predicate, Consumer<E> consumer) {
      return this;
    }

    @Override
    public boolean isValue() {
      return true;
    }

    @Override
    public boolean isError() {
      return false;
    }

    @Override
    public <U> Result<U, E> map(Function<V, U> transform) {
      return Result.fromValue(transform.apply(value));
    }

    @Override
    public <T> Result<V, T> mapError(Function<E, T> transform) {
      return Result.fromValue(value);
    }

    @Override
    public <U> Result<U, E> flatMap(Function<V, Result<U, E>> mapper) {
      return mapper.apply(value);
    }

    @Override
    public <T> Result<V, T> flatMapError(Function<E, Result<V, T>> mapper) {
      return Result.fromValue(value);
    }

    @Override
    public <U> U fold(Function<V, U> valueMapper, Function<E, U> errorMapper) {
      return valueMapper.apply(value);
    }

    @Override
    public Result<V, E> recover(Function<E, V> recovery) {
      return this;
    }

    @Override
    public V getValue() {
      return value;
    }

    @Override
    public V valueOrElse(V other) {
      return value;
    }

    @Override
    public V valueOrElseGet(Supplier<V> supplier) {
      return value;
    }

    @Override
    public V valueOrElseThrow(Supplier<? extends RuntimeException> supplier) {
      return value;
    }

    @Override
    public E getError() {
      throw new InvalidResultAccessException("No error present.");
    }

    @Override
    public boolean equals(Object o) {
      if (this == o) {
        return true;
      }
      if (o == null || getClass() != o.getClass()) {
        return false;
      }

      Value<?, ?> value1 = (Value<?, ?>) o;

      return Objects.equals(value, value1.value);
    }

    @Override
    public int hashCode() {
      return value != null ? value.hashCode() : 0;
    }
  }

  private static class Error<V, E> extends Result<V, E> {

    private final E error;

    private Error(E error) {
      this.error = error;
    }

    private E get() {
      return error;
    }

    @Override
    public Result<V, E> onValue(Consumer<V> consumer) {
      return this;
    }

    @Override
    public Result<V, E> onValueMatching(Predicate<V> predicate, Consumer<V> consumer) {
      return this;
    }

    @Override
    public Result<V, E> onError(Consumer<E> consumer) {
      consumer.accept(error);
      return this;
    }

    @Override
    public Result<V, E> onErrorMatching(Predicate<E> predicate, Consumer<E> consumer) {
      if (predicate.test(error)) {
        consumer.accept(error);
      }
      return this;
    }

    @Override
    public boolean isValue() {
      return false;
    }

    @Override
    public boolean isError() {
      return true;
    }

    @Override
    public <U> Result<U, E> map(Function<V, U> transform) {
      return Result.fromError(error);
    }

    @Override
    public <T> Result<V, T> mapError(Function<E, T> transform) {
      T transformed = transform.apply(error);
      return Result.fromError(transformed);
    }

    @Override
    public <U> Result<U, E> flatMap(Function<V, Result<U, E>> mapper) {
      return Result.fromError(error);
    }

    @Override
    public <T> Result<V, T> flatMapError(Function<E, Result<V, T>> mapper) {
      return mapper.apply(error);
    }

    @Override
    public <U> U fold(Function<V, U> valueMapper, Function<E, U> errorMapper) {
      return errorMapper.apply(error);
    }

    @Override
    public Result<V, E> recover(Function<E, V> recovery) {
      V recoveredValue = recovery.apply(error);
      return Result.fromValue(recoveredValue);
    }

    @Override
    public V getValue() {
      throw new InvalidResultAccessException("No value present.");
    }

    @Override
    public V valueOrElse(V other) {
      return other;
    }

    @Override
    public V valueOrElseGet(Supplier<V> supplier) {
      return supplier.get();
    }

    @Override
    public V valueOrElseThrow(Supplier<? extends RuntimeException> supplier) {
      throw supplier.get();
    }

    @Override
    public E getError() {
      return error;
    }

    @Override
    public boolean equals(Object o) {
      if (this == o) {
        return true;
      }
      if (o == null || getClass() != o.getClass()) {
        return false;
      }

      Error<?, ?> error1 = (Error<?, ?>) o;

      return Objects.equals(error, error1.error);
    }

    @Override
    public int hashCode() {
      return error != null ? error.hashCode() : 0;
    }
  }

  public static class InvalidResultAccessException extends NoSuchElementException {

    public InvalidResultAccessException(String message) {
      super(message);
    }
  }

}<|MERGE_RESOLUTION|>--- conflicted
+++ resolved
@@ -239,18 +239,7 @@
    *
    * @return the value
    */
-<<<<<<< HEAD
-  public void ifSuccessOrElse(Consumer<? super V> consumerOfValue,
-                              Consumer<? super E> consumerOfError) {
-    if (type.equals(Type.FAILURE)) {
-      consumerOfError.accept(exception);
-    } else {
-      consumerOfValue.accept(value);
-    }
-  }
-=======
   public abstract V getValue();
->>>>>>> ac091f9c
 
   /**
    * Retuns the value or `other` value if no value is present
@@ -258,18 +247,7 @@
    * @param other the alternative value to return
    * @return the value or other
    */
-<<<<<<< HEAD
-  public <X extends Throwable> void ifSuccessOrElseThrow(Consumer<? super V> consumerOfValue,
-                                                         Supplier<? extends X> throwableSupplier) throws X {
-    if (type.equals(Type.FAILURE)) {
-      throw throwableSupplier.get();
-    } else {
-      consumerOfValue.accept(value);
-    }
-  }
-=======
   public abstract V valueOrElse(V other);
->>>>>>> ac091f9c
 
   /**
    * Returns the value or the supplied value if the result is not a value
