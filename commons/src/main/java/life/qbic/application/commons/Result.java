package life.qbic.application.commons;

import java.util.NoSuchElementException;
import java.util.Objects;
import java.util.function.Consumer;
import java.util.function.Function;
import java.util.function.Predicate;
import java.util.function.Supplier;

/**
 * The result of an operation containing a value or an error.
 * <p/>
 * <p>
 * Whenever an operation can stray from the golden path and can return alternative values, consider
 * using this Result object. The expected value for an operation is contained in the result object.
 * The expected return value is the value an operation returns. Whenever there are alternative
 * return values, they are represented by the error contained in a result.
 * </p>
 * <h3>Creating a Result</h3>
 * <p>
 * The factory method {@linkplain Result#fromValue(Object)} constructs a result containing the
 * expected return value.
 * <pre>{@code
 *   Result<Integer, String> result = Result.<Integer, String>fromValue(5);
 * }</pre>
 * It is advisable for this method to provide the concrete type information. This is necessary for
 * type inference if the error is of a specific type. Otherwise, only {@linkplain Object} is
 * inferred by the compiler for the error type.
 * <p>
 * The factory method {@linkplain Result#fromError(Object)} constructs a result containing some
 * error information.
 * <pre>{@code
 * Result<Integer, String> result = Result.<String, Integer>fromError("Some non-exceptional condition was true.");
 * }</pre>
 * It is advisable for this method to provide the concrete type information. This is necessary for
 * type inference if the value is of a specific type. Otherwise, only {@linkplain Object} is
 * inferred by the compiler for the value type.
 * <p>
 * <h3>Working with the contents</h3>
 * The result object provides some basic transformations to process the result further. These can be
 * applied on the value of a result or on possible errors respectively.
 * <p>
 * <ul>
 *   <li>The {@link Result#map(Function)} transformation applies the provided function to the value of the result if the result is a value.</li>
 *   <li>The {@link Result#mapError(Function)} transformation applies the provided function to the error of a result if the result is an error.</li>
 *   <li>The {@link Result#flatMap(Function)} transformation applies the function to the value of this result and unwraps the returned result into the itself.</li>
 *   <li>The {@link Result#flatMapError(Function)} transformation applies the function to the error of this result and unwraps the returned result into the itself.</li>
 *   <li>The {@link Result#recover(Function)} transformation applies the function to the error and sets the result as the value.</li>
 * </ul>
 * <p>
 * Depending on the result type different actions can be taken. For that two consumer methods are provided.
 * <ul>
 *   <li>The {@link Result#onValue(Consumer)} method passes the value to the consumer if any value exists. The result itself is not altered.</li>
 *   <li>The {@link Result#onError(Consumer)} method passes the error to the consumer if the result is an error. The result itself is not altered.</li>
 * </ul>
 * <p>
 * <h3>Extracting the content of a result</h3>
 * <ul>
 *   <li>The {@link Result#valueOrElse(Object)} method returns the value if it exists, or the provided object if the result is an error.</li>
 *   <li>The {@link Result#valueOrElseGet(Supplier)} method returns the value if it exists. Otherwise the supplier supplies the value.</li>
 *   <li>The {@link Result#valueOrElseThrow(Supplier)} method returns the value if it exists. Otherwise the supplied exception is thrown.</li>
 *   <li> The {@link Result#fold(Function, Function)} method applies the appropriate function to the content and returns the resulting value.
 * </ul>
 *
 * @param <V> the value type
 * @param <E> the error type
 */
public abstract class Result<V, E> {

  /**
   * Constructs a new result from a value.
   * <p>
   * If a specific error type is expected, this method needs to be called with type information.
   * <pre>{@code
   * Result.fromValue("Hello World!");}</pre> Will create a result of type {@code Result<String, Object>}.
   * <p>
   * To create a result of type {@code Result<String, MyErrorCodeEnum>} instead use
   * <pre> {@code
   * Result.<String, MyErrorCodeEnum>fromValue("Hello World!");}
   * </pre>
   *
   * @param value the value wrapped in the result.
   * @param <V>   the value type
   * @param <E>   the error type
   * @return a result wrapping the value
   */
  public static <V, E> Result<V, E> fromValue(V value) {
    return new Value<>(value);
  }

  /**
   * Constructs a new result from an error.
   * <p>
   * If a specific value type is expected, this method needs to be called with type information.
   * <pre>{@code
   * Result.fromError("Hello World!");}</pre> Will create a result of type {@code Result<Object, String>}.
   * <p>
   * To create a result of type {@code Result<Integer, String>} instead use
   * <pre> {@code
   * Result.<Integer, String>fromError("Hello World!");}
   * </pre>
   *
   * @param error the error wrapped in the result
   * @param <V>   the value type
   * @param <E>   the error type
   * @return a result wrapping an error
   */
  public static <V, E> Result<V, E> fromError(E error) {
    return new Error<>(error);
  }

<<<<<<< HEAD
  public static <V2> Result<V2, ? extends Exception> of(Supplier<V2> supplier) {
    try {
      return Result.success(supplier.get());
    } catch (Exception e) {
      return Result.failure(e);
    }
  }

  public Result<V, ? extends Exception> run(Runnable runnable) {
    try {
      runnable.run();
    } catch (Exception e) {
      return Result.failure(e);
    }
    return this;
  }

  private Result(V value) {
    this.value = value;
    this.exception = null;
    this.type = Type.SUCCESS;
  }

  private Result(E exception) {
    this.value = null;
    this.exception = exception;
    this.type = Type.FAILURE;
  }
=======
  /**
   * Executes some action on the value of the result if a value is present.
   *
   * @param consumer the action to run on the value.
   * @return an unaltered result.
   */
  public abstract Result<V, E> onValue(Consumer<V> consumer);
>>>>>>> b5467842

  /**
   * Executes some action on the value of the result if a value matching the predicate is present.
   *
   * @param predicate the predicate that has to hold true
   * @param consumer  the consumer to be applied
   * @return an unaltered result
   */
  public abstract Result<V, E> onValueMatching(Predicate<V> predicate, Consumer<V> consumer);

  /**
   * Executes some action on the error of the result if an error is present.
   *
   * @param consumer the action to run on the error
   * @return an unaltered result
   */
  public abstract Result<V, E> onError(Consumer<E> consumer);

  /**
   * Executes some action on the error if it matches the predicate and is present.
   *
   * @param predicate the predicate to test
   * @param consumer  the action to run on the error
   * @return an unaltered result
   */
  public abstract Result<V, E> onErrorMatching(Predicate<E> predicate, Consumer<E> consumer);

  /**
   * @return true if the result is a value, false otherwise
   */
  public abstract boolean isValue();

  /**
   * @return true if the result is an error, false otherwise
   */
  public abstract boolean isError();

  /**
   * Applies a function to the value if a value is present and returns a result wrapping the
   * transformed value.
   * <pre> {@code
   * Result<String, MyErrorCode> result = Result.<String, MyErrorCode>fromValue("Hello World!"); // value = "Hello World!"
   * Result<Integer, MyErrorCode> transformed = result.map(string -> string.length()) // value = 12}
   * </pre>
   *
   * @param transform the transformation to apply on the value
   * @param <U>       the transformed value type
   * @return a result object with the transformed value
   */
  public abstract <U> Result<U, E> map(Function<V, U> transform);

  /**
   * Applies a function to the error if an error is present and returns a result wrapping the
   * transformed error.
   * <blockquote><pre>
   * Result&lt;String, MyErrorCode&gt; result = Result.&lt;String, MyErrorCode&gt;fromError(MyErrorCode.NO_CATS_HERE); // value = NO_CATS_HERE
   * Result&lt;String, Boolean&gt; happyDeveloper = result.mapError(errorCode -&gt; switch (errorCode) {
   * case NO_CATS_HERE -&gt; false;
   * case SOME_OTHER_ERROR -&gt; true;
   * }); // value = false
   * </pre></blockquote>
   *
   * @param transform the transformation to apply to the error
   * @param <T>       the error type
   * @return a result object with the transformed error
   */
  public abstract <T> Result<V, T> mapError(Function<E, T> transform);

  /**
   * If the result is a value; Applies the function to the value and flat maps it into a new Result
   * object.
   *
   * @param mapper the mapping function
   * @param <U>    the transformed value type
   * @return a result object containing the transformed value
   */
  public abstract <U> Result<U, E> flatMap(Function<V, Result<U, E>> mapper);

  /**
   * If the result is an error; Applies the function to the error and flat maps it into a new Result
   * object.
   *
   * @param mapper the mapping function
   * @param <T>    the transformed error type
   * @return a result object containing the transformed error
   */
  public abstract <T> Result<V, T> flatMapError(Function<E, Result<V, T>> mapper);

  /**
   * Folds the result back to the value. Example:
   * <pre>
   * {@code
   * int offset = 3;
   * Result<String, Integer> someResult = ...;
   * int offsetLength = someResult.fold(value -> value.length() + offset, error -> error + offset);
   * }
   * </pre>
   *
   * @param valueMapper the mapping function for the value
   * @param errorMapper the mapping function for the error
   * @param <U>         the type of the returned value
   * @return the mapping result
   */
  public abstract <U> U fold(Function<V, U> valueMapper, Function<E, U> errorMapper);

  /**
   * Recover the error to a value
   * <pre>
   * {@code
   * Result<String, ErrorCode> result = Result.<String, ErrorCode>fromError(VALUE_MISSING);
   * String message = result.recover(errorCode -> errorCode == VALUE_MISSING ? "some value is missing" : "some other error occurred");
   * assert(message == "some value missing");
   * }</pre
   * @param recovery the function that maps the error to the value
   * @return a result containing the recovered value
   */
  public abstract Result<V, E> recover(Function<E, V> recovery);

  /**
   * Returns the value if present. Otherwise throws {@link InvalidResultAccessException}
   *
   * @return the value
   */
  public abstract V getValue();

  /**
   * Retuns the value or `other` value if no value is present
   *
   * @param other the alternative value to return
   * @return the value or other
   */
  public abstract V valueOrElse(V other);

  /**
   * Returns the value or the supplied value if the result is not a value
   *
   * @param supplier the supplier of the alternative value
   * @return the result's value or the supplied value
   */
  public abstract V valueOrElseGet(Supplier<V> supplier);

  /**
   * Returns the value if the result is a value; trhows the supplied exception otherwise.
   *
   * @param supplier the exception supplier
   * @return the stored value
   */
  public abstract V valueOrElseThrow(Supplier<? extends RuntimeException> supplier);

  /**
   * Returns the error or throws a {@link InvalidResultAccessException} if no error is present
   *
   * @return the error
   * @throws InvalidResultAccessException if no error is present
   */
  public abstract E getError();

  private static class Value<V, E> extends Result<V, E> {

    private final V value;

    private Value(V value) {
      this.value = value;
    }

    private V get() {
      return value;
    }

    @Override
    public Result<V, E> onValue(Consumer<V> consumer) {
      consumer.accept(value);
      return this;
    }

    @Override
    public Result<V, E> onValueMatching(Predicate<V> predicate, Consumer<V> consumer) {
      if (predicate.test(value)) {
        consumer.accept(value);
      }
      return this;
    }

    @Override
    public Result<V, E> onError(Consumer<E> consumer) {
      return this;
    }

    @Override
    public Result<V, E> onErrorMatching(Predicate<E> predicate, Consumer<E> consumer) {
      return this;
    }

    @Override
    public boolean isValue() {
      return true;
    }

    @Override
    public boolean isError() {
      return false;
    }

    @Override
    public <U> Result<U, E> map(Function<V, U> transform) {
      return Result.fromValue(transform.apply(value));
    }

    @Override
    public <T> Result<V, T> mapError(Function<E, T> transform) {
      return Result.fromValue(value);
    }

    @Override
    public <U> Result<U, E> flatMap(Function<V, Result<U, E>> mapper) {
      return mapper.apply(value);
    }

    @Override
    public <T> Result<V, T> flatMapError(Function<E, Result<V, T>> mapper) {
      return Result.fromValue(value);
    }

    @Override
    public <U> U fold(Function<V, U> valueMapper, Function<E, U> errorMapper) {
      return valueMapper.apply(value);
    }

    @Override
    public Result<V, E> recover(Function<E, V> recovery) {
      return this;
    }

    @Override
    public V getValue() {
      return value;
    }

    @Override
    public V valueOrElse(V other) {
      return value;
    }

    @Override
    public V valueOrElseGet(Supplier<V> supplier) {
      return value;
    }

    @Override
    public V valueOrElseThrow(Supplier<? extends RuntimeException> supplier) {
      return value;
    }

    @Override
    public E getError() {
      throw new InvalidResultAccessException("No error present.");
    }

    @Override
    public boolean equals(Object o) {
      if (this == o) {
        return true;
      }
      if (o == null || getClass() != o.getClass()) {
        return false;
      }

      Value<?, ?> value1 = (Value<?, ?>) o;

      return Objects.equals(value, value1.value);
    }

    @Override
    public int hashCode() {
      return value != null ? value.hashCode() : 0;
    }
  }

  private static class Error<V, E> extends Result<V, E> {

    private final E error;

    private Error(E error) {
      this.error = error;
    }

    private E get() {
      return error;
    }

    @Override
    public Result<V, E> onValue(Consumer<V> consumer) {
      return this;
    }

    @Override
    public Result<V, E> onValueMatching(Predicate<V> predicate, Consumer<V> consumer) {
      return this;
    }

    @Override
    public Result<V, E> onError(Consumer<E> consumer) {
      consumer.accept(error);
      return this;
    }

    @Override
    public Result<V, E> onErrorMatching(Predicate<E> predicate, Consumer<E> consumer) {
      if (predicate.test(error)) {
        consumer.accept(error);
      }
      return this;
    }

    @Override
    public boolean isValue() {
      return false;
    }

    @Override
    public boolean isError() {
      return true;
    }

    @Override
    public <U> Result<U, E> map(Function<V, U> transform) {
      return Result.fromError(error);
    }

    @Override
    public <T> Result<V, T> mapError(Function<E, T> transform) {
      T transformed = transform.apply(error);
      return Result.fromError(transformed);
    }

    @Override
    public <U> Result<U, E> flatMap(Function<V, Result<U, E>> mapper) {
      return Result.fromError(error);
    }

    @Override
    public <T> Result<V, T> flatMapError(Function<E, Result<V, T>> mapper) {
      return mapper.apply(error);
    }

    @Override
    public <U> U fold(Function<V, U> valueMapper, Function<E, U> errorMapper) {
      return errorMapper.apply(error);
    }

    @Override
    public Result<V, E> recover(Function<E, V> recovery) {
      V recoveredValue = recovery.apply(error);
      return Result.fromValue(recoveredValue);
    }

    @Override
    public V getValue() {
      throw new InvalidResultAccessException("No value present.");
    }

    @Override
    public V valueOrElse(V other) {
      return other;
    }

    @Override
    public V valueOrElseGet(Supplier<V> supplier) {
      return supplier.get();
    }

    @Override
    public V valueOrElseThrow(Supplier<? extends RuntimeException> supplier) {
      throw supplier.get();
    }

    @Override
    public E getError() {
      return error;
    }

    @Override
    public boolean equals(Object o) {
      if (this == o) {
        return true;
      }
      if (o == null || getClass() != o.getClass()) {
        return false;
      }

      Error<?, ?> error1 = (Error<?, ?>) o;

      return Objects.equals(error, error1.error);
    }

    @Override
    public int hashCode() {
      return error != null ? error.hashCode() : 0;
    }
  }

  public static class InvalidResultAccessException extends NoSuchElementException {

    public InvalidResultAccessException(String message) {
      super(message);
    }
  }

}<|MERGE_RESOLUTION|>--- conflicted
+++ resolved
@@ -109,36 +109,6 @@
     return new Error<>(error);
   }
 
-<<<<<<< HEAD
-  public static <V2> Result<V2, ? extends Exception> of(Supplier<V2> supplier) {
-    try {
-      return Result.success(supplier.get());
-    } catch (Exception e) {
-      return Result.failure(e);
-    }
-  }
-
-  public Result<V, ? extends Exception> run(Runnable runnable) {
-    try {
-      runnable.run();
-    } catch (Exception e) {
-      return Result.failure(e);
-    }
-    return this;
-  }
-
-  private Result(V value) {
-    this.value = value;
-    this.exception = null;
-    this.type = Type.SUCCESS;
-  }
-
-  private Result(E exception) {
-    this.value = null;
-    this.exception = exception;
-    this.type = Type.FAILURE;
-  }
-=======
   /**
    * Executes some action on the value of the result if a value is present.
    *
@@ -146,7 +116,6 @@
    * @return an unaltered result.
    */
   public abstract Result<V, E> onValue(Consumer<V> consumer);
->>>>>>> b5467842
 
   /**
    * Executes some action on the value of the result if a value matching the predicate is present.
