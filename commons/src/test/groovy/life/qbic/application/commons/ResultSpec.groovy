--- conflicted
+++ resolved
@@ -4,56 +4,7 @@
 import spock.lang.Specification
 
 class ResultSpec extends Specification {
-<<<<<<< HEAD
-
-    def "A result shall throw an NPE, when the value parameter is null"() {
-        when:
-        String s = null
-        Result<String, Exception> result = Result.success(s)
-
-        then:
-        thrown(NullPointerException)
-    }
-
-    def "A result shall throw an NPE, when the error parameter is null"() {
-        when:
-        Exception e = null
-        Result<String, Exception> result = Result.failure(e)
-
-        then:
-        thrown(NullPointerException)
-    }
-
-    def "When a result contains a value, apple the provided function"() {
-        given:
-        Function<String, String> toUpperCase = s -> {
-            return s.toUpperCase()
-        }
-
-        and:
-        String word = "automobile"
-        Result<String, Exception> result = Result.success(word)
-
-        when:
-        Result<String, Exception> processed = result.map(toUpperCase)
-
-        then:
-        processed.isSuccess()
-        processed.value() == word.toUpperCase()
-    }
-
-    def "When a result contains an exception, dont apply the provided function but return the original result"() {
-        given:
-        Function<String, String> toUpperCase = s -> {
-            return s.toUpperCase()
-        }
-
-        and:
-        def result = Result.failure(new RuntimeException("test exception"))
-
-=======
     def "construct from value"() {
->>>>>>> ac091f9c
         when:
         var result = Result.fromValue(5)
         Result<Integer, String> typedResult = Result.fromValue(5)
@@ -70,99 +21,4 @@
         result instanceof Result<?, Integer>
         typedResult instanceof Result<Integer, String>
     }
-<<<<<<< HEAD
-
-    def "When a result contains a value, dont call a provided error consumer"() {
-        given:
-        Consumer<String> consumer = Mock(Consumer)
-
-        and:
-        String value = "Test"
-
-        and:
-        Result<String, Exception> result = Result.success(value)
-
-        when:
-        result.ifFailure(consumer)
-
-        then:
-        0 * consumer.accept(_)
-    }
-
-    def "When a result contains a value, call the success consumer and not the error consumer"() {
-        given:
-        Consumer<String> successConsumer = Mock(Consumer)
-        Consumer<String> errorConsumer = Mock(Consumer)
-
-        and:
-        String value = "Test"
-
-        and:
-        Result<String, Exception> result = Result.success(value)
-
-        when:
-        result.ifSuccessOrElse(successConsumer, errorConsumer)
-
-        then:
-        1 * successConsumer.accept(_)
-        0 * errorConsumer.accept(_)
-    }
-
-    def "When a result contains an exception, call the error consumer and not the error consumer"() {
-        given:
-        Consumer<String> successConsumer = Mock(Consumer)
-        Consumer<String> errorConsumer = Mock(Consumer)
-
-        and:
-        Exception e = new RuntimeException("test")
-
-        and:
-        Result<String, Exception> result = Result.failure(e)
-
-        when:
-        result.ifSuccessOrElse(successConsumer, errorConsumer)
-
-        then:
-        0 * successConsumer.accept(_)
-        1 * errorConsumer.accept(_)
-    }
-
-    def "When a result contains an exception, call the exception supplier"() {
-        given:
-        def exceptionSupplier = { return new RuntimeException("o.O") }
-
-        and:
-        Exception e = new RuntimeException("error")
-
-        and:
-        Result<String, Exception> result = Result.failure(e)
-
-        when:
-        result.orElseThrow(exceptionSupplier)
-
-        then:
-        def runtimeException = thrown(RuntimeException)
-        runtimeException.message == "o.O"
-    }
-
-    def "When a result contains a value, return the value without calling the exception supplier"() {
-        given:
-        def exceptionSupplier = { return new RuntimeException("o.O") }
-
-        and:
-        String value = "Result value"
-
-        and:
-        Result<String, Exception> result = Result.success(value)
-
-        when:
-        String passedValue = result.orElseThrow(exceptionSupplier)
-
-        then:
-        noExceptionThrown()
-        passedValue == value
-    }
-
-=======
->>>>>>> ac091f9c
 }