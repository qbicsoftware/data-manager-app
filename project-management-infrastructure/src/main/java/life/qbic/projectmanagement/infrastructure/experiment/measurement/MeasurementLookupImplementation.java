package life.qbic.projectmanagement.infrastructure.experiment.measurement;

import static life.qbic.logging.service.LoggerFactory.logger;

import jakarta.persistence.criteria.Expression;
import java.util.Collection;
import java.util.List;
import life.qbic.logging.api.Logger;
import life.qbic.projectmanagement.application.SortOrder;
import life.qbic.projectmanagement.application.measurement.MeasurementLookup;
import life.qbic.projectmanagement.application.measurement.MeasurementMetadata;
import life.qbic.projectmanagement.domain.model.measurement.NGSMeasurement;
import life.qbic.projectmanagement.domain.model.measurement.ProteomicsMeasurement;
import life.qbic.projectmanagement.domain.model.sample.SampleId;
import life.qbic.projectmanagement.infrastructure.OffsetBasedRequest;
import org.springframework.data.domain.Sort;
import org.springframework.data.domain.Sort.Order;
import org.springframework.data.jpa.domain.Specification;
import org.springframework.stereotype.Repository;

/**
 * Basic implementation to query measurement information
 * <p></p>
 * Employs JPA based {@link Specification} to provide the ability to filter each
 * {@link MeasurementMetadata} with the provided string based searchTerm
 */
@Repository
public class MeasurementLookupImplementation implements MeasurementLookup {

  private static final Logger log = logger(MeasurementLookupImplementation.class);
  private final NGSMeasurementJpaRepo ngsMeasurementJpaRepo;
  private final ProteomicsMeasurementJpaRepo pxpMeasurementJpaRepo;
  private final MeasurementDataRepo measurementDataRepo;

  public MeasurementLookupImplementation(NGSMeasurementJpaRepo ngsMeasurementJpaRepo,
      ProteomicsMeasurementJpaRepo pxpMeasurementJpaRepo,
      MeasurementDataRepo measurementDataRepo) {
    this.ngsMeasurementJpaRepo = ngsMeasurementJpaRepo;
    this.pxpMeasurementJpaRepo = pxpMeasurementJpaRepo;
    this.measurementDataRepo = measurementDataRepo;
  }

  @Override
  public List<ProteomicsMeasurement> queryProteomicsMeasurementsBySampleIds(String filter,
      Collection<SampleId> sampleIds, int offset,
      int limit, List<SortOrder> sortOrders) {
    List<Order> orders = sortOrders.stream().map(it -> {
      Order order;
      if (it.isDescending()) {
        order = Order.desc(it.propertyName());
      } else {
        order = Order.asc(it.propertyName());
      }
      return order;
    }).toList();
    Specification<ProteomicsMeasurement> filterSpecification = generateProteomicsFilterSpecification(
        sampleIds, filter);
    return pxpMeasurementJpaRepo.findAll(filterSpecification,
        new OffsetBasedRequest(offset, limit, Sort.by(orders))).getContent();
  }

  private Specification<ProteomicsMeasurement> generateProteomicsFilterSpecification(
      Collection<SampleId> sampleIds, String filter) {
    Specification<ProteomicsMeasurement> isBlankSpec = ProteomicsMeasurementSpec.isBlank(filter);
    Specification<ProteomicsMeasurement> isDistinctSpec = ProteomicsMeasurementSpec.isDistinct();
    Specification<ProteomicsMeasurement> containsSampleId = ProteomicsMeasurementSpec.containsSampleId(
       sampleIds);
    Specification<ProteomicsMeasurement> measurementCodeContains = ProteomicsMeasurementSpec.isMeasurementCode(
        filter);
    Specification<ProteomicsMeasurement> measurementLabelContains= ProteomicsMeasurementSpec.isMeasurementLabel(
            filter);
    Specification<ProteomicsMeasurement> measurementLabelingTypeContains= ProteomicsMeasurementSpec.isMeasurementLabelingType(
            filter);
    Specification<ProteomicsMeasurement> samplePoolGroupContains= ProteomicsMeasurementSpec.isSamplePoolGroup(
            filter);
    Specification<ProteomicsMeasurement> organisationLabelContains = ProteomicsMeasurementSpec.isOrganisationLabel(
        filter);
    Specification<ProteomicsMeasurement> ontologyNameContains = ProteomicsMeasurementSpec.isOntologyTermName(
        filter);
    Specification<ProteomicsMeasurement> ontologyLabelContains = ProteomicsMeasurementSpec.isOntologyTermLabel(
        filter);
    Specification<ProteomicsMeasurement> facilityContains = ProteomicsMeasurementSpec.isFacility(
            filter);
    Specification<ProteomicsMeasurement> fractionContains = ProteomicsMeasurementSpec.isFraction(
        filter);
    Specification<ProteomicsMeasurement> digestionMethodContains = ProteomicsMeasurementSpec.isDigestionMethod(
            filter);
    Specification<ProteomicsMeasurement> digestionEnzymeContains = ProteomicsMeasurementSpec.isDigestionEnzyme(
            filter);
    Specification<ProteomicsMeasurement> enrichmentMethodContains= ProteomicsMeasurementSpec.isEnrichmentMethod(
            filter);
    Specification<ProteomicsMeasurement> injectionVolumeContains = ProteomicsMeasurementSpec.isInjectionVolume(
            filter);
    Specification<ProteomicsMeasurement> lcColumnContains = ProteomicsMeasurementSpec.isLcColumn(
            filter);
    Specification<ProteomicsMeasurement> lcmsMethodContains = ProteomicsMeasurementSpec.isLcmsMethod(
            filter);
    Specification<ProteomicsMeasurement> commentContains = ProteomicsMeasurementSpec.isComment(
            filter);



    Specification<ProteomicsMeasurement> filterSpecification =
<<<<<<< HEAD
            Specification.anyOf(measurementCodeContains, measurementLabelContains, measurementLabelingTypeContains, organisationLabelContains,
                    samplePoolGroupContains, ontologyNameContains, ontologyLabelContains, facilityContains,
                digestionMethodContains, digestionEnzymeContains, fractionContains,
                enrichmentMethodContains,
                    injectionVolumeContains, lcColumnContains, lcmsMethodContains, registrationDateContains, commentContains);
=======
        Specification.anyOf(measurementCodeContains,
            measurementLabelContains,
            measurementLabelingTypeContains,
            organisationLabelContains,
            samplePoolGroupContains,
            ontologyNameContains,
            ontologyLabelContains,
            facilityContains,
            digestionMethodContains,
            digestionEnzymeContains,
            enrichmentMethodContains,
            injectionVolumeContains,
            lcColumnContains,
            lcmsMethodContains,
            commentContains);
>>>>>>> bd9abb13
    return Specification.where(isBlankSpec)
            .and(containsSampleId)
        .and(filterSpecification)
        .and(isDistinctSpec);
  }

  @Override
  public List<NGSMeasurement> queryNGSMeasurementsBySampleIds(String filter,
      Collection<SampleId> sampleIds, int offset,
      int limit, List<SortOrder> sortOrders) {
    List<Order> orders = sortOrders.stream().map(it -> {
      Order order;
      if (it.isDescending()) {
        order = Order.desc(it.propertyName());
      } else {
        order = Order.asc(it.propertyName());
      }
      return order;
    }).toList();
    Specification<NGSMeasurement> filterSpecification = generateNGSFilterSpecification(
        sampleIds, filter);
    return ngsMeasurementJpaRepo.findAll(filterSpecification,
        new OffsetBasedRequest(offset, limit, Sort.by(orders))).getContent();
  }

  private Specification<NGSMeasurement> generateNGSFilterSpecification(
      Collection<SampleId> sampleIds, String filter) {
    Specification<NGSMeasurement> isBlankSpec = NgsMeasurementSpec.isBlank(filter);
    Specification<NGSMeasurement> isDistinctSpec = NgsMeasurementSpec.isDistinct();
    Specification<NGSMeasurement> containsSampleId = NgsMeasurementSpec.containsSampleId(
        sampleIds);
    Specification<NGSMeasurement> measurementCodeContains = NgsMeasurementSpec.isMeasurementCode(
        filter);
    //ToDo Extend with required ngs property specs
    Specification<NGSMeasurement> filterSpecification = Specification.anyOf(
        measurementCodeContains);
    return Specification.where(isBlankSpec).and(containsSampleId).and(filterSpecification)
        .and(isDistinctSpec);
  }


  private static class ProteomicsMeasurementSpec {

    //We need to ensure that we only count and retrieve unique ProteomicsMeasuerements
    public static Specification<ProteomicsMeasurement> isDistinct() {
      return (root, query, builder) -> {
        query.distinct(true);
        return null;
      };
    }

    //We are only interested in measurements which contain at least one of the provided sampleIds
    public static Specification<ProteomicsMeasurement> containsSampleId(
        Collection<SampleId> sampleIds) {
      return (root, query, builder) -> {
        if (sampleIds.isEmpty()) {
          //If no sampleId is in the experiment then there can also be no measurement
          return builder.disjunction();
        }
        return root.join("measuredSamples").in(sampleIds);
      };
    }

    //If no filter was provided return all proteomicsMeasurement
    public static Specification<ProteomicsMeasurement> isBlank(String filter) {
      return (root, query, builder) -> {
        if (filter != null && filter.isBlank()) {
          return builder.conjunction();
        }
        return null;
      };
    }

    public static Specification<ProteomicsMeasurement> isOrganisationLabel(String filter) {
      return (root, query, builder) ->
          builder.like(root.get("organisation").get("label"), "%" + filter + "%");
    }

    public static Specification<ProteomicsMeasurement> isOntologyTermName(String filter) {
      return (root, query, builder) -> {
        Expression<String> function = builder.function("JSON_EXTRACT", String.class, root.get("instrument"),
                builder.literal("$.name"));
        return builder.like(function,
                "%" + filter + "%");
      };
    }

    public static Specification<ProteomicsMeasurement> isOntologyTermLabel(String filter) {
      return (root, query, builder) ->
      {
        Expression<String> function = builder.function("JSON_EXTRACT", String.class, root.get("instrument"), builder.literal("$.label"));
        return builder.like(function,
                "%" + filter + "%");
      };
    }

    public static Specification<ProteomicsMeasurement> isMeasurementCode(String filter) {
      return (root, query, builder) ->
              builder.like(root.get("measurementCode").as(String.class), "%" + filter + "%");
    }

    public static Specification<ProteomicsMeasurement> isFacility(String filter) {
      return (root, query, builder) ->
              builder.like(root.get("facility"), "%" + filter + "%");
    }

    public static Specification<ProteomicsMeasurement> isFraction(String filter) {
      return (root, query, builder) ->
          builder.like(root.get("fraction"), "%" + filter + "%");
    }

    public static Specification<ProteomicsMeasurement> isDigestionMethod(String filter) {
      return (root, query, builder) ->
              builder.like(root.get("digestionMethod"), "%" + filter + "%");
    }

    public static Specification<ProteomicsMeasurement> isDigestionEnzyme(String filter) {
      return (root, query, builder) ->
              builder.like(root.get("digestionEnzyme"), "%" + filter + "%");
    }

    public static Specification<ProteomicsMeasurement> isEnrichmentMethod(String filter) {
      return (root, query, builder) ->
              builder.like(root.get("enrichmentMethod"), "%" + filter + "%");
    }

    public static Specification<ProteomicsMeasurement> isInjectionVolume(String filter) {
      return (root, query, builder) ->
              builder.like(root.get("injectionVolume").as(String.class), "%" + filter + "%");
    }

    public static Specification<ProteomicsMeasurement> isLcColumn(String filter) {
      return (root, query, builder) ->
              builder.like(root.get("lcColumn"), "%" + filter + "%");
    }

    public static Specification<ProteomicsMeasurement> isLcmsMethod(String filter) {
      return (root, query, builder) ->
              builder.like(root.get("lcmsMethod"), "%" + filter + "%");
    }

    public static Specification<ProteomicsMeasurement> isComment(String filter) {
      return (root, query, builder) ->
              builder.like(root.get("comment"), "%" + filter + "%");
    }

    public static Specification<ProteomicsMeasurement> isMeasurementLabel(String filter){
      return (root, query, builder) ->
              builder.like(root.get("comment"), "%" + filter + "%");
    }

    public static Specification<ProteomicsMeasurement> isMeasurementLabelingType(String filter){
      return (root, query, builder) ->
              builder.like(root.get("labelingType"), "%" + filter + "%");
    }

    public static Specification<ProteomicsMeasurement> isSamplePoolGroup(String filter){
      return (root, query, builder) ->
              builder.like(root.get("samplePool"), "%" + filter + "%");
    }

//    public static Specification<ProteomicsMeasurement> isRegistrationDate(String filter){
//      return (root, query, builder) ->
//              builder.like(root.get("registration"), "%" + filter + "%");
//    }
  }

  private static class NgsMeasurementSpec {

    //We need to ensure that we only count and retrieve unique ngsMeasurements
    public static Specification<NGSMeasurement> isDistinct() {
      return (root, query, builder) -> {
        query.distinct(true);
        return null;
      };
    }

    //We are only interested in measurements which contain at least one of the provided sampleIds
    public static Specification<NGSMeasurement> containsSampleId(
        Collection<SampleId> sampleIds) {
      return (root, query, builder) -> {
        if (sampleIds.isEmpty()) {
          //If no sampleId is in the experiment then there can also be no measurement
          return builder.disjunction();
        } else {
          return root.join("measuredSamples").in(sampleIds);
        }
      };
    }

    //If no filter was provided return all proteomicsMeasurement
    public static Specification<NGSMeasurement> isBlank(String filter) {
      return (root, query, builder) -> {
        if (filter != null && filter.isBlank()) {
          return builder.conjunction();
        }
        return null;
      };
    }

    public static Specification<NGSMeasurement> isMeasurementCode(String filter) {
      return (root, query, builder) ->
          builder.like(root.get("measurementCode").as(String.class), "%" + filter + "%");
    }
    //ToDo extend with required property filters
  }
}<|MERGE_RESOLUTION|>--- conflicted
+++ resolved
@@ -95,19 +95,14 @@
             filter);
     Specification<ProteomicsMeasurement> lcmsMethodContains = ProteomicsMeasurementSpec.isLcmsMethod(
             filter);
+    Specification<ProteomicsMeasurement> registrationDateContains = ProteomicsMeasurementSpec.isRegistrationDate(
+            filter);
     Specification<ProteomicsMeasurement> commentContains = ProteomicsMeasurementSpec.isComment(
             filter);
 
 
 
     Specification<ProteomicsMeasurement> filterSpecification =
-<<<<<<< HEAD
-            Specification.anyOf(measurementCodeContains, measurementLabelContains, measurementLabelingTypeContains, organisationLabelContains,
-                    samplePoolGroupContains, ontologyNameContains, ontologyLabelContains, facilityContains,
-                digestionMethodContains, digestionEnzymeContains, fractionContains,
-                enrichmentMethodContains,
-                    injectionVolumeContains, lcColumnContains, lcmsMethodContains, registrationDateContains, commentContains);
-=======
         Specification.anyOf(measurementCodeContains,
             measurementLabelContains,
             measurementLabelingTypeContains,
@@ -122,8 +117,8 @@
             injectionVolumeContains,
             lcColumnContains,
             lcmsMethodContains,
+            registrationDateContains,
             commentContains);
->>>>>>> bd9abb13
     return Specification.where(isBlankSpec)
             .and(containsSampleId)
         .and(filterSpecification)
@@ -285,10 +280,10 @@
               builder.like(root.get("samplePool"), "%" + filter + "%");
     }
 
-//    public static Specification<ProteomicsMeasurement> isRegistrationDate(String filter){
-//      return (root, query, builder) ->
-//              builder.like(root.get("registration"), "%" + filter + "%");
-//    }
+    public static Specification<ProteomicsMeasurement> isRegistrationDate(String filter){
+      return (root, query, builder) ->
+          builder.like(root.get("registration").as(String.class), "%" + filter + "%");
+    }
   }
 
   private static class NgsMeasurementSpec {
