package life.qbic.projectmanagement.infrastructure.experiment.measurement;

import static life.qbic.logging.service.LoggerFactory.logger;

import java.util.Collection;
import java.util.List;
import java.util.Map;
import java.util.Optional;
import java.util.Set;
import life.qbic.application.commons.Result;
import life.qbic.logging.api.Logger;
import life.qbic.projectmanagement.application.measurement.MeasurementMetadata;
import life.qbic.projectmanagement.application.measurement.MeasurementService.DeletionErrorCode;
import life.qbic.projectmanagement.application.measurement.MeasurementService.MeasurementDeletionException;
import life.qbic.projectmanagement.application.sample.SampleIdCodeEntry;
import life.qbic.projectmanagement.domain.model.measurement.MeasurementCode;
import life.qbic.projectmanagement.domain.model.measurement.NGSMeasurement;
import life.qbic.projectmanagement.domain.model.measurement.ProteomicsMeasurement;
import life.qbic.projectmanagement.domain.model.sample.SampleCode;
import life.qbic.projectmanagement.domain.repository.MeasurementRepository;
import life.qbic.projectmanagement.domain.service.MeasurementDomainService.ResponseCode;
import org.springframework.stereotype.Repository;

/**
 * <b>Measurement Repository Implementation</b>
 *
 * <p>Implementation of the {@link MeasurementRepository} interface</p>
 *
 * @since 1.0.0
 */
@Repository
public class MeasurementRepositoryImplementation implements MeasurementRepository {

  private static final Logger log = logger(MeasurementRepositoryImplementation.class);
  private final NGSMeasurementJpaRepo ngsMeasurementJpaRepo;
  private final ProteomicsMeasurementJpaRepo pxpMeasurementJpaRepo;
  private final MeasurementDataRepo measurementDataRepo;

  public MeasurementRepositoryImplementation(NGSMeasurementJpaRepo ngsMeasurementJpaRepo,
      ProteomicsMeasurementJpaRepo pxpMeasurenemtJpaRepo,
      MeasurementDataRepo measurementDataRepo) {
    this.ngsMeasurementJpaRepo = ngsMeasurementJpaRepo;
    this.pxpMeasurementJpaRepo = pxpMeasurenemtJpaRepo;
    this.measurementDataRepo = measurementDataRepo;
  }

  @Override
  public Result<NGSMeasurement, ResponseCode> save(NGSMeasurement measurement, List<SampleCode> sampleCodes) {
    try {
      ngsMeasurementJpaRepo.save(measurement);
    } catch (RuntimeException e) {
      log.error("Saving ngs measurement failed", e);
      return Result.fromError(ResponseCode.FAILED);
    }
    try {
      measurementDataRepo.addNGSMeasurement(measurement, sampleCodes);
    } catch (RuntimeException e) {
      log.error("Saving ngs measurement in data repo failed for measurement "
          + measurement.measurementCode().value(), e);
      ngsMeasurementJpaRepo.delete(measurement); // Rollback JPA save
      return Result.fromError(ResponseCode.FAILED);
    }

    return Result.fromValue(measurement);
  }

  @Override
  public Result<ProteomicsMeasurement, ResponseCode> save(
      ProteomicsMeasurement measurement, List<SampleCode> sampleCodes) {
    try {
      pxpMeasurementJpaRepo.save(measurement);
    } catch (RuntimeException e) {
      log.error("Saving proteomics measurement failed", e);
      return Result.fromError(ResponseCode.FAILED);
    }
    try {
      measurementDataRepo.addProtemicsMeasurement(measurement, sampleCodes);
    } catch (RuntimeException e) {
      log.error("Saving proteomics measurement in data repo failed for measurement "
          + measurement.measurementCode().value(), e);
      pxpMeasurementJpaRepo.delete(measurement); // Rollback JPA save
      return Result.fromError(ResponseCode.FAILED);
    }

    return Result.fromValue(measurement);
  }

  @Override
  public Optional<ProteomicsMeasurement> findProteomicsMeasurement(String measurementCode) {
    try {
      var code = MeasurementCode.parse(measurementCode);
      return pxpMeasurementJpaRepo.findProteomicsMeasurementByMeasurementCode(code);
    } catch (IllegalArgumentException e) {
      log.error("Illegal measurement code: " + measurementCode, e);
      return Optional.empty();
    }
  }

  @Override
  public Optional<NGSMeasurement> findNGSMeasurement(String measurementCode) {
    try {
      var code = MeasurementCode.parse(measurementCode);
      return ngsMeasurementJpaRepo.findNGSMeasurementByMeasurementCode(code);
    } catch (IllegalArgumentException e) {
      log.error("Illegal measurement code: " + measurementCode, e);
      return Optional.empty();
    }
  }

  @Override
<<<<<<< HEAD
  public void deleteAll(Set<? extends MeasurementMetadata> measurements) {
    if(measurements.isEmpty()) {
      return;
    }
    Optional<? extends MeasurementMetadata> first = measurements.stream().findFirst();
    MeasurementMetadata firstMeasurement = first.isPresent() ? first.get() : null;

    if(measurementDataRepo.hasDataAttached(measurements)) {
      throw new MeasurementDeletionException(DeletionErrorCode.DATA_ATTACHED);
    }
    try {
      if (firstMeasurement instanceof ProteomicsMeasurement) {
        List<ProteomicsMeasurement> ptxMeasurements = measurements.stream()
            .map(m -> (ProteomicsMeasurement) m).toList();
        deleteAllPtx(ptxMeasurements);
      }
      if (firstMeasurement instanceof NGSMeasurement) {
        List<NGSMeasurement> ngsMeasurements = measurements.stream().map(m -> (NGSMeasurement) m)
            .toList();
        deleteAllNGS(ngsMeasurements);
      }
    } catch (Exception e) {
      log.error("Measurement deletion failed due to " + e.getMessage());
      throw new MeasurementDeletionException(DeletionErrorCode.FAILED);
    }
  }

  private void deleteAllPtx(List<ProteomicsMeasurement> measurements) {
    pxpMeasurementJpaRepo.deleteAll(measurements);
    measurementDataRepo.deleteProteomicsMeasurements(measurements);
  }

  private void deleteAllNGS(List<NGSMeasurement> measurements) {
    ngsMeasurementJpaRepo.deleteAll(measurements);
    measurementDataRepo.deleteNGSMeasurements(measurements);
  }

  @Override
  public void update(ProteomicsMeasurement measurement) {
=======
  public void updateProteomics(ProteomicsMeasurement measurement) {
>>>>>>> e0a97a6e
    pxpMeasurementJpaRepo.save(measurement);
  }

  @Override
  public void updateNGS(NGSMeasurement measurement) {
    ngsMeasurementJpaRepo.save(measurement);
  }

  @Override
  public void updateAllProteomics(Collection<ProteomicsMeasurement> measurements) {
    pxpMeasurementJpaRepo.saveAll(measurements);
  }

  @Override
  public void updateAllNGS(Collection<NGSMeasurement> measurements) {
    ngsMeasurementJpaRepo.saveAll(measurements);
  }

  @Override
  public void saveAllProteomics(
      Map<ProteomicsMeasurement, Collection<SampleIdCodeEntry>> proteomicsMeasurementsMapping) {
    try {
      pxpMeasurementJpaRepo.saveAll(proteomicsMeasurementsMapping.keySet());
    } catch (RuntimeException e) {
      log.error("Saving proteomics measurement failed", e);
      throw e;
    }
    try {
      measurementDataRepo.saveAllProteomics(proteomicsMeasurementsMapping);
    } catch (RuntimeException e) {
      log.error("Saving proteomics measurement in data repo failed", e);
      pxpMeasurementJpaRepo.deleteAll(proteomicsMeasurementsMapping.keySet());
      throw e;
    }
  }

  @Override
  public void saveAllNGS(
      Map<NGSMeasurement, Collection<SampleIdCodeEntry>> ngsMeasurementsMapping) {
    try {
      ngsMeasurementJpaRepo.saveAll(ngsMeasurementsMapping.keySet());
    } catch (RuntimeException e) {
      log.error("Saving ngs measurement failed", e);
      throw e;
    }
    try {
      measurementDataRepo.saveAllNGS(ngsMeasurementsMapping);
    } catch (RuntimeException e) {
      log.error("Saving ngs measurement in data repo failed", e);
      ngsMeasurementJpaRepo.deleteAll(ngsMeasurementsMapping.keySet());
      throw e;
    }
  }
}<|MERGE_RESOLUTION|>--- conflicted
+++ resolved
@@ -74,7 +74,7 @@
       return Result.fromError(ResponseCode.FAILED);
     }
     try {
-      measurementDataRepo.addProtemicsMeasurement(measurement, sampleCodes);
+      measurementDataRepo.addProteomicsMeasurement(measurement, sampleCodes);
     } catch (RuntimeException e) {
       log.error("Saving proteomics measurement in data repo failed for measurement "
           + measurement.measurementCode().value(), e);
@@ -97,6 +97,52 @@
   }
 
   @Override
+  public void deleteAllProteomics(Set<ProteomicsMeasurement> measurements) {
+    if(measurements.isEmpty()) {
+      return;
+    }
+    List<MeasurementCode> measurementCodes = measurements.stream()
+        .map(ProteomicsMeasurement::measurementCode).toList();
+    if(measurementDataRepo.hasDataAttached(measurementCodes)) {
+      throw new MeasurementDeletionException(DeletionErrorCode.DATA_ATTACHED);
+    }
+    try {
+      deleteAllPtx(measurements.stream().toList());
+    } catch (Exception e) {
+      log.error("Measurement deletion failed due to " + e.getMessage());
+      throw new MeasurementDeletionException(DeletionErrorCode.FAILED);
+    }
+  }
+
+  @Override
+  public void deleteAllNGS(Set<NGSMeasurement> measurements) {
+    if(measurements.isEmpty()) {
+      return;
+    }
+    List<MeasurementCode> measurementCodes = measurements.stream()
+        .map(NGSMeasurement::measurementCode).toList();
+    if(measurementDataRepo.hasDataAttached(measurementCodes)) {
+      throw new MeasurementDeletionException(DeletionErrorCode.DATA_ATTACHED);
+    }
+    try {
+      deleteAllNGS(measurements.stream().toList());
+    } catch (Exception e) {
+      log.error("Measurement deletion failed due to " + e.getMessage());
+      throw new MeasurementDeletionException(DeletionErrorCode.FAILED);
+    }
+  }
+
+  private void deleteAllPtx(List<ProteomicsMeasurement> measurements) {
+    pxpMeasurementJpaRepo.deleteAll(measurements);
+    measurementDataRepo.deleteProteomicsMeasurements(measurements);
+  }
+
+  private void deleteAllNGS(List<NGSMeasurement> measurements) {
+    ngsMeasurementJpaRepo.deleteAll(measurements);
+    measurementDataRepo.deleteNGSMeasurements(measurements);
+  }
+
+  @Override
   public Optional<NGSMeasurement> findNGSMeasurement(String measurementCode) {
     try {
       var code = MeasurementCode.parse(measurementCode);
@@ -108,49 +154,7 @@
   }
 
   @Override
-<<<<<<< HEAD
-  public void deleteAll(Set<? extends MeasurementMetadata> measurements) {
-    if(measurements.isEmpty()) {
-      return;
-    }
-    Optional<? extends MeasurementMetadata> first = measurements.stream().findFirst();
-    MeasurementMetadata firstMeasurement = first.isPresent() ? first.get() : null;
-
-    if(measurementDataRepo.hasDataAttached(measurements)) {
-      throw new MeasurementDeletionException(DeletionErrorCode.DATA_ATTACHED);
-    }
-    try {
-      if (firstMeasurement instanceof ProteomicsMeasurement) {
-        List<ProteomicsMeasurement> ptxMeasurements = measurements.stream()
-            .map(m -> (ProteomicsMeasurement) m).toList();
-        deleteAllPtx(ptxMeasurements);
-      }
-      if (firstMeasurement instanceof NGSMeasurement) {
-        List<NGSMeasurement> ngsMeasurements = measurements.stream().map(m -> (NGSMeasurement) m)
-            .toList();
-        deleteAllNGS(ngsMeasurements);
-      }
-    } catch (Exception e) {
-      log.error("Measurement deletion failed due to " + e.getMessage());
-      throw new MeasurementDeletionException(DeletionErrorCode.FAILED);
-    }
-  }
-
-  private void deleteAllPtx(List<ProteomicsMeasurement> measurements) {
-    pxpMeasurementJpaRepo.deleteAll(measurements);
-    measurementDataRepo.deleteProteomicsMeasurements(measurements);
-  }
-
-  private void deleteAllNGS(List<NGSMeasurement> measurements) {
-    ngsMeasurementJpaRepo.deleteAll(measurements);
-    measurementDataRepo.deleteNGSMeasurements(measurements);
-  }
-
-  @Override
-  public void update(ProteomicsMeasurement measurement) {
-=======
   public void updateProteomics(ProteomicsMeasurement measurement) {
->>>>>>> e0a97a6e
     pxpMeasurementJpaRepo.save(measurement);
   }
 
