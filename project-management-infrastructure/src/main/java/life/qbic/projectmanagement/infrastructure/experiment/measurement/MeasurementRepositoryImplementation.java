package life.qbic.projectmanagement.infrastructure.experiment.measurement;

import static life.qbic.logging.service.LoggerFactory.logger;

import java.util.List;
import life.qbic.application.commons.Result;
import life.qbic.logging.api.Logger;
import life.qbic.projectmanagement.domain.model.measurement.NGSMeasurement;
import life.qbic.projectmanagement.domain.model.measurement.ProteomicsMeasurement;
import life.qbic.projectmanagement.domain.model.sample.SampleCode;
import life.qbic.projectmanagement.domain.repository.MeasurementRepository;
import life.qbic.projectmanagement.domain.service.MeasurementDomainService.ResponseCode;
import org.springframework.stereotype.Repository;

/**
 * <b>Measurement Repository Implementation</b>
 *
 * <p>Implementation of the {@link MeasurementRepository} interface</p>
 *
 * @since 1.0.0
 */
@Repository
public class MeasurementRepositoryImplementation implements MeasurementRepository {

  private static final Logger log = logger(MeasurementRepositoryImplementation.class);
  private final NGSMeasurementJpaRepo measurementJpaRepo;
  private final ProteomicsMeasurementJpaRepo pxpMeasurementJpaRepo;
  private final MeasurementDataRepo measurementDataRepo;

  public MeasurementRepositoryImplementation(NGSMeasurementJpaRepo measurementJpaRepo,
      ProteomicsMeasurementJpaRepo pxpMeasurenemtJpaRepo,
      MeasurementDataRepo measurementDataRepo) {
    this.measurementJpaRepo = measurementJpaRepo;
    this.pxpMeasurementJpaRepo = pxpMeasurenemtJpaRepo;
    this.measurementDataRepo = measurementDataRepo;
  }

  @Override
  public Result<NGSMeasurement, ResponseCode> save(NGSMeasurement measurement, List<SampleCode> sampleCodes) {
    try {
      measurementJpaRepo.save(measurement);
    } catch (Exception e) {
      log.error("Saving ngs measurement failed", e);
      return Result.fromError(ResponseCode.FAILED);
    }
    try {
      measurementDataRepo.addNGSMeasurement(measurement, sampleCodes);
    } catch (Exception e) {
      log.error("Saving ngs measurement in data repo failed for measurement "
          + measurement.measurementCode().value(), e);
      measurementJpaRepo.delete(measurement); // Rollback JPA save
      return Result.fromError(ResponseCode.FAILED);
    }

    return Result.fromValue(measurement);
  }

  @Override
  public Result<ProteomicsMeasurement, ResponseCode> save(
      ProteomicsMeasurement measurement, List<SampleCode> sampleCodes) {
    try {
      pxpMeasurementJpaRepo.save(measurement);
    } catch (Exception e) {
      log.error("Saving proteomics measurement failed", e);
      return Result.fromError(ResponseCode.FAILED);
    }

    try {
      measurementDataRepo.addProtemicsMeasurement(measurement, sampleCodes);
    } catch (Exception e) {
      log.error("Saving ngs measurement in data repo failed for measurement "
          + measurement.measurementCode().value(), e);
      pxpMeasurementJpaRepo.delete(measurement); // Rollback JPA save
      return Result.fromError(ResponseCode.FAILED);
    }

    return Result.fromValue(measurement);
  }
<<<<<<< HEAD

=======
>>>>>>> 97e7f33c
}<|MERGE_RESOLUTION|>--- conflicted
+++ resolved
@@ -76,8 +76,4 @@
 
     return Result.fromValue(measurement);
   }
-<<<<<<< HEAD
-
-=======
->>>>>>> 97e7f33c
 }