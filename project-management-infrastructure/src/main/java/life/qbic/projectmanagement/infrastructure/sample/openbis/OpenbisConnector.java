--- conflicted
+++ resolved
@@ -56,11 +56,7 @@
 import java.util.stream.Collectors;
 import life.qbic.application.commons.SortOrder;
 import life.qbic.logging.api.Logger;
-<<<<<<< HEAD
-import life.qbic.projectmanagement.application.measurement.MeasurementMetadata;
-=======
 import life.qbic.projectmanagement.application.DataRepoConnectionTester;
->>>>>>> e0a97a6e
 import life.qbic.projectmanagement.application.rawdata.RawDataLookup;
 import life.qbic.projectmanagement.application.rawdata.RawDataService.RawData;
 import life.qbic.projectmanagement.application.rawdata.RawDataService.RawDataDatasetInformation;
@@ -418,7 +414,7 @@
   }
 
   @Override
-  public void addProtemicsMeasurement(ProteomicsMeasurement measurement,
+  public void addProteomicsMeasurement(ProteomicsMeasurement measurement,
       List<SampleCode> parentCodes) {
     String TYPE_CODE = "Q_PROTEOMICS_MEASUREMENT";
     Map<String, String> metadata = new HashMap<>();
@@ -456,18 +452,18 @@
 
   @Override
   public void deleteProteomicsMeasurements(List<ProteomicsMeasurement> measurements) {
-    deleteMeasurements(measurements);
+    deleteMeasurements(measurements.stream().map(ProteomicsMeasurement::measurementCode).toList());
   }
 
   @Override
   public void deleteNGSMeasurements(List<NGSMeasurement> measurements) {
-    deleteMeasurements(measurements);
-  }
-
-  private void deleteMeasurements(List<? extends MeasurementMetadata> measurements) {
-    try (OpenBisSession session = sessionFactory.getSession()) {
-      for(MeasurementMetadata measurement : measurements) {
-        String sampleCode = measurement.measurementCode().value();
+    deleteMeasurements(measurements.stream().map(NGSMeasurement::measurementCode).toList());
+  }
+
+  private void deleteMeasurements(List<MeasurementCode> measurementCodes) {
+    try (OpenBisSession session = sessionFactory.getSession()) {
+      for(MeasurementCode code : measurementCodes) {
+        String sampleCode = code.value();
         // measurement has been deleted in JPA at this moment. We don't fail, but we keep data in
         // openbis that might have been registered between the check and deletion
         if (canDeleteSampleObject(session, sampleCode)) {
@@ -478,12 +474,11 @@
   }
 
   @Override
-  public boolean hasDataAttached(Set<? extends MeasurementMetadata> measurements) {
-    try (OpenBisSession session = sessionFactory.getSession()) {
-      for (MeasurementMetadata measurement : measurements) {
-        String measurementCode = measurement.measurementCode().value();
+  public boolean hasDataAttached(List<MeasurementCode> measurements) {
+    try (OpenBisSession session = sessionFactory.getSession()) {
+      for (MeasurementCode code : measurements) {
         List<Sample> samplesToDelete = searchSamplesByCodes(session,
-            new ArrayList<>(Arrays.asList(measurementCode)));
+            new ArrayList<>(Arrays.asList(code.value())));
         for (Sample sample : samplesToDelete) {
           if (isSampleWithData(List.of(sample))) {
             return true;
