--- conflicted
+++ resolved
@@ -157,39 +157,6 @@
     return searchResult.getObjects();
   }
 
-<<<<<<< HEAD
-  private List<Sample> listSamplesByCode(String code) {
-    List<ISampleId> ids = List.of(new SampleIdentifier("/"+DEFAULT_SPACE_CODE+"/"+code));
-    return new ArrayList<>(openBisClient.getV3().getSamples(openBisClient.getSessionToken(), ids,
-        fetchSamplesCompletely()).values());
-=======
-  private List<Sample> searchSamplesByCode(String code) {
-    SampleSearchCriteria criteria = new SampleSearchCriteria();
-    criteria.withCode().thatEquals(code);
-
-    SampleFetchOptions options = new SampleFetchOptions();
-    SearchResult<Sample> searchResult =
-        openBisClient.getV3().searchSamples(openBisClient.getSessionToken(), criteria, options);
-
-    return searchResult.getObjects();
-  }
-
-  private List<Sample> searchSamplesWithDescendantsAndDatasetsByCode(String code) {
-    SampleSearchCriteria criteria = new SampleSearchCriteria();
-    criteria.withCode().thatEquals(code);
-
-    SampleFetchOptions options = new SampleFetchOptions();
-    options.withDataSets();
-    SampleFetchOptions childOptions = new SampleFetchOptions();
-    childOptions.withDataSets();
-    options.withChildrenUsing(childOptions);
-    SearchResult<Sample> searchResult = openBisClient.getV3()
-        .searchSamples(openBisClient.getSessionToken(), criteria, options);
-
-    return searchResult.getObjects();
->>>>>>> 24eaa1d2
-  }
-
   @Override
   public List<Species> retrieveSpecies() {
     return getVocabularyTermsForCode(VocabularyCode.SPECIES).stream()
@@ -298,12 +265,8 @@
   }
 
   /**
-<<<<<<< HEAD
    * Deletes a collection of samples with the provided codes from persistence. Checks if any of the
    * samples has attached data and fails the deletion of the sample batch, if so.
-=======
-   * Deletes all samples from persistence.
->>>>>>> 24eaa1d2
    *
    * @param samples The {@link Sample}s to be deleted in the data repo
    * @param projectCode the {@link ProjectCode} of the project these samples belong to
@@ -311,12 +274,11 @@
    */
   @Override
   public void deleteAll(
-<<<<<<< HEAD
       Collection<life.qbic.projectmanagement.domain.model.sample.Sample> samples, ProjectCode projectCode) {
 
     Set<String> sampleCodesToDelete = samples.stream().map(sample -> sample.sampleCode().code())
         .collect(Collectors.toSet());
-    ;
+
     //Fetch samples with potential data - sample search is not working, sorry you have to see this
     ExperimentFetchOptions fetchOptions = new ExperimentFetchOptions();
     fetchOptions.withSamplesUsing(fetchSamplesCompletely());
@@ -330,23 +292,6 @@
           }
         }
       }
-=======
-      Collection<life.qbic.projectmanagement.domain.model.sample.Sample> samples) {
-    samples.forEach(sample -> delete(sample.sampleCode()));
-  }
-
-  /**
-   * Deletes a sample with the provided code from persistence.
-   *
-   * @param sampleCode the {@link SampleCode} of the sample to delete
-   * @since 1.0.0
-   */
-  @Override
-  public void delete(SampleCode sampleCode) throws SampleNotDeletedException {
-    if (isSampleWithData(searchSamplesWithDescendantsAndDatasetsByCode(sampleCode.code()))) {
-      throw new SampleNotDeletedException(
-          "Did not delete sample " + sampleCode + ", because data is attached.");
->>>>>>> 24eaa1d2
     }
     // no data found, we can safely delete all samples
     sampleCodesToDelete.forEach(code -> deleteOpenbisSample(DEFAULT_SPACE_CODE, code));
@@ -413,18 +358,6 @@
     }
   }
 
-  /**
-   * Searches for samples that contain the provided sample code
-   *
-   * @param sampleCode the {@link SampleCode} to search for in the data repository
-   * @return true, if a sample with that code already exists in the system, false if not
-   * @since 1.0.0
-   */
-  @Override
-  public boolean sampleExists(SampleCode sampleCode) {
-    return !listSamplesByCode(sampleCode.code()).isEmpty();
-  }
-
   record VocabularyTerm(String code, String label, String description) {
 
   }
