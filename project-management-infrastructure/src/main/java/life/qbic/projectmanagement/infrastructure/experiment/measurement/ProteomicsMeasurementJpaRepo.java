--- conflicted
+++ resolved
@@ -16,12 +16,10 @@
     JpaRepository<ProteomicsMeasurement, MeasurementId>,
     JpaSpecificationExecutor<ProteomicsMeasurement> {
 
-<<<<<<< HEAD
   @Override
   long count(Specification<ProteomicsMeasurement> spec);
-=======
+
   Optional<ProteomicsMeasurement> findProteomicsMeasurementByMeasurementCode(
       MeasurementCode measurementCode);
->>>>>>> c5a196fd
 
 }