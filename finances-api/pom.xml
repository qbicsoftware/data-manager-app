<?xml version="1.0" encoding="UTF-8"?>
<project xmlns="http://maven.apache.org/POM/4.0.0"
  xmlns:xsi="http://www.w3.org/2001/XMLSchema-instance"
  xsi:schemaLocation="http://maven.apache.org/POM/4.0.0 http://maven.apache.org/xsd/maven-4.0.0.xsd">
  <modelVersion>4.0.0</modelVersion>
  <parent>
    <groupId>life.qbic</groupId>
    <artifactId>datamanager</artifactId>
<<<<<<< HEAD
    <version>1.0.3</version>
=======
    <version>1.0.4</version>
>>>>>>> ce7e1d3f
  </parent>

  <groupId>life.qbic.finances</groupId>
  <artifactId>finances-api</artifactId>

  <properties>
    <maven.compiler.source>17</maven.compiler.source>
    <maven.compiler.target>17</maven.compiler.target>
    <project.build.sourceEncoding>UTF-8</project.build.sourceEncoding>
  </properties>

</project><|MERGE_RESOLUTION|>--- conflicted
+++ resolved
@@ -6,11 +6,7 @@
   <parent>
     <groupId>life.qbic</groupId>
     <artifactId>datamanager</artifactId>
-<<<<<<< HEAD
-    <version>1.0.3</version>
-=======
     <version>1.0.4</version>
->>>>>>> ce7e1d3f
   </parent>
 
   <groupId>life.qbic.finances</groupId>
