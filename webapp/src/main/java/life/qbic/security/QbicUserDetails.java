--- conflicted
+++ resolved
@@ -2,11 +2,7 @@
 
 import java.util.Collection;
 import java.util.List;
-<<<<<<< HEAD
 import life.qbic.domain.user.User;
-=======
-import life.qbic.domain.usermanagement.User;
->>>>>>> 6222b4d8
 import org.springframework.security.core.GrantedAuthority;
 import org.springframework.security.core.authority.SimpleGrantedAuthority;
 import org.springframework.security.core.userdetails.UserDetails;
@@ -43,12 +39,12 @@
 
   @Override
   public String getPassword() {
-    return user.getEncryptedPassword().get();
+    return user.getEncryptedPassword();
   }
 
   @Override
   public String getUsername() {
-    return user.getEmail().get();
+    return user.getEmail();
   }
 
   @Override
