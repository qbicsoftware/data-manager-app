package life.qbic.usermanagement.passwordreset;

import java.net.MalformedURLException;
import java.net.URL;
import org.springframework.beans.factory.annotation.Value;
import org.springframework.stereotype.Service;

/**
 * <b>Password Reset Link Supplier</b>
 *
 * <p>Creates a actionable URL that represents a password reset entry point</p>
 *
 * @since 1.0.0
 */
<<<<<<< HEAD
@Service
public class PasswordResetLinkSupplier {
=======
public class PasswordResetLinkSupplier {

  private final String protocol;
>>>>>>> 8896bf80

  private final String host;

  private int port;

  private final String resetEndpoint;

  private final String passwordResetParameter;

  public PasswordResetLinkSupplier(
      @Value("${service.host.protocol}") String protocol,
      @Value("${service.host.name}") String host,
      @Value("${server.port}") int port,
      @Value("${password-reset-endpoint}") String resetEndpoint,
      @Value("${email-password-reset-parameter}") String passwordResetParameter) {
    this.protocol = protocol;
    this.host = host;
    this.port = port;
    this.resetEndpoint = resetEndpoint;
    this.passwordResetParameter = passwordResetParameter;
  }

  public String passwordResetUrl(String userId) throws MalformedURLException {
    String pathWithQuery = "/" + resetEndpoint + "?" + passwordResetParameter + "=" + userId;

    return new URL(protocol, host, port, pathWithQuery).toExternalForm();
  }
}<|MERGE_RESOLUTION|>--- conflicted
+++ resolved
@@ -12,14 +12,10 @@
  *
  * @since 1.0.0
  */
-<<<<<<< HEAD
 @Service
-public class PasswordResetLinkSupplier {
-=======
 public class PasswordResetLinkSupplier {
 
   private final String protocol;
->>>>>>> 8896bf80
 
   private final String host;
 
