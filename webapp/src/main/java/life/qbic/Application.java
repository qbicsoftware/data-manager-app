package life.qbic;

import static org.slf4j.LoggerFactory.getLogger;

import com.helger.commons.base64.Base64;
import com.vaadin.flow.component.dependency.NpmPackage;
import com.vaadin.flow.component.page.AppShellConfigurator;
import com.vaadin.flow.server.PWA;
import com.vaadin.flow.theme.Theme;
import java.io.ByteArrayInputStream;
import java.io.IOException;
import java.io.ObjectInputStream;
import life.qbic.apps.datamanager.notifications.MessageBusInterface;
import life.qbic.apps.datamanager.notifications.MessageSubscriber;
import life.qbic.domain.usermanagement.DomainRegistry;
import life.qbic.domain.usermanagement.UserDomainService;
import life.qbic.domain.usermanagement.registration.UserRegistered;
import life.qbic.domain.usermanagement.repository.UserRepository;
import life.qbic.email.Email;
import life.qbic.email.EmailService;
import life.qbic.email.Recipient;
import life.qbic.usermanagement.registration.EmailFactory;
import org.slf4j.Logger;
import org.springframework.boot.SpringApplication;
import org.springframework.boot.autoconfigure.SpringBootApplication;
import org.springframework.boot.autoconfigure.web.servlet.error.ErrorMvcAutoConfiguration;
import org.springframework.boot.web.servlet.support.SpringBootServletInitializer;
import org.springframework.context.ConfigurableApplicationContext;

/**
 * The entry point of the Spring Boot application.
 *
 * <p>Use the @PWA annotation make the application installable on phones, tablets and some desktop
 * browsers.
 */
@SpringBootApplication(exclude = ErrorMvcAutoConfiguration.class)
@Theme(value = "datamanager")
@PWA(
    name = "Data Manager",
    shortName = "Data Manager",
    offlineResources = {"images/logo.png"})
@NpmPackage(value = "line-awesome", version = "1.3.0")
public class Application extends SpringBootServletInitializer implements AppShellConfigurator {

  private static final Logger log = getLogger(Application.class);


  public static void main(String[] args) {
    var appContext = SpringApplication.run(Application.class, args);

    // We need to set up the domain registry and register important services:
    var userRepository = appContext.getBean(UserRepository.class);
    DomainRegistry.instance().registerService(new UserDomainService(userRepository));

    // Testing: subscribe to user register events in the message bus

    var messageBus = appContext.getBean(MessageBusInterface.class);
<<<<<<< HEAD
    messageBus.subscribe(
        (message, messageParameters) -> {
          try {
            // Simulate long subscription task execution
            Thread.sleep(5000);
          } catch (InterruptedException e) {
            throw new RuntimeException(e);
          }
          System.out.println("Receiving new message:");
          System.out.println(
              messageParameters.messageType + " [" + messageParameters.occuredOn + "]");
          try {
            UserRegistered event = deserialize(message);
            System.out.println(event.occurredOn());
            System.out.println(event.userId());
            System.out.println(event.userEmail());
            System.out.println(event.userFullName());
          } catch (Exception e) {
            System.out.println(e.getMessage());
          }
        },
        "UserRegistered");
=======
    messageBus.subscribe(whenUserRegisteredSendEmail(appContext), "UserRegistered");
    messageBus.subscribe(whenUserRegisteredLogUserInfo(), "UserRegistered");
  }

  private static MessageSubscriber whenUserRegisteredSendEmail(
      ConfigurableApplicationContext appContext) {
    return (message, messageParams) -> {
      if (!messageParams.messageType.equals("UserRegistered")) {
        return;
      }
      try {
        UserRegistered userRegistered = deserialize(message);
        EmailService registrationEmailSender = appContext.getBean(
            EmailService.class);
        Email registrationMail = EmailFactory.registrationEmail("no-reply@qbic.life",
            new Recipient(userRegistered.userEmail(), userRegistered.userFullName()));
        registrationEmailSender.send(registrationMail);
      } catch (IOException | ClassNotFoundException e) {
        throw new RuntimeException(e);
      }
    };
  }

  private static MessageSubscriber whenUserRegisteredLogUserInfo() {
    return (message, messageParams) -> {
      try {
        UserRegistered userRegistered = deserialize(message);
        log.info(userRegistered.toString());
      } catch (IOException | ClassNotFoundException e) {
        log.error(e.getMessage(), e);
      }
    };
>>>>>>> b34bf446
  }

  static UserRegistered deserialize(String event) throws IOException, ClassNotFoundException {
    byte[] content = Base64.decode(event);
    ByteArrayInputStream bais = new ByteArrayInputStream(content);
    ObjectInputStream ois = new ObjectInputStream(bais);
    return (UserRegistered) ois.readObject();
  }
}<|MERGE_RESOLUTION|>--- conflicted
+++ resolved
@@ -55,30 +55,6 @@
     // Testing: subscribe to user register events in the message bus
 
     var messageBus = appContext.getBean(MessageBusInterface.class);
-<<<<<<< HEAD
-    messageBus.subscribe(
-        (message, messageParameters) -> {
-          try {
-            // Simulate long subscription task execution
-            Thread.sleep(5000);
-          } catch (InterruptedException e) {
-            throw new RuntimeException(e);
-          }
-          System.out.println("Receiving new message:");
-          System.out.println(
-              messageParameters.messageType + " [" + messageParameters.occuredOn + "]");
-          try {
-            UserRegistered event = deserialize(message);
-            System.out.println(event.occurredOn());
-            System.out.println(event.userId());
-            System.out.println(event.userEmail());
-            System.out.println(event.userFullName());
-          } catch (Exception e) {
-            System.out.println(e.getMessage());
-          }
-        },
-        "UserRegistered");
-=======
     messageBus.subscribe(whenUserRegisteredSendEmail(appContext), "UserRegistered");
     messageBus.subscribe(whenUserRegisteredLogUserInfo(), "UserRegistered");
   }
@@ -111,7 +87,6 @@
         log.error(e.getMessage(), e);
       }
     };
->>>>>>> b34bf446
   }
 
   static UserRegistered deserialize(String event) throws IOException, ClassNotFoundException {
