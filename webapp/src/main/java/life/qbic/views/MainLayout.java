package life.qbic.views;

import com.vaadin.flow.component.Component;
import com.vaadin.flow.component.applayout.AppLayout;
import com.vaadin.flow.component.applayout.DrawerToggle;
import com.vaadin.flow.component.avatar.Avatar;
import com.vaadin.flow.component.button.Button;
import com.vaadin.flow.component.button.ButtonVariant;
import com.vaadin.flow.component.charts.model.style.ButtonTheme;
import com.vaadin.flow.component.contextmenu.ContextMenu;
import com.vaadin.flow.component.dependency.NpmPackage;
import com.vaadin.flow.component.dialog.Dialog;
import com.vaadin.flow.component.html.Anchor;
import com.vaadin.flow.component.html.Div;
import com.vaadin.flow.component.html.H1;
import com.vaadin.flow.component.html.Header;
import com.vaadin.flow.component.html.ListItem;
import com.vaadin.flow.component.html.Nav;
import com.vaadin.flow.component.html.Span;
import com.vaadin.flow.component.html.UnorderedList;
import com.vaadin.flow.component.orderedlayout.FlexComponent;
import com.vaadin.flow.component.orderedlayout.HorizontalLayout;
import com.vaadin.flow.router.PageTitle;
import com.vaadin.flow.router.Route;
import com.vaadin.flow.router.RouterLink;
import com.vaadin.flow.server.auth.AccessAnnotationChecker;
import java.util.Optional;
import life.qbic.data.entity.TestUser;
import life.qbic.security.AuthenticatedUser;
import life.qbic.views.about.AboutView;
import life.qbic.views.helloworld.HelloWorldView;
import life.qbic.views.login.LoginView;
import life.qbic.views.login.RegistrationView;
import org.apache.juli.logging.Log;

/**
 * The main view is a top-level placeholder for other views.
 */
@PageTitle("Data Manager ")
@Route(value = "data")
public class MainLayout extends AppLayout {

    protected Button register;
    protected Button login;

    private AuthenticatedUser authenticatedUser;
    private AccessAnnotationChecker accessChecker;

    public MainLayout(AuthenticatedUser authenticatedUser, AccessAnnotationChecker accessChecker) {
        this.authenticatedUser = authenticatedUser;
        this.accessChecker = accessChecker;

        createHeaderContent();
        addListeners();
    }

    private Component createHeaderContent() {
        H1 appName = new H1("Data Manager");
        appName.addClassNames("text-l", "m-m");


        HorizontalLayout header = new HorizontalLayout(
                //new DrawerToggle(),
                appName
        );

<<<<<<< HEAD
        header.setDefaultVerticalComponentAlignment(FlexComponent.Alignment.CENTER);
        header.setWidth("100%");
        header.addClassNames("py-0", "px-m");

        register = new Button("Register");
        login = new Button("Login");
        login.addThemeVariants(ButtonVariant.LUMO_PRIMARY);
=======
        Optional<TestUser> maybeUser = authenticatedUser.get();
        if (maybeUser.isPresent()) {
            TestUser testUser = maybeUser.get();

            Avatar avatar = new Avatar(testUser.getName(), testUser.getProfilePictureUrl());
            avatar.addClassNames("me-xs");
>>>>>>> c77cfa80

        HorizontalLayout buttons = new HorizontalLayout(register,login);
        buttons.addClassName("button-layout-spacing");

<<<<<<< HEAD
        addToNavbar(header, buttons);
=======
            Span name = new Span(testUser.getName());
            name.addClassNames("font-medium", "text-s", "text-secondary");
>>>>>>> c77cfa80

       /* Exemplary User authentication

        Optional<User> maybeUser = authenticatedUser.get();
        if (maybeUser.isPresent()) {
            User user = maybeUser.get();

        Avatar avatar = new Avatar(user.getName(), "images/empty-plant.png");
        avatar.addClassNames("me-xs");

        ContextMenu userMenu = new ContextMenu(avatar);
        userMenu.setOpenOnClick(true);
        userMenu.addItem("Logout", e -> {
            authenticatedUser.logout();
        });
        Span name = new Span(user.getName());
        name.addClassNames("font-medium", "text-s", "text-secondary");

        header.add(avatar, name);
        */

        createDrawer();//todo

        return header;
    }

    private void createDrawer() {
        /*Vaadin example how to add an element to the drawer

        RouterLink listLink = new RouterLink("List", ListView.class);
        listLink.setHighlightCondition(HighlightConditions.sameLocation());

        addToDrawer(new VerticalLayout(
                listLink
        ));
        */
    }

    private void addListeners() {
        login.addClickListener(event -> {
            login.getUI().ifPresent(ui ->
                    ui.navigate("login"));
            //Dialog loginView = LoginView.createLoginWindow();
            //loginView.open();
        });

        register.addClickListener(event -> {
            login.getUI().ifPresent(ui ->
                    ui.navigate("register"));
            //Dialog registerView = RegistrationView.createLoginWindow();
            //registerView.open();
        });
    }

}<|MERGE_RESOLUTION|>--- conflicted
+++ resolved
@@ -2,36 +2,23 @@
 
 import com.vaadin.flow.component.Component;
 import com.vaadin.flow.component.applayout.AppLayout;
-import com.vaadin.flow.component.applayout.DrawerToggle;
 import com.vaadin.flow.component.avatar.Avatar;
 import com.vaadin.flow.component.button.Button;
 import com.vaadin.flow.component.button.ButtonVariant;
-import com.vaadin.flow.component.charts.model.style.ButtonTheme;
 import com.vaadin.flow.component.contextmenu.ContextMenu;
-import com.vaadin.flow.component.dependency.NpmPackage;
-import com.vaadin.flow.component.dialog.Dialog;
 import com.vaadin.flow.component.html.Anchor;
-import com.vaadin.flow.component.html.Div;
 import com.vaadin.flow.component.html.H1;
-import com.vaadin.flow.component.html.Header;
-import com.vaadin.flow.component.html.ListItem;
 import com.vaadin.flow.component.html.Nav;
 import com.vaadin.flow.component.html.Span;
-import com.vaadin.flow.component.html.UnorderedList;
 import com.vaadin.flow.component.orderedlayout.FlexComponent;
 import com.vaadin.flow.component.orderedlayout.HorizontalLayout;
 import com.vaadin.flow.router.PageTitle;
 import com.vaadin.flow.router.Route;
-import com.vaadin.flow.router.RouterLink;
 import com.vaadin.flow.server.auth.AccessAnnotationChecker;
-import java.util.Optional;
 import life.qbic.data.entity.TestUser;
 import life.qbic.security.AuthenticatedUser;
-import life.qbic.views.about.AboutView;
-import life.qbic.views.helloworld.HelloWorldView;
-import life.qbic.views.login.LoginView;
-import life.qbic.views.login.RegistrationView;
-import org.apache.juli.logging.Log;
+
+import java.util.Optional;
 
 /**
  * The main view is a top-level placeholder for other views.
@@ -64,7 +51,6 @@
                 appName
         );
 
-<<<<<<< HEAD
         header.setDefaultVerticalComponentAlignment(FlexComponent.Alignment.CENTER);
         header.setWidth("100%");
         header.addClassNames("py-0", "px-m");
@@ -72,46 +58,40 @@
         register = new Button("Register");
         login = new Button("Login");
         login.addThemeVariants(ButtonVariant.LUMO_PRIMARY);
-=======
+
+        HorizontalLayout buttons = new HorizontalLayout(register,login);
+        buttons.addClassName("button-layout-spacing");
+
+        addToNavbar(header, buttons);
+
         Optional<TestUser> maybeUser = authenticatedUser.get();
         if (maybeUser.isPresent()) {
             TestUser testUser = maybeUser.get();
 
             Avatar avatar = new Avatar(testUser.getName(), testUser.getProfilePictureUrl());
             avatar.addClassNames("me-xs");
->>>>>>> c77cfa80
 
-        HorizontalLayout buttons = new HorizontalLayout(register,login);
-        buttons.addClassName("button-layout-spacing");
+            ContextMenu userMenu = new ContextMenu(avatar);
+            userMenu.setOpenOnClick(true);
+            userMenu.addItem("Logout", e -> {
+                authenticatedUser.logout();
+            });
 
-<<<<<<< HEAD
-        addToNavbar(header, buttons);
-=======
             Span name = new Span(testUser.getName());
             name.addClassNames("font-medium", "text-s", "text-secondary");
->>>>>>> c77cfa80
 
-       /* Exemplary User authentication
+            header.add(avatar, name);
+        } else {
+            Anchor loginLink = new Anchor("login", "Sign in");
+            header.add(loginLink);
+        }
 
-        Optional<User> maybeUser = authenticatedUser.get();
-        if (maybeUser.isPresent()) {
-            User user = maybeUser.get();
-
-        Avatar avatar = new Avatar(user.getName(), "images/empty-plant.png");
-        avatar.addClassNames("me-xs");
-
-        ContextMenu userMenu = new ContextMenu(avatar);
-        userMenu.setOpenOnClick(true);
-        userMenu.addItem("Logout", e -> {
-            authenticatedUser.logout();
-        });
-        Span name = new Span(user.getName());
-        name.addClassNames("font-medium", "text-s", "text-secondary");
-
-        header.add(avatar, name);
-        */
+        /* header or navbar
+        Nav nav = new Nav();
+        nav.addClassNames("flex", "gap-s", "overflow-auto", "px-m");
 
         createDrawer();//todo
+        */
 
         return header;
     }
