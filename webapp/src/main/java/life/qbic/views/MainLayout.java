--- conflicted
+++ resolved
@@ -8,10 +8,7 @@
 import com.vaadin.flow.component.orderedlayout.HorizontalLayout;
 import com.vaadin.flow.router.PageTitle;
 import com.vaadin.flow.router.Route;
-<<<<<<< HEAD
-=======
 import org.springframework.beans.factory.annotation.Autowired;
->>>>>>> 7df03998
 
 /**
  * <b> The main view is a top-level placeholder for other views. </b>
@@ -24,46 +21,6 @@
 
   public Button register;
   public Button login;
-<<<<<<< HEAD
-
-  private HorizontalLayout buttonLayout;
-  private HorizontalLayout headerLayout;
-
-  public MainLayout() {
-    createHeaderContent();
-  }
-
-  private void createHeaderContent() {
-    createHeaderLayout();
-    createHeaderButtonLayout();
-
-    addToNavbar(headerLayout, buttonLayout);
-  }
-
-  private void createHeaderLayout() {
-    H1 appName = styleHeaderTitle();
-    headerLayout = new HorizontalLayout(appName);
-
-    styleHeaderLayout();
-  }
-
-  private void styleHeaderLayout() {
-    headerLayout.setDefaultVerticalComponentAlignment(FlexComponent.Alignment.CENTER);
-    headerLayout.setWidth("100%");
-    headerLayout.addClassNames("py-0", "px-m");
-  }
-
-  private H1 styleHeaderTitle() {
-    H1 appName = new H1("Data Manager");
-    appName.addClassNames("text-l", "m-m");
-    return appName;
-  }
-
-  private void createHeaderButtonLayout() {
-    register = new Button("Register");
-    login = new Button("Login");
-
-=======
 
   private HorizontalLayout buttonLayout;
   private HorizontalLayout headerLayout;
@@ -113,7 +70,6 @@
     register = new Button("Register");
     login = new Button("Login");
 
->>>>>>> 7df03998
     buttonLayout = new HorizontalLayout(register, login);
     styleHeaderButtons();
   }
