package life.qbic.views.register;

import com.vaadin.flow.component.Key;
import com.vaadin.flow.component.UI;
import life.qbic.apps.datamanager.services.UserRegistrationException;
import life.qbic.domain.usermanagement.registration.RegisterUserInput;
import life.qbic.domain.usermanagement.registration.RegisterUserOutput;
import org.springframework.beans.factory.annotation.Autowired;
import org.springframework.stereotype.Component;

/**
 * Handles the {@link UserRegistrationLayout} components
 *
 * <p>This class is responsible for enabling buttons or triggering other view relevant changes on
 * the view class components
 */
@Component
public class UserRegistrationHandler
    implements UserRegistrationHandlerInterface, RegisterUserOutput {

  private static final org.apache.logging.log4j.Logger log =
      org.apache.logging.log4j.LogManager.getLogger(UserRegistrationHandler.class);
  private UserRegistrationLayout userRegistrationLayout;

  private final RegisterUserInput registrationUseCase;

  @Autowired
  UserRegistrationHandler(RegisterUserInput registrationUseCase) {
    this.registrationUseCase = registrationUseCase;
    registrationUseCase.setOutput(this);
  }

  @Override
  public void handle(UserRegistrationLayout registrationLayout) {
    if (userRegistrationLayout != registrationLayout) {
      this.userRegistrationLayout = registrationLayout;
      initFields();
      addListener();
    }
  }

  private void initFields() {
    userRegistrationLayout.fullName.setPattern("\\S.*");
    userRegistrationLayout.fullName.setErrorMessage("Please provide your full name here");
    userRegistrationLayout.email.setErrorMessage("Please provide a valid email address");
    userRegistrationLayout.password.setHelperText("A password must be at least 8 characters");
    userRegistrationLayout.password.setPattern(".{8,}");
    userRegistrationLayout.password.setErrorMessage("EncryptedPassword too short");
  }

  private void addListener() {
    userRegistrationLayout.registerButton.addClickShortcut(Key.ENTER);
    userRegistrationLayout.registerButton.addClickListener(
        event -> {
          resetErrorMessages();
          setEmptyInputInvalid();
          if (isUserInputValid()) {
            registrationUseCase.register(
                userRegistrationLayout.fullName.getValue(),
                userRegistrationLayout.email.getValue(),
                userRegistrationLayout.password.getValue().toCharArray());
          } else {
            userRegistrationLayout.invalidCredentialsMessage.setVisible(true);
          }
        });
  }

  private boolean isUserInputValid() {
    return !(userRegistrationLayout.fullName.isInvalid() || userRegistrationLayout.email.isInvalid()
        || userRegistrationLayout.password.isInvalid());
  }

  private void setEmptyInputInvalid() {
    if (userRegistrationLayout.fullName.isEmpty()) {
      userRegistrationLayout.fullName.setInvalid(true);
    }
    if (userRegistrationLayout.email.isEmpty()) {
      userRegistrationLayout.email.setInvalid(true);
    }
<<<<<<< HEAD
  }

  private void handleUserException(String reason) {
    if (reason.equalsIgnoreCase("EncryptedPassword shorter than 8 characters.")) {
      userRegistrationLayout.passwordTooShortMessage.setVisible(true);
    }
    if (reason.equalsIgnoreCase("User with email address already exists.")) {
      userRegistrationLayout.alreadyUsedEmailMessage.setVisible(true);
=======
    if (userRegistrationLayout.password.isEmpty()) {
      userRegistrationLayout.password.setInvalid(true);
>>>>>>> a4475cbb
    }
  }

  private void resetErrorMessages() {
    userRegistrationLayout.alreadyUsedEmailMessage.setVisible(false);
    userRegistrationLayout.errorMessage.setVisible(false);
    userRegistrationLayout.passwordTooShortMessage.setVisible(false);
    userRegistrationLayout.invalidCredentialsMessage.setVisible(false);
  }

  @Override
  public void onSuccess() {
    UI.getCurrent().navigate("/login");
  }

  @Override
  public void onFailure(UserRegistrationException exception) {

  }

  @Override
  public void onFailure(String reason) {
    handleRegistrationFailure(reason);
  }

  private void handleRegistrationFailure(String reason) {
    switch (reason) {
      case "Full Name shorter than 1 character." ->
          userRegistrationLayout.fullName.setInvalid(true);
      case "Invalid email address format." -> userRegistrationLayout.email.setInvalid(true);
      case "User with email address already exists." -> {
        userRegistrationLayout.alreadyUsedEmailMessage.setVisible(true);
        userRegistrationLayout.email.setInvalid(true);
      }
      case "Password shorter than 8 characters." -> {
        userRegistrationLayout.passwordTooShortMessage.setVisible(true);
        userRegistrationLayout.password.setInvalid(true);
      }
      default -> userRegistrationLayout.errorMessage.setVisible(true);
    }
  }
}<|MERGE_RESOLUTION|>--- conflicted
+++ resolved
@@ -50,34 +50,27 @@
 
   private void addListener() {
     userRegistrationLayout.registerButton.addClickShortcut(Key.ENTER);
+
     userRegistrationLayout.registerButton.addClickListener(
         event -> {
           resetErrorMessages();
-          setEmptyInputInvalid();
-          if (isUserInputValid()) {
-            registrationUseCase.register(
-                userRegistrationLayout.fullName.getValue(),
-                userRegistrationLayout.email.getValue(),
-                userRegistrationLayout.password.getValue().toCharArray());
-          } else {
-            userRegistrationLayout.invalidCredentialsMessage.setVisible(true);
-          }
+          registrationUseCase.register(
+              userRegistrationLayout.fullName.getValue(),
+              userRegistrationLayout.email.getValue(),
+              userRegistrationLayout.password.getValue().toCharArray());
         });
   }
 
-  private boolean isUserInputValid() {
-    return !(userRegistrationLayout.fullName.isInvalid() || userRegistrationLayout.email.isInvalid()
-        || userRegistrationLayout.password.isInvalid());
-  }
-
-  private void setEmptyInputInvalid() {
+  private void setEmptyFieldsInvalid() {
+    if (userRegistrationLayout.password.isEmpty()) {
+      userRegistrationLayout.password.setInvalid(true);
+    }
     if (userRegistrationLayout.fullName.isEmpty()) {
       userRegistrationLayout.fullName.setInvalid(true);
     }
     if (userRegistrationLayout.email.isEmpty()) {
       userRegistrationLayout.email.setInvalid(true);
     }
-<<<<<<< HEAD
   }
 
   private void handleUserException(String reason) {
@@ -86,10 +79,6 @@
     }
     if (reason.equalsIgnoreCase("User with email address already exists.")) {
       userRegistrationLayout.alreadyUsedEmailMessage.setVisible(true);
-=======
-    if (userRegistrationLayout.password.isEmpty()) {
-      userRegistrationLayout.password.setInvalid(true);
->>>>>>> a4475cbb
     }
   }
 
