package life.qbic.views.register;

import com.vaadin.flow.component.HasValueAndElement;
import com.vaadin.flow.component.Text;
import com.vaadin.flow.component.button.Button;
import com.vaadin.flow.component.button.ButtonVariant;
import com.vaadin.flow.component.dependency.CssImport;
import com.vaadin.flow.component.html.H2;
import com.vaadin.flow.component.html.Span;
import com.vaadin.flow.component.orderedlayout.FlexComponent;
import com.vaadin.flow.component.orderedlayout.VerticalLayout;
import com.vaadin.flow.component.textfield.EmailField;
import com.vaadin.flow.component.textfield.PasswordField;
import com.vaadin.flow.component.textfield.TextField;
import com.vaadin.flow.router.PageTitle;
import com.vaadin.flow.router.Route;
import com.vaadin.flow.router.RouterLink;
import com.vaadin.flow.server.auth.AnonymousAllowed;
import java.util.stream.Stream;
<<<<<<< HEAD
import life.qbic.views.ErrorMessage;
=======
import life.qbic.views.components.ErrorMessage;
import life.qbic.views.components.InformationMessage;
>>>>>>> 6222b4d8
import life.qbic.views.landing.LandingPageLayout;
import life.qbic.views.login.LoginLayout;
import org.springframework.beans.factory.annotation.Autowired;

<<<<<<< HEAD


=======
>>>>>>> 6222b4d8
/**
 * <b> Defines the look of the registration layout. </b>
 *
 * @since 1.0.0
 */
@PageTitle("Register")
@Route(value = "register", layout = LandingPageLayout.class)
@CssImport("./styles/views/login/login-view.css")
@AnonymousAllowed
public class UserRegistrationLayout extends VerticalLayout {

  public EmailField email;

  public PasswordField password;

  public TextField fullName;

  public Button registerButton;

  public Span loginSpan;

  public ErrorMessage alreadyUsedEmailMessage;
  public ErrorMessage passwordTooShortMessage;
  public ErrorMessage errorMessage;

<<<<<<< HEAD
  public ErrorMessage invalidCredentialsMessage;
=======
  public InformationMessage confirmationInformationMessage;

>>>>>>> 6222b4d8
  private final VerticalLayout contentLayout;
  private H2 layoutTitle;

  public UserRegistrationLayout(@Autowired UserRegistrationHandlerInterface registerHandler) {

    this.addClassName("grid");
    contentLayout = new VerticalLayout();

    initLayout();
    styleLayout();
    registerToHandler(registerHandler);
  }

  private void registerToHandler(UserRegistrationHandlerInterface registerHandler) {
    registerHandler.handle(this);
  }

  private void initLayout() {
    layoutTitle = new H2("Register");

    createDivs();
    styleEmailField();
    styleNameField();
    createPasswordField();
    createRegisterButton();
    createSpan();

    add(contentLayout);
  }

  private void styleLayout() {
    password.setWidthFull();
    email.setWidthFull();
    fullName.setWidthFull();

    styleRegisterButton();

    setRequiredIndicatorVisible(fullName, email, password);

    styleFormLayout();
    setSizeFull();
    setAlignItems(FlexComponent.Alignment.CENTER);
    setJustifyContentMode(FlexComponent.JustifyContentMode.CENTER);
  }

  private void createDivs() {
    createErrorDivs();
    createInformationDivs();
  }

  private void createErrorDivs() {
    alreadyUsedEmailMessage =
        new ErrorMessage(
            "Email address already in use",
            "If you have difficulties with your password you can reset it.");
    alreadyUsedEmailMessage.setVisible(false);
    errorMessage = new ErrorMessage("Registration failed", "Please try again.");
    errorMessage.setVisible(false);
    passwordTooShortMessage =
        new ErrorMessage("Password too short", "Your password must be at least 8 characters long.");
    passwordTooShortMessage.setVisible(false);
    invalidCredentialsMessage = new ErrorMessage("Invalid Credentials", "Please check the provided user credentials");
    invalidCredentialsMessage.setVisible(false);
  }

  private void createInformationDivs() {
    confirmationInformationMessage = new InformationMessage("Confirmation successful",
        "You can now login with your credentials");
    confirmationInformationMessage.setVisible(false);
  }

  private void styleNameField() {
    fullName = new TextField("Full Name");
  }

  private void styleFormLayout() {
    contentLayout.addClassNames(
        "bg-base",
        "border",
        "rounded-m",
        "border-contrast-10",
        "box-border",
        "flex",
        "flex-col",
        "w-full",
        "text-s",
        "shadow-l",
        "min-width-300px",
        "max-width-15vw");
    contentLayout.add(
        layoutTitle,
        errorMessage,
        alreadyUsedEmailMessage,
        passwordTooShortMessage,
<<<<<<< HEAD
        invalidCredentialsMessage,
=======
        confirmationInformationMessage,
>>>>>>> 6222b4d8
        fullName,
        email,
        password,
        registerButton,
        loginSpan);
  }

  private void createSpan() {
    RouterLink link = new RouterLink("LOGIN", LoginLayout.class);
    loginSpan = new Span(new Text("Already have an account? "), link);
  }

  private void createRegisterButton() {
    registerButton = new Button("Register");
  }

  private void styleRegisterButton() {
    registerButton.setWidthFull();
    registerButton.addThemeVariants(ButtonVariant.LUMO_PRIMARY);
  }

  private void createPasswordField() {
    password = new PasswordField("Password");
  }

  private void styleEmailField() {
    email = new EmailField("Email Address");
  }

  private void setRequiredIndicatorVisible(HasValueAndElement<?, ?>... components) {
    Stream.of(components).forEach(comp -> comp.setRequiredIndicatorVisible(true));
  }
}<|MERGE_RESOLUTION|>--- conflicted
+++ resolved
@@ -17,21 +17,14 @@
 import com.vaadin.flow.router.RouterLink;
 import com.vaadin.flow.server.auth.AnonymousAllowed;
 import java.util.stream.Stream;
-<<<<<<< HEAD
-import life.qbic.views.ErrorMessage;
-=======
 import life.qbic.views.components.ErrorMessage;
 import life.qbic.views.components.InformationMessage;
->>>>>>> 6222b4d8
 import life.qbic.views.landing.LandingPageLayout;
 import life.qbic.views.login.LoginLayout;
 import org.springframework.beans.factory.annotation.Autowired;
 
-<<<<<<< HEAD
 
 
-=======
->>>>>>> 6222b4d8
 /**
  * <b> Defines the look of the registration layout. </b>
  *
@@ -57,12 +50,8 @@
   public ErrorMessage passwordTooShortMessage;
   public ErrorMessage errorMessage;
 
-<<<<<<< HEAD
-  public ErrorMessage invalidCredentialsMessage;
-=======
   public InformationMessage confirmationInformationMessage;
 
->>>>>>> 6222b4d8
   private final VerticalLayout contentLayout;
   private H2 layoutTitle;
 
@@ -157,11 +146,7 @@
         errorMessage,
         alreadyUsedEmailMessage,
         passwordTooShortMessage,
-<<<<<<< HEAD
-        invalidCredentialsMessage,
-=======
         confirmationInformationMessage,
->>>>>>> 6222b4d8
         fullName,
         email,
         password,
@@ -188,7 +173,7 @@
   }
 
   private void styleEmailField() {
-    email = new EmailField("Email Address");
+    email = new EmailField("Email");
   }
 
   private void setRequiredIndicatorVisible(HasValueAndElement<?, ?>... components) {
