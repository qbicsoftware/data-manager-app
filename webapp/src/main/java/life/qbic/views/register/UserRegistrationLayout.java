package life.qbic.views.register;

import com.vaadin.flow.component.HasValueAndElement;
import com.vaadin.flow.component.Text;
import com.vaadin.flow.component.button.Button;
import com.vaadin.flow.component.button.ButtonVariant;
import com.vaadin.flow.component.dependency.CssImport;
import com.vaadin.flow.component.html.H2;
import com.vaadin.flow.component.html.Span;
import com.vaadin.flow.component.orderedlayout.FlexComponent;
import com.vaadin.flow.component.orderedlayout.VerticalLayout;
import com.vaadin.flow.component.textfield.EmailField;
import com.vaadin.flow.component.textfield.PasswordField;
import com.vaadin.flow.component.textfield.TextField;
import com.vaadin.flow.router.PageTitle;
import com.vaadin.flow.router.Route;
import com.vaadin.flow.router.RouterLink;
import com.vaadin.flow.server.auth.AnonymousAllowed;
import java.util.stream.Stream;
import life.qbic.views.components.ErrorMessage;
import life.qbic.views.components.InformationMessage;
import life.qbic.views.landing.LandingPageLayout;
import life.qbic.views.login.LoginLayout;
import org.springframework.beans.factory.annotation.Autowired;

/**
 * <b> Defines the look of the registration layout. </b>
 *
 * @since 1.0.0
 */
@PageTitle("Register")
@Route(value = "register", layout = LandingPageLayout.class)
@CssImport("./styles/views/login/login-view.css")
@AnonymousAllowed
public class UserRegistrationLayout extends VerticalLayout {

  public EmailField email;

  public PasswordField password;

  public TextField fullName;

  public Button registerButton;

  public Span loginSpan;

  public ErrorMessage alreadyUsedEmailMessage;
  public ErrorMessage passwordTooShortMessage;
  public ErrorMessage errorMessage;

<<<<<<< HEAD
  public InformationMessage confirmationInformationMessage;

=======
  public ErrorMessage invalidCredentialsMessage;
>>>>>>> a4475cbb
  private final VerticalLayout contentLayout;
  private H2 layoutTitle;

  public UserRegistrationLayout(@Autowired UserRegistrationHandlerInterface registerHandler) {

    this.addClassName("grid");
    contentLayout = new VerticalLayout();

    initLayout();
    styleLayout();
    registerToHandler(registerHandler);
  }

  private void registerToHandler(UserRegistrationHandlerInterface registerHandler) {
    registerHandler.handle(this);
  }

  private void initLayout() {
    layoutTitle = new H2("Register");

    createDivs();
    styleEmailField();
    styleNameField();
    createPasswordField();
    createRegisterButton();
    createSpan();

    add(contentLayout);
  }

  private void styleLayout() {
    password.setWidthFull();
    email.setWidthFull();
    fullName.setWidthFull();

    styleRegisterButton();

    setRequiredIndicatorVisible(fullName, email, password);

    styleFormLayout();
    setSizeFull();
    setAlignItems(FlexComponent.Alignment.CENTER);
    setJustifyContentMode(FlexComponent.JustifyContentMode.CENTER);
  }

  private void createDivs() {
    createErrorDivs();
    createInformationDivs();
  }

  private void createErrorDivs() {
    alreadyUsedEmailMessage =
        new ErrorMessage(
            "Email already in use",
            "If you have difficulties with your password you can reset it.");
    alreadyUsedEmailMessage.setVisible(false);
    errorMessage = new ErrorMessage("Registration failed", "Please try again.");
    errorMessage.setVisible(false);
    passwordTooShortMessage =
        new ErrorMessage("EncryptedPassword too short", "Your password must be at least 8 characters long.");
    passwordTooShortMessage.setVisible(false);
    invalidCredentialsMessage = new ErrorMessage("Invalid Credentials", "Please check the provided user credentials");
    invalidCredentialsMessage.setVisible(false);
  }

  private void createInformationDivs() {
    confirmationInformationMessage = new InformationMessage("Confirmation successful",
        "You can now login with your credentials");
    confirmationInformationMessage.setVisible(false);
  }

  private void styleNameField() {
    fullName = new TextField("Full Name");
  }

  private void styleFormLayout() {
    contentLayout.addClassNames(
        "bg-base",
        "border",
        "rounded-m",
        "border-contrast-10",
        "box-border",
        "flex",
        "flex-col",
        "w-full",
        "text-s",
        "shadow-l",
        "min-width-300px",
        "max-width-15vw");
    contentLayout.add(
        layoutTitle,
        errorMessage,
        alreadyUsedEmailMessage,
        passwordTooShortMessage,
<<<<<<< HEAD
        confirmationInformationMessage,
=======
        invalidCredentialsMessage,
>>>>>>> a4475cbb
        fullName,
        email,
        password,
        registerButton,
        loginSpan);
  }

  private void createSpan() {
    RouterLink link = new RouterLink("LOGIN", LoginLayout.class);
    loginSpan = new Span(new Text("Already have an account? "), link);
  }

  private void createRegisterButton() {
    registerButton = new Button("Register");
  }

  private void styleRegisterButton() {
    registerButton.setWidthFull();
    registerButton.addThemeVariants(ButtonVariant.LUMO_PRIMARY);
  }

  private void createPasswordField() {
    password = new PasswordField("EncryptedPassword");
  }

  private void styleEmailField() {
    email = new EmailField("Email");
  }

  private void setRequiredIndicatorVisible(HasValueAndElement<?, ?>... components) {
    Stream.of(components).forEach(comp -> comp.setRequiredIndicatorVisible(true));
  }
}<|MERGE_RESOLUTION|>--- conflicted
+++ resolved
@@ -22,6 +22,8 @@
 import life.qbic.views.landing.LandingPageLayout;
 import life.qbic.views.login.LoginLayout;
 import org.springframework.beans.factory.annotation.Autowired;
+
+import java.util.stream.Stream;
 
 /**
  * <b> Defines the look of the registration layout. </b>
@@ -48,12 +50,9 @@
   public ErrorMessage passwordTooShortMessage;
   public ErrorMessage errorMessage;
 
-<<<<<<< HEAD
   public InformationMessage confirmationInformationMessage;
 
-=======
   public ErrorMessage invalidCredentialsMessage;
->>>>>>> a4475cbb
   private final VerticalLayout contentLayout;
   private H2 layoutTitle;
 
@@ -148,11 +147,8 @@
         errorMessage,
         alreadyUsedEmailMessage,
         passwordTooShortMessage,
-<<<<<<< HEAD
         confirmationInformationMessage,
-=======
         invalidCredentialsMessage,
->>>>>>> a4475cbb
         fullName,
         email,
         password,
