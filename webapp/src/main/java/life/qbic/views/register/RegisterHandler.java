--- conflicted
+++ resolved
@@ -2,6 +2,7 @@
 
 import com.vaadin.flow.component.Key;
 import com.vaadin.flow.component.UI;
+import java.util.List;
 import life.qbic.usermanagement.User;
 import life.qbic.usermanagement.registration.RegisterUserInput;
 import life.qbic.usermanagement.registration.RegisterUserOutput;
@@ -42,8 +43,9 @@
   }
 
   private void addListener() {
-<<<<<<< HEAD
-    userRegistrationLayout.registerButton.addClickListener( e -> {
+    userRegistrationLayout.registerButton.addClickShortcut(Key.ENTER);
+
+    userRegistrationLayout.registerButton.addClickListener(event -> {
       var user = User.create(
           userRegistrationLayout.password.getValue(),
           userRegistrationLayout.fullName.getValue(),
@@ -62,37 +64,6 @@
     // Display error to the user
     // Stub output:
     System.out.println(reason);
-=======
-    registeredRegisterLayout.registerButton.addClickShortcut(Key.ENTER);
-
-    registeredRegisterLayout.registerButton.addClickListener(
-        event -> {
-          List<User> user =
-              userJpaRepository.findUsersByEmail(registeredRegisterLayout.email.getValue());
-
-          if (user.size() > 0) {
-            registeredRegisterLayout.alreadyUsedEmailMessage.setVisible(true);
-          } else {
-            registeredRegisterLayout.alreadyUsedEmailMessage.setVisible(false);
-            try {
-              String password = registeredRegisterLayout.password.getValue();
-              String email = registeredRegisterLayout.email.getValue();
-              String name = registeredRegisterLayout.fullName.getValue();
-
-              User newUser = User.create(password, name, email);
-              // todo validate the password length with the policy (use case)
-              // and then show the error message if too short
-              // registeredRegisterLayout.passwordTooShortMessage.setVisible(true); also hide it
-              // again
-              // also check if email is valid similar the above
-              userJpaRepository.save(newUser);
-              UI.getCurrent().navigate("login");
-            } catch (Exception e) {
-              log.error(e.getMessage());
-              registeredRegisterLayout.errorMessage.setVisible(true);
-            }
-          }
-        });
->>>>>>> 9c22b84a
+    userRegistrationLayout.alreadyUsedEmailMessage.setVisible(true);
   }
 }