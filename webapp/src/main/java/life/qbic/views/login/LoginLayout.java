package life.qbic.views.login;

import com.vaadin.flow.component.ComponentEventListener;
import com.vaadin.flow.component.Text;
import com.vaadin.flow.component.dependency.CssImport;
import com.vaadin.flow.component.html.Div;
import com.vaadin.flow.component.html.H2;
import com.vaadin.flow.component.login.AbstractLogin.ForgotPasswordEvent;
import com.vaadin.flow.component.login.AbstractLogin.LoginEvent;
import com.vaadin.flow.component.orderedlayout.FlexComponent;
import com.vaadin.flow.component.orderedlayout.VerticalLayout;
import com.vaadin.flow.router.BeforeEvent;
import com.vaadin.flow.router.HasUrlParameter;
import com.vaadin.flow.router.OptionalParameter;
import com.vaadin.flow.router.PageTitle;
import com.vaadin.flow.router.Route;
import com.vaadin.flow.router.RouterLink;
import com.vaadin.flow.server.auth.AnonymousAllowed;
import life.qbic.views.components.ErrorMessage;
import life.qbic.views.components.InformationMessage;
import life.qbic.views.landing.LandingPageLayout;
import life.qbic.views.register.UserRegistrationLayout;
import org.springframework.beans.factory.annotation.Autowired;

/**
 * <b>Defines the layout and look of the login view. </b>
 *
 * @since 1.0.0
 */
@PageTitle("Login")
@Route(value = "login", layout = LandingPageLayout.class)
@CssImport("./styles/views/login/login-view.css")
@AnonymousAllowed
public class LoginLayout extends VerticalLayout implements HasUrlParameter<String> {

  private VerticalLayout contentLayout;

  private VerticalLayout informationContainer;

  private VerticalLayout errorContainer;
  private H2 title;

  private ConfigurableLoginForm loginForm;

  private Div registrationSection;

<<<<<<< HEAD
  private H2 layoutTitle;
 private transient LoginHandlerInterface loginHandlerInterface;

  public InformationMessage informationMessage;

  public ErrorMessage errorMessage;

  public ErrorMessage invalidEmailMessage;

  public ErrorMessage passwordTooShortMessage;

  public ErrorMessage emailConfirmationFailedMessage;
=======
  private final transient LoginHandlerInterface viewHandler;
>>>>>>> ec4d1e4a

  public LoginLayout(@Autowired LoginHandlerInterface loginHandlerInterface) {
    this.addClassName("grid");

    initLayout();
    styleLayout();
    viewHandler = loginHandlerInterface;
    registerToHandler(viewHandler);
  }

  private void initLayout() {
    contentLayout = new VerticalLayout();
    this.loginForm = new ConfigurableLoginForm();
    loginForm.setAction("login");

    this.registrationSection = initRegistrationSection();

    informationContainer = new VerticalLayout();
    errorContainer = new VerticalLayout();

    title = new H2("Log in");

    contentLayout.add(title, informationContainer, errorContainer, loginForm, registrationSection);

    add(contentLayout);
  }

  private void registerToHandler(LoginHandlerInterface loginHandler) {
    loginHandler.handle(this);
  }

  private void styleLayout() {
    styleFormLayout();
    setSizeFull();
    setAlignItems(FlexComponent.Alignment.CENTER);
    setJustifyContentMode(FlexComponent.JustifyContentMode.CENTER);
<<<<<<< HEAD
  }

  private void createComponents() {
    layoutTitle = new H2("Log In");
    createEmailField();
    createPasswordField();
    createLoginButton();
    createRegisterSpan();
    createForgotPasswordButton();
    createDivs();
  }

  private void styleComponents() {
    password.setWidthFull();
    email.setWidthFull();
    styleLoginButton();
    setRequiredIndicatorVisible(email, password);
    styleForgotPasswordButton();
  }

  private void createDivs() {
    createErrorDivs();
    createInformationDivs();
  }

  private void createErrorDivs() {
    errorMessage = new ErrorMessage("Log In failed", "Please try again.");
    errorMessage.setVisible(false);
    invalidEmailMessage = new ErrorMessage("Invalid credentials",
        "The provided email or password is invalid");
    invalidEmailMessage.setVisible(false);
    passwordTooShortMessage = new ErrorMessage("Password too short",
        "Your password must be at least 8 characters long.");
    passwordTooShortMessage.setVisible(false);
    emailConfirmationFailedMessage = new ErrorMessage("Unconfirmed email address",
        "Please confirm your email address before logging in");
    emailConfirmationFailedMessage.setVisible(false);
  }

  private void createInformationDivs() {
    informationMessage = new InformationMessage("Email address confirmed",
        "You can now login with your credentials.");
    informationMessage.setVisible(false);
=======
    title.setClassName("title");
    loginForm.setUsernameText("Email");
    registrationSection.addClassName("registration");
>>>>>>> ec4d1e4a
  }

  private void styleFormLayout() {
    contentLayout.setPadding(false);
    contentLayout.setSpacing(false);
    contentLayout.addClassNames(
        "bg-base",
        "border",
        "border-contrast-10",
        "rounded-m",
        "box-border",
        "flex",
        "flex-col",
        "w-full",
        "text-s",
        "shadow-l",
        "min-width-300px",
        "max-width-15vw");
<<<<<<< HEAD
    contentLayout.add(
        layoutTitle,
        errorMessage,
        informationMessage,
        email,
        password,
        loginButton,
        forgotPasswordButton,
        registerSpan);
=======
>>>>>>> ec4d1e4a
  }

  private Div initRegistrationSection() {
    RouterLink routerLink = new RouterLink("REGISTER", UserRegistrationLayout.class);
    return new Div(new Text("Need an account? "), routerLink);
  }

  public void clearErrors() {
    errorContainer.setVisible(false);
    errorContainer.removeAll();
  }

  public void showError(ErrorMessage errorMessage) {
    errorContainer.add(new ErrorMessage(errorMessage.title(), errorMessage.message()));
    errorContainer.setVisible(true);
  }

  public void showInformation(InformationMessage message) {
    informationContainer.add(new InformationMessage(message.title(), message.message()));
    informationContainer.setVisible(true);
  }

  public void clearInformation() {
    informationContainer.setVisible(false);
    informationContainer.removeAll();
  }

  public void addLoginListener(ComponentEventListener<LoginEvent> loginListener) {
    loginForm.addLoginListener(loginListener);
  }

  public void addForgotPasswordListener(ComponentEventListener<ForgotPasswordEvent> listener) {
    loginForm.addForgotPasswordListener(listener);
  }

  @Override
  public void setParameter(BeforeEvent event, @OptionalParameter String parameter) {
    viewHandler.handle(event);
  }
}<|MERGE_RESOLUTION|>--- conflicted
+++ resolved
@@ -44,22 +44,7 @@
 
   private Div registrationSection;
 
-<<<<<<< HEAD
-  private H2 layoutTitle;
- private transient LoginHandlerInterface loginHandlerInterface;
-
-  public InformationMessage informationMessage;
-
-  public ErrorMessage errorMessage;
-
-  public ErrorMessage invalidEmailMessage;
-
-  public ErrorMessage passwordTooShortMessage;
-
-  public ErrorMessage emailConfirmationFailedMessage;
-=======
   private final transient LoginHandlerInterface viewHandler;
->>>>>>> ec4d1e4a
 
   public LoginLayout(@Autowired LoginHandlerInterface loginHandlerInterface) {
     this.addClassName("grid");
@@ -96,55 +81,9 @@
     setSizeFull();
     setAlignItems(FlexComponent.Alignment.CENTER);
     setJustifyContentMode(FlexComponent.JustifyContentMode.CENTER);
-<<<<<<< HEAD
-  }
-
-  private void createComponents() {
-    layoutTitle = new H2("Log In");
-    createEmailField();
-    createPasswordField();
-    createLoginButton();
-    createRegisterSpan();
-    createForgotPasswordButton();
-    createDivs();
-  }
-
-  private void styleComponents() {
-    password.setWidthFull();
-    email.setWidthFull();
-    styleLoginButton();
-    setRequiredIndicatorVisible(email, password);
-    styleForgotPasswordButton();
-  }
-
-  private void createDivs() {
-    createErrorDivs();
-    createInformationDivs();
-  }
-
-  private void createErrorDivs() {
-    errorMessage = new ErrorMessage("Log In failed", "Please try again.");
-    errorMessage.setVisible(false);
-    invalidEmailMessage = new ErrorMessage("Invalid credentials",
-        "The provided email or password is invalid");
-    invalidEmailMessage.setVisible(false);
-    passwordTooShortMessage = new ErrorMessage("Password too short",
-        "Your password must be at least 8 characters long.");
-    passwordTooShortMessage.setVisible(false);
-    emailConfirmationFailedMessage = new ErrorMessage("Unconfirmed email address",
-        "Please confirm your email address before logging in");
-    emailConfirmationFailedMessage.setVisible(false);
-  }
-
-  private void createInformationDivs() {
-    informationMessage = new InformationMessage("Email address confirmed",
-        "You can now login with your credentials.");
-    informationMessage.setVisible(false);
-=======
     title.setClassName("title");
     loginForm.setUsernameText("Email");
     registrationSection.addClassName("registration");
->>>>>>> ec4d1e4a
   }
 
   private void styleFormLayout() {
@@ -163,18 +102,6 @@
         "shadow-l",
         "min-width-300px",
         "max-width-15vw");
-<<<<<<< HEAD
-    contentLayout.add(
-        layoutTitle,
-        errorMessage,
-        informationMessage,
-        email,
-        password,
-        loginButton,
-        forgotPasswordButton,
-        registerSpan);
-=======
->>>>>>> ec4d1e4a
   }
 
   private Div initRegistrationSection() {
