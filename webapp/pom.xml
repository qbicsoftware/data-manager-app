--- conflicted
+++ resolved
@@ -165,7 +165,6 @@
                 </exclusion>
             </exclusions>
         </dependency>
-<<<<<<< HEAD
       <dependency>
         <groupId>org.spockframework</groupId>
         <artifactId>spock-core</artifactId>
@@ -176,21 +175,6 @@
         <groupId>org.springframework.boot</groupId>
         <artifactId>spring-boot-starter-mail</artifactId>
       </dependency>
-
-=======
-        <dependency>
-            <groupId>io.github.bonigarcia</groupId>
-            <artifactId>webdrivermanager</artifactId>
-            <version>5.1.1</version>
-            <scope>test</scope>
-        </dependency>
-        <dependency>
-            <groupId>org.spockframework</groupId>
-            <artifactId>spock-core</artifactId>
-            <version>2.1-groovy-3.0</version>
-            <scope>test</scope>
-        </dependency>
->>>>>>> 9caf0909
     </dependencies>
 
     <build>
